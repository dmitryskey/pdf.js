/* Copyright 2012 Mozilla Foundation
 *
 * Licensed under the Apache License, Version 2.0 (the "License");
 * you may not use this file except in compliance with the License.
 * You may obtain a copy of the License at
 *
 *     http://www.apache.org/licenses/LICENSE-2.0
 *
 * Unless required by applicable law or agreed to in writing, software
 * distributed under the License is distributed on an "AS IS" BASIS,
 * WITHOUT WARRANTIES OR CONDITIONS OF ANY KIND, either express or implied.
 * See the License for the specific language governing permissions and
 * limitations under the License.
 */

import { Catalog, ObjectLoader, XRef } from './obj';
import { createPromiseCapability, error, info, isArray, isArrayBuffer, isNum,
  isSpace, isString, MissingDataException, OPS, shadow, stringToBytes,
  stringToPDFString, Util, warn } from '../shared/util';
import { Dict, isDict, isName, isStream } from './primitives';
import { NullStream, Stream, StreamsSequenceStream } from './stream';
import { OperatorList, PartialEvaluator } from './evaluator';
import { AnnotationFactory } from './annotation';
import { calculateMD5 } from './crypto';
import { Linearization } from './parser';

var Page = (function PageClosure() {

  var DEFAULT_USER_UNIT = 1.0;
  var LETTER_SIZE_MEDIABOX = [0, 0, 612, 792];

  function isAnnotationRenderable(annotation, intent) {
    return (intent === 'display' && annotation.viewable) ||
           (intent === 'print' && annotation.printable);
  }

  function Page(pdfManager, xref, pageIndex, pageDict, ref, fontCache,
                builtInCMapCache) {
    this.pdfManager = pdfManager;
    this.pageIndex = pageIndex;
    this.pageDict = pageDict;
    this.xref = xref;
    this.ref = ref;
    this.fontCache = fontCache;
    this.builtInCMapCache = builtInCMapCache;
    this.evaluatorOptions = pdfManager.evaluatorOptions;
    this.resourcesPromise = null;

    var uniquePrefix = 'p' + this.pageIndex + '_';
    var idCounters = {
      obj: 0,
    };
    this.idFactory = {
      createObjId() {
        return uniquePrefix + (++idCounters.obj);
      },
    };
  }

  Page.prototype = {
    getPageProp: function Page_getPageProp(key) {
      return this.pageDict.get(key);
    },

    getInheritedPageProp: function Page_getInheritedPageProp(key, getArray) {
      var dict = this.pageDict, valueArray = null, loopCount = 0;
      var MAX_LOOP_COUNT = 100;
      getArray = getArray || false;
      // Always walk up the entire parent chain, to be able to find
      // e.g. \Resources placed on multiple levels of the tree.
      while (dict) {
        var value = getArray ? dict.getArray(key) : dict.get(key);
        if (value !== undefined) {
          if (!valueArray) {
            valueArray = [];
          }
          valueArray.push(value);
        }
        if (++loopCount > MAX_LOOP_COUNT) {
          warn('getInheritedPageProp: maximum loop count exceeded for ' + key);
          return valueArray ? valueArray[0] : undefined;
        }
        dict = dict.get('Parent');
      }
      if (!valueArray) {
        return undefined;
      }
      if (valueArray.length === 1 || !isDict(valueArray[0])) {
        return valueArray[0];
      }
      return Dict.merge(this.xref, valueArray);
    },

    get content() {
      return this.getPageProp('Contents');
    },

    get resources() {
      // For robustness: The spec states that a \Resources entry has to be
      // present, but can be empty. Some document omit it still, in this case
      // we return an empty dictionary.
      return shadow(this, 'resources',
                    this.getInheritedPageProp('Resources') || Dict.empty);
    },

    get mediaBox() {
      var mediaBox = this.getInheritedPageProp('MediaBox', true);
      // Reset invalid media box to letter size.
      if (!isArray(mediaBox) || mediaBox.length !== 4) {
        return shadow(this, 'mediaBox', LETTER_SIZE_MEDIABOX);
      }
      return shadow(this, 'mediaBox', mediaBox);
    },

    get cropBox() {
      var cropBox = this.getInheritedPageProp('CropBox', true);
      // Reset invalid crop box to media box.
      if (!isArray(cropBox) || cropBox.length !== 4) {
        return shadow(this, 'cropBox', this.mediaBox);
      }
      return shadow(this, 'cropBox', cropBox);
    },

    get userUnit() {
      var obj = this.getPageProp('UserUnit');
      if (!isNum(obj) || obj <= 0) {
        obj = DEFAULT_USER_UNIT;
      }
      return shadow(this, 'userUnit', obj);
    },

    get view() {
      // From the spec, 6th ed., p.963:
      // "The crop, bleed, trim, and art boxes should not ordinarily
      // extend beyond the boundaries of the media box. If they do, they are
      // effectively reduced to their intersection with the media box."
      var mediaBox = this.mediaBox, cropBox = this.cropBox;
      if (mediaBox === cropBox) {
        return shadow(this, 'view', mediaBox);
      }
      var intersection = Util.intersect(cropBox, mediaBox);
      return shadow(this, 'view', intersection || mediaBox);
    },

    get rotate() {
      var rotate = this.getInheritedPageProp('Rotate') || 0;
      // Normalize rotation so it's a multiple of 90 and between 0 and 270
      if (rotate % 90 !== 0) {
        rotate = 0;
      } else if (rotate >= 360) {
        rotate = rotate % 360;
      } else if (rotate < 0) {
        // The spec doesn't cover negatives, assume its counterclockwise
        // rotation. The following is the other implementation of modulo.
        rotate = ((rotate % 360) + 360) % 360;
      }
      return shadow(this, 'rotate', rotate);
    },

    getContentStream: function Page_getContentStream() {
      var content = this.content;
      var stream;
      if (isArray(content)) {
        // fetching items
        var xref = this.xref;
        var i, n = content.length;
        var streams = [];
        for (i = 0; i < n; ++i) {
          streams.push(xref.fetchIfRef(content[i]));
        }
        stream = new StreamsSequenceStream(streams);
      } else if (isStream(content)) {
        stream = content;
      } else {
        // replacing non-existent page content with empty one
        stream = new NullStream();
      }
      return stream;
    },

    loadResources: function Page_loadResources(keys) {
      if (!this.resourcesPromise) {
        // TODO: add async getInheritedPageProp and remove this.
        this.resourcesPromise = this.pdfManager.ensure(this, 'resources');
      }
      return this.resourcesPromise.then(() => {
        let objectLoader = new ObjectLoader(this.resources, keys, this.xref);

        return objectLoader.load();
      });
    },

    getOperatorList({ handler, task, intent, renderInteractiveForms, }) {
      var contentStreamPromise = this.pdfManager.ensure(this,
                                                        'getContentStream');
      var resourcesPromise = this.loadResources([
        'ExtGState',
        'ColorSpace',
        'Pattern',
        'Shading',
        'XObject',
        'Font'
        // ProcSet
        // Properties
      ]);

      var partialEvaluator = new PartialEvaluator({
        pdfManager: this.pdfManager,
        xref: this.xref,
        handler,
        pageIndex: this.pageIndex,
        idFactory: this.idFactory,
        fontCache: this.fontCache,
        builtInCMapCache: this.builtInCMapCache,
        options: this.evaluatorOptions,
      });

      var dataPromises = Promise.all([contentStreamPromise, resourcesPromise]);
      var pageListPromise = dataPromises.then(([contentStream]) => {
        var opList = new OperatorList(intent, handler, this.pageIndex);

        handler.send('StartRenderPage', {
          transparency: partialEvaluator.hasBlendModes(this.resources),
          pageIndex: this.pageIndex,
          intent,
        });
        return partialEvaluator.getOperatorList({
          stream: contentStream,
          task,
          resources: this.resources,
          operatorList: opList,
        }).then(function () {
          return opList;
        });
      });

      // Fetch the page's annotations and add their operator lists to the
      // page's operator list to render them.
      var annotationsPromise = this.annotations;
      return Promise.all([pageListPromise, annotationsPromise]).then(
          function ([pageOpList, annotations]) {
        if (annotations.length === 0) {
          pageOpList.flush(true);
          return pageOpList;
        }

        // Collect the operator list promises for the annotations. Each promise
        // is resolved with the complete operator list for a single annotation.
        var i, ii, opListPromises = [];
        for (i = 0, ii = annotations.length; i < ii; i++) {
          if (isAnnotationRenderable(annotations[i], intent)) {
            opListPromises.push(annotations[i].getOperatorList(
              partialEvaluator, task, renderInteractiveForms));
          }
        }

        return Promise.all(opListPromises).then(function(opLists) {
          pageOpList.addOp(OPS.beginAnnotations, []);
          for (i = 0, ii = opLists.length; i < ii; i++) {
            pageOpList.addOpList(opLists[i]);
          }
          pageOpList.addOp(OPS.endAnnotations, []);

          pageOpList.flush(true);
          return pageOpList;
        });
      });
    },

    extractTextContent({ handler, task, normalizeWhitespace,
                         sink, combineTextItems, }) {
      var contentStreamPromise = this.pdfManager.ensure(this,
                                                        'getContentStream');
      var resourcesPromise = this.loadResources([
        'ExtGState',
        'XObject',
        'Font'
      ]);

      var dataPromises = Promise.all([contentStreamPromise, resourcesPromise]);
      return dataPromises.then(([contentStream]) => {
        var partialEvaluator = new PartialEvaluator({
          pdfManager: this.pdfManager,
          xref: this.xref,
          handler,
          pageIndex: this.pageIndex,
          idFactory: this.idFactory,
          fontCache: this.fontCache,
          builtInCMapCache: this.builtInCMapCache,
          options: this.evaluatorOptions,
        });

        return partialEvaluator.getTextContent({
          stream: contentStream,
          task,
          resources: this.resources,
          normalizeWhitespace,
          combineTextItems,
          sink,
        });
      });
    },

    getAnnotationsData: function Page_getAnnotationsData(intent) {
      var annotationsPromise = this.annotations;
      return annotationsPromise.then(function (annotations) {
        var annotationsData = [];
        for (var i = 0, n = annotations.length; i < n; ++i) {
          if (!intent || isAnnotationRenderable(annotations[i], intent)) {
            annotationsData.push(annotations[i].data);
          }
        }
        return annotationsData;
      });
    },

    get annotations() {
      var AnnotationWorkerTask = (function AnnotationWorkerTaskClosure() {
        function AnnotationWorkerTask(name) {
          this.name = name;
          this.terminated = false;
          this.capability = createPromiseCapability();
        }

        AnnotationWorkerTask.prototype = {
          get finished() {
            return this.capability.promise;
          },

          finish() {
            this.capability.resolve();
          },

          terminate() {
            this.terminated = true;
          },

          ensureNotTerminated() {
            if (this.terminated) {
              throw new Error('Annotation worker task was terminated');
            }
          },
        };

        return AnnotationWorkerTask;
      })();

      // create a blank annotation fonts array
      // if it's not initialized yet
      if (this.pdfManager && this.pdfManager.pdfDocument &&
          this.pdfManager.pdfDocument.acroForm &&
          !this.pdfManager.pdfDocument.acroForm.annotationFonts) {
        this.pdfManager.pdfDocument.acroForm.annotationFonts = [];
      }

      var task = new AnnotationWorkerTask(
        'GetAnnotationAppereances: page ' + this.pageIndex);

      var handler = {};

      var self = this;

      handler.send = function (actionname, data) {
        if (self.pdfManager && self.pdfManager.pdfDocument &&
            self.pdfManager.pdfDocument.acroForm) {
          self.pdfManager.pdfDocument.acroForm.annotationFonts.push(data);
        }
      };

      var pageNum = this.pageIndex + 1;
      var start = Date.now();

      var partialEvaluator = new PartialEvaluator({
        pdfManager: this.pdfManager,
        xref: this.xref,
        handler,
        pageIndex: this.pageIndex,
        idFactory: this.idFactory,
        fontCache: this.fontCache,
        builtInCMapCache: this.builtInCMapCache,
        options: this.evaluatorOptions,
      });

      var annotationRefs = this.getInheritedPageProp('Annots') || [];
<<<<<<< HEAD
      var annotationFactory = new AnnotationFactory();
      var annotationsPromise = [];
      for (var i = 0, n = annotationRefs.length; i < n; ++i) {
        var annotationRef = annotationRefs[i];
          annotationsPromise.push(annotationFactory.create(
          this.xref,
          annotationRef,
          this.pdfManager,
          this.idFactory,
          partialEvaluator,
          task
        ));
=======
      for (var i = 0, n = annotationRefs.length; i < n; ++i) {
        var annotationRef = annotationRefs[i];
        var annotation = AnnotationFactory.create(this.xref, annotationRef,
                                                  this.pdfManager,
                                                  this.idFactory);
        if (annotation) {
          annotations.push(annotation);
        }
>>>>>>> 066fea9c
      }

      return shadow(this, 'annotations',
        Promise.all(annotationsPromise)).then(function (annotations) {

        task.finish();
        info('page=' + pageNum + ' - annotations: time=' +
          (Date.now() - start) +
          'ms, len=' + annotations.length);

        return annotations;
      }, function (reason) {
        error('page=' + pageNum + 'error: ' + reason);
        return [];
      });
    },
  };

  return Page;
})();

/**
 * The `PDFDocument` holds all the data of the PDF file. Compared to the
 * `PDFDoc`, this one doesn't have any job management code.
 * Right now there exists one PDFDocument on the main thread + one object
 * for each worker. If there is no worker support enabled, there are two
 * `PDFDocument` objects on the main thread created.
 */
var PDFDocument = (function PDFDocumentClosure() {
  var FINGERPRINT_FIRST_BYTES = 1024;
  var EMPTY_FINGERPRINT = '\x00\x00\x00\x00\x00\x00\x00' +
    '\x00\x00\x00\x00\x00\x00\x00\x00\x00';

  function PDFDocument(pdfManager, arg) {
    var stream;
    if (isStream(arg)) {
      stream = arg;
    } else if (isArrayBuffer(arg)) {
      stream = new Stream(arg);
    } else {
      throw new Error('PDFDocument: Unknown argument type');
    }
    if (stream.length <= 0) {
      throw new Error('PDFDocument: stream must have data');
    }

    this.pdfManager = pdfManager;
    this.stream = stream;
    this.xref = new XRef(stream, pdfManager);
  }

  function find(stream, needle, limit, backwards) {
    var pos = stream.pos;
    var end = stream.end;
    var strBuf = [];
    if (pos + limit > end) {
      limit = end - pos;
    }
    for (var n = 0; n < limit; ++n) {
      strBuf.push(String.fromCharCode(stream.getByte()));
    }
    var str = strBuf.join('');
    stream.pos = pos;
    var index = backwards ? str.lastIndexOf(needle) : str.indexOf(needle);
    if (index === -1) {
      return false; /* not found */
    }
    stream.pos += index;
    return true; /* found */
  }

  var DocumentInfoValidators = {
    get entries() {
      // Lazily build this since all the validation functions below are not
      // defined until after this file loads.
      return shadow(this, 'entries', {
        Title: isString,
        Author: isString,
        Subject: isString,
        Keywords: isString,
        Creator: isString,
        Producer: isString,
        CreationDate: isString,
        ModDate: isString,
        Trapped: isName,
      });
    },
  };

  PDFDocument.prototype = {
    parse: function PDFDocument_parse(recoveryMode) {
      this.setup(recoveryMode);
      var version = this.catalog.catDict.get('Version');
      if (isName(version)) {
        this.pdfFormatVersion = version.name;
      }
      try {
        // checking if AcroForm is present
        this.acroForm = this.catalog.catDict.get('AcroForm');
        if (this.acroForm) {
          this.xfa = this.acroForm.get('XFA');
          var fields = this.acroForm.get('Fields');
          if ((!fields || !isArray(fields) || fields.length === 0) &&
              !this.xfa) {
            // no fields and no XFA -- not a form (?)
            this.acroForm = null;
          }
        }
      } catch (ex) {
        if (ex instanceof MissingDataException) {
          throw ex;
        }
        info('Something wrong with AcroForm entry');
        this.acroForm = null;
      }
    },

    get linearization() {
      var linearization = null;
      if (this.stream.length) {
        try {
          linearization = Linearization.create(this.stream);
        } catch (err) {
          if (err instanceof MissingDataException) {
            throw err;
          }
          info(err);
        }
      }
      // shadow the prototype getter with a data property
      return shadow(this, 'linearization', linearization);
    },
    get startXRef() {
      var stream = this.stream;
      var startXRef = 0;
      var linearization = this.linearization;
      if (linearization) {
        // Find end of first obj.
        stream.reset();
        if (find(stream, 'endobj', 1024)) {
          startXRef = stream.pos + 6;
        }
      } else {
        // Find startxref by jumping backward from the end of the file.
        var step = 1024;
        var found = false, pos = stream.end;
        while (!found && pos > 0) {
          pos -= step - 'startxref'.length;
          if (pos < 0) {
            pos = 0;
          }
          stream.pos = pos;
          found = find(stream, 'startxref', step, true);
        }
        if (found) {
          stream.skip(9);
          var ch;
          do {
            ch = stream.getByte();
          } while (isSpace(ch));
          var str = '';
          while (ch >= 0x20 && ch <= 0x39) { // < '9'
            str += String.fromCharCode(ch);
            ch = stream.getByte();
          }
          startXRef = parseInt(str, 10);
          if (isNaN(startXRef)) {
            startXRef = 0;
          }
        }
      }
      // shadow the prototype getter with a data property
      return shadow(this, 'startXRef', startXRef);
    },
    get mainXRefEntriesOffset() {
      var mainXRefEntriesOffset = 0;
      var linearization = this.linearization;
      if (linearization) {
        mainXRefEntriesOffset = linearization.mainXRefEntriesOffset;
      }
      // shadow the prototype getter with a data property
      return shadow(this, 'mainXRefEntriesOffset', mainXRefEntriesOffset);
    },
    // Find the header, remove leading garbage and setup the stream
    // starting from the header.
    checkHeader: function PDFDocument_checkHeader() {
      var stream = this.stream;
      stream.reset();
      if (find(stream, '%PDF-', 1024)) {
        // Found the header, trim off any garbage before it.
        stream.moveStart();
        // Reading file format version
        var MAX_VERSION_LENGTH = 12;
        var version = '', ch;
        while ((ch = stream.getByte()) > 0x20) { // SPACE
          if (version.length >= MAX_VERSION_LENGTH) {
            break;
          }
          version += String.fromCharCode(ch);
        }
        if (!this.pdfFormatVersion) {
          // removing "%PDF-"-prefix
          this.pdfFormatVersion = version.substring(5);
        }
        return;
      }
      // May not be a PDF file, continue anyway.
    },
    parseStartXRef: function PDFDocument_parseStartXRef() {
      var startXRef = this.startXRef;
      this.xref.setStartXRef(startXRef);
    },
    setup: function PDFDocument_setup(recoveryMode) {
      this.xref.parse(recoveryMode);
      var pageFactory = {
        createPage: (pageIndex, dict, ref, fontCache, builtInCMapCache) => {
          return new Page(this.pdfManager, this.xref, pageIndex, dict, ref,
                          fontCache, builtInCMapCache);
        },
      };
      this.catalog = new Catalog(this.pdfManager, this.xref, pageFactory);
    },
    get numPages() {
      var linearization = this.linearization;
      var num = linearization ? linearization.numPages : this.catalog.numPages;
      // shadow the prototype getter
      return shadow(this, 'numPages', num);
    },
    get documentInfo() {
      var docInfo = {
        PDFFormatVersion: this.pdfFormatVersion,
        IsAcroFormPresent: !!this.acroForm,
        IsXFAPresent: !!this.xfa,
      };
      var infoDict;
      try {
        infoDict = this.xref.trailer.get('Info');
      } catch (err) {
        if (err instanceof MissingDataException) {
          throw err;
        }
        info('The document information dictionary is invalid.');
      }
      if (infoDict) {
        var validEntries = DocumentInfoValidators.entries;
        // Only fill the document info with valid entries from the spec.
        for (var key in validEntries) {
          if (infoDict.has(key)) {
            var value = infoDict.get(key);
            // Make sure the value conforms to the spec.
            if (validEntries[key](value)) {
              docInfo[key] = (typeof value !== 'string' ?
                              value : stringToPDFString(value));
            } else {
              info('Bad value in document info for "' + key + '"');
            }
          }
        }
      }
      return shadow(this, 'documentInfo', docInfo);
    },
    get fingerprint() {
      var xref = this.xref, hash, fileID = '';
      var idArray = xref.trailer.get('ID');

      if (idArray && isArray(idArray) && idArray[0] && isString(idArray[0]) &&
          idArray[0] !== EMPTY_FINGERPRINT) {
        hash = stringToBytes(idArray[0]);
      } else {
        if (this.stream.ensureRange) {
          this.stream.ensureRange(0,
            Math.min(FINGERPRINT_FIRST_BYTES, this.stream.end));
        }
        hash = calculateMD5(this.stream.bytes.subarray(0,
          FINGERPRINT_FIRST_BYTES), 0, FINGERPRINT_FIRST_BYTES);
      }

      for (var i = 0, n = hash.length; i < n; i++) {
        var hex = hash[i].toString(16);
        fileID += hex.length === 1 ? '0' + hex : hex;
      }

      return shadow(this, 'fingerprint', fileID);
    },

    getPage: function PDFDocument_getPage(pageIndex) {
      return this.catalog.getPage(pageIndex);
    },

    cleanup: function PDFDocument_cleanup() {
      return this.catalog.cleanup();
    },
  };

  return PDFDocument;
})();

export {
  Page,
  PDFDocument,
};<|MERGE_RESOLUTION|>--- conflicted
+++ resolved
@@ -382,12 +382,10 @@
       });
 
       var annotationRefs = this.getInheritedPageProp('Annots') || [];
-<<<<<<< HEAD
-      var annotationFactory = new AnnotationFactory();
       var annotationsPromise = [];
       for (var i = 0, n = annotationRefs.length; i < n; ++i) {
         var annotationRef = annotationRefs[i];
-          annotationsPromise.push(annotationFactory.create(
+          annotationsPromise.push(AnnotationFactory.create(
           this.xref,
           annotationRef,
           this.pdfManager,
@@ -395,16 +393,6 @@
           partialEvaluator,
           task
         ));
-=======
-      for (var i = 0, n = annotationRefs.length; i < n; ++i) {
-        var annotationRef = annotationRefs[i];
-        var annotation = AnnotationFactory.create(this.xref, annotationRef,
-                                                  this.pdfManager,
-                                                  this.idFactory);
-        if (annotation) {
-          annotations.push(annotation);
-        }
->>>>>>> 066fea9c
       }
 
       return shadow(this, 'annotations',
