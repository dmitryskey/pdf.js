--- conflicted
+++ resolved
@@ -14,17 +14,10 @@
  */
 
 import { Catalog, ObjectLoader, XRef } from './obj';
-import { createPromiseCapability, error, info, isArray, isArrayBuffer, isNum,
+import { createPromiseCapability, error, info, isArrayBuffer, isNum,
   isSpace, isString, MissingDataException, OPS, shadow, stringToBytes,
   stringToPDFString, Util, warn } from '../shared/util';
 import { Dict, isDict, isName, isStream } from './primitives';
-<<<<<<< HEAD
-=======
-import {
-  info, isArrayBuffer, isNum, isSpace, isString, MissingDataException, OPS,
-  shadow, stringToBytes, stringToPDFString, Util, warn
-} from '../shared/util';
->>>>>>> 336d26dd
 import { NullStream, Stream, StreamsSequenceStream } from './stream';
 import { OperatorList, PartialEvaluator } from './evaluator';
 import { AnnotationFactory } from './annotation';
