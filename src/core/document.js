--- conflicted
+++ resolved
@@ -440,11 +440,12 @@
   }
 
   get _parsedAnnotations() {
-    const pdfManager = this.pdfManager;
+    const task = new WorkerTask(`Annotations: page ${this.pageIndex}`);
 
     const parsedAnnotations = this.pdfManager
       .ensure(this, "annotations")
       .then(() => {
+        const pdfDocument = this.pdfManager.pdfDocument;
         const annotationPromises = [];
         for (const annotationRef of this.annotations) {
           annotationPromises.push(
@@ -452,30 +453,24 @@
               this.xref,
               annotationRef,
               this.pdfManager,
-              this.idFactory,
+              this._localIdFactory,
               new PartialEvaluator({
                 pdfManager: this.pdfManager,
                 xref: this.xref,
                 handler: {
                   send: (actionname, data) => {
-                    if (
-                      pdfManager &&
-                      pdfManager.pdfDocument &&
-                      pdfManager.pdfDocument.acroForm
-                    ) {
-                      pdfManager.pdfDocument.acroForm.annotationFonts.push(
-                        data
-                      );
+                    if (pdfDocument.formInfo.hasAcroForm) {
+                      pdfDocument.catalog.acroForm.annotationFonts.push(data);
                     }
                   },
                 },
                 pageIndex: this.pageIndex,
-                idFactory: this.idFactory,
+                idFactory: this._localIdFactory,
                 fontCache: this.fontCache,
                 builtInCMapCache: this.builtInCMapCache,
                 options: this.evaluatorOptions,
               }),
-              new WorkerTask("GetAnnotationAppearances")
+              task
             )
           );
         }
@@ -484,6 +479,8 @@
           return annotations.filter(annotation => !!annotation);
         });
       });
+
+    task.finish();
 
     return shadow(this, "_parsedAnnotations", parsedAnnotations);
   }
@@ -598,39 +595,8 @@
   }
 
   parse(recoveryMode) {
-<<<<<<< HEAD
-    this.setup(recoveryMode);
-
-    const version = this.catalog.catDict.get("Version");
-    if (isName(version)) {
-      this.pdfFormatVersion = version.name;
-    }
-
-    // Check if AcroForms are present in the document.
-    try {
-      this.acroForm = this.catalog.catDict.get("AcroForm");
-      if (this.acroForm) {
-        this.xfa = this.acroForm.get("XFA");
-        this.acroForm.annotationFonts = [];
-        const fields = this.acroForm.get("Fields");
-        if (
-          (!fields || !Array.isArray(fields) || fields.length === 0) &&
-          !this.xfa
-        ) {
-          this.acroForm = null; // No fields and no XFA, so it's not a form.
-        }
-      }
-    } catch (ex) {
-      if (ex instanceof MissingDataException) {
-        throw ex;
-      }
-      info("Cannot fetch AcroForm entry; assuming no AcroForms are present");
-      this.acroForm = null;
-    }
-=======
     this.xref.parse(recoveryMode);
     this.catalog = new Catalog(this.pdfManager, this.xref);
->>>>>>> 8608f0e6
 
     // The `checkHeader` method is called before this method and parses the
     // version from the header. The specification states in section 7.5.2
