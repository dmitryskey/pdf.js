--- conflicted
+++ resolved
@@ -55,6 +55,7 @@
     this.evaluatorOptions = pdfManager.evaluatorOptions;
     this.resourcesPromise = null;
 
+    const uniquePrefix = `p${this.pageIndex}_`;
     const idCounters = {
       obj: 0,
     };
@@ -185,7 +186,13 @@
     });
   }
 
-  getOperatorList({ handler, task, intent, renderInteractiveForms, }) {
+  getOperatorList({
+    handler,
+    task,
+    annotationTask,
+    intent,
+    renderInteractiveForms,
+  }) {
     const contentStreamPromise = this.pdfManager.ensure(this,
                                                         'getContentStream');
     const resourcesPromise = this.loadResources([
@@ -198,6 +205,7 @@
     ]);
 
     const partialEvaluator = new PartialEvaluator({
+      pdfManager: this.pdfManager,
       xref: this.xref,
       handler,
       pageIndex: this.pageIndex,
@@ -243,7 +251,7 @@
       for (const annotation of annotations) {
         if (isAnnotationRenderable(annotation, intent)) {
           opListPromises.push(annotation.getOperatorList(
-            partialEvaluator, task, renderInteractiveForms));
+            partialEvaluator, task, true));
         }
       }
 
@@ -259,20 +267,9 @@
     });
   }
 
-<<<<<<< HEAD
-    getOperatorList({
-      handler,
-      task,
-      annotationTask,
-      intent,
-      renderInteractiveForms,
-    }) {
-      var contentStreamPromise = this.pdfManager.ensure(this,
-=======
   extractTextContent({ handler, task, normalizeWhitespace, sink,
                        combineTextItems, }) {
     const contentStreamPromise = this.pdfManager.ensure(this,
->>>>>>> 63014eb8
                                                         'getContentStream');
     const resourcesPromise = this.loadResources([
       'ExtGState',
@@ -316,31 +313,44 @@
     });
   }
 
-<<<<<<< HEAD
-        // Collect the operator list promises for the annotations. Each promise
-        // is resolved with the complete operator list for a single annotation.
-        var i, ii, opListPromises = [];
-        for (i = 0, ii = annotations.length; i < ii; i++) {
-          if (isAnnotationRenderable(annotations[i], intent)) {
-            opListPromises.push(annotations[i].getOperatorList(
-              partialEvaluator, task, true));
-          }
-        }
-=======
   get annotations() {
     return shadow(this, 'annotations',
                   this._getInheritableProperty('Annots') || []);
   }
->>>>>>> 63014eb8
 
   get _parsedAnnotations() {
+    let pdfManager = this.pdfManager;
+
     const parsedAnnotations =
       this.pdfManager.ensure(this, 'annotations').then(() => {
         const annotationRefs = this.annotations;
         const annotationPromises = [];
         for (let i = 0, ii = annotationRefs.length; i < ii; i++) {
           annotationPromises.push(AnnotationFactory.create(
-            this.xref, annotationRefs[i], this.pdfManager, this.idFactory));
+            this.xref,
+            annotationRefs[i],
+            this.pdfManager,
+            this.idFactory,
+            new PartialEvaluator({
+              pdfManager: this.pdfManager,
+              xref: this.xref,
+              handler: {
+                send: (actionname, data) => {
+                  if (pdfManager &&
+                      pdfManager.pdfDocument &&
+                      pdfManager.pdfDocument.acroForm) {
+                    pdfManager.pdfDocument.acroForm
+                        .annotationFonts.push(data);
+                  }
+                },
+              },
+              pageIndex: this.pageIndex,
+              idFactory: this.idFactory,
+              fontCache: this.fontCache,
+              builtInCMapCache: this.builtInCMapCache,
+              options: this.evaluatorOptions,
+            }),
+            new WorkerTask('GetAnnotationAppearances')));
         }
 
         return Promise.all(annotationPromises).then(function(annotations) {
@@ -357,74 +367,9 @@
   }
 }
 
-<<<<<<< HEAD
-        return partialEvaluator.getTextContent({
-          stream: contentStream,
-          task,
-          resources: this.resources,
-          normalizeWhitespace,
-          combineTextItems,
-          sink,
-        });
-      });
-    },
-
-    getAnnotationsData(intent) {
-      return this._parsedAnnotations.then(function(annotations) {
-        let annotationsData = [];
-        for (let i = 0, ii = annotations.length; i < ii; i++) {
-          if (!intent || isAnnotationRenderable(annotations[i], intent)) {
-            annotationsData.push(annotations[i].data);
-          }
-        }
-        return annotationsData;
-      });
-    },
-
-    get annotations() {
-      return shadow(this, 'annotations',
-                    this._getInheritableProperty('Annots') || []);
-    },
-
-    get _parsedAnnotations() {
-      let pdfManager = this.pdfManager;
-
-      const parsedAnnotations =
-        this.pdfManager.ensure(this, 'annotations').then(() => {
-          const annotationRefs = this.annotations;
-          const annotationPromises = [];
-          for (let i = 0, ii = annotationRefs.length; i < ii; i++) {
-            annotationPromises.push(AnnotationFactory.create(
-              this.xref,
-              annotationRefs[i],
-              this.pdfManager,
-              this.idFactory,
-              new PartialEvaluator({
-                pdfManager: this.pdfManager,
-                xref: this.xref,
-                handler: {
-                  send: (actionname, data) => {
-                    if (pdfManager &&
-                        pdfManager.pdfDocument &&
-                        pdfManager.pdfDocument.acroForm) {
-                      pdfManager.pdfDocument.acroForm
-                          .annotationFonts.push(data);
-                    }
-                  },
-                },
-                pageIndex: this.pageIndex,
-                idFactory: this.idFactory,
-                fontCache: this.fontCache,
-                builtInCMapCache: this.builtInCMapCache,
-                options: this.evaluatorOptions,
-              }),
-              new WorkerTask('GetAnnotationAppearances')));
-          }
-=======
 const FINGERPRINT_FIRST_BYTES = 1024;
 const EMPTY_FINGERPRINT = '\x00\x00\x00\x00\x00\x00\x00' +
                           '\x00\x00\x00\x00\x00\x00\x00\x00\x00';
->>>>>>> 63014eb8
 
 function find(stream, needle, limit, backwards) {
   const pos = stream.pos;
@@ -492,8 +437,10 @@
       this.acroForm = this.catalog.catDict.get('AcroForm');
       if (this.acroForm) {
         this.xfa = this.acroForm.get('XFA');
+        this.acroForm.annotationFonts = [];
         const fields = this.acroForm.get('Fields');
-        if ((!Array.isArray(fields) || fields.length === 0) && !this.xfa) {
+        if ((!fields || !Array.isArray(fields) || fields.length === 0) &&
+            !this.xfa) {
           this.acroForm = null; // No fields and no XFA, so it's not a form.
         }
       }
@@ -503,19 +450,6 @@
       }
       info('Cannot fetch AcroForm entry; assuming no AcroForms are present');
       this.acroForm = null;
-    }
-
-    // Check if a Collection dictionary is present in the document.
-    try {
-      const collection = this.catalog.catDict.get('Collection');
-      if (isDict(collection) && collection.getKeys().length > 0) {
-        this.collection = collection;
-      }
-    } catch (ex) {
-      if (ex instanceof MissingDataException) {
-        throw ex;
-      }
-      info('Cannot fetch Collection dictionary.');
     }
   }
 
@@ -527,27 +461,6 @@
       if (err instanceof MissingDataException) {
         throw err;
       }
-<<<<<<< HEAD
-      try {
-        // checking if AcroForm is present
-        this.acroForm = this.catalog.catDict.get('AcroForm');
-        if (this.acroForm) {
-          this.xfa = this.acroForm.get('XFA');
-          this.acroForm.annotationFonts = [];
-          var fields = this.acroForm.get('Fields');
-          if ((!fields || !Array.isArray(fields) || fields.length === 0) &&
-              !this.xfa) {
-            // no fields and no XFA -- not a form (?)
-            this.acroForm = null;
-          }
-        }
-      } catch (ex) {
-        if (ex instanceof MissingDataException) {
-          throw ex;
-        }
-        info('Something wrong with AcroForm entry');
-        this.acroForm = null;
-=======
       info(err);
     }
     return shadow(this, 'linearization', linearization);
@@ -562,7 +475,6 @@
       stream.reset();
       if (find(stream, 'endobj', 1024)) {
         startXRef = stream.pos + 6;
->>>>>>> 63014eb8
       }
     } else {
       // Find `startxref` by checking backwards from the end of the file.
@@ -660,7 +572,6 @@
       IsLinearized: !!this.linearization,
       IsAcroFormPresent: !!this.acroForm,
       IsXFAPresent: !!this.xfa,
-      IsCollectionPresent: !!this.collection,
     };
 
     let infoDict;
@@ -738,7 +649,7 @@
     const { catalog, linearization, } = this;
     assert(linearization && linearization.pageFirst === pageIndex);
 
-    const ref = Ref.get(linearization.objectNumberFirst, 0);
+    const ref = new Ref(linearization.objectNumberFirst, 0);
     return this.xref.fetchAsync(ref).then((obj) => {
       // Ensure that the object that was found is actually a Page dictionary.
       if (isDict(obj, 'Page') ||
