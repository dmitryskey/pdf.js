/* Copyright 2012 Mozilla Foundation
 *
 * Licensed under the Apache License, Version 2.0 (the "License");
 * you may not use this file except in compliance with the License.
 * You may obtain a copy of the License at
 *
 *     http://www.apache.org/licenses/LICENSE-2.0
 *
 * Unless required by applicable law or agreed to in writing, software
 * distributed under the License is distributed on an "AS IS" BASIS,
 * WITHOUT WARRANTIES OR CONDITIONS OF ANY KIND, either express or implied.
 * See the License for the specific language governing permissions and
 * limitations under the License.
 */
/* eslint no-var: error */

import {
  AnnotationBorderStyleType,
  AnnotationCheckboxType,
  AnnotationFieldFlag,
  AnnotationFlag,
  AnnotationReplyType,
  AnnotationType,
  assert,
  escapeString,
  getModificationDate,
  isString,
  OPS,
  stringToPDFString,
  Util,
  warn,
} from "../shared/util.js";
import { Catalog, FileSpec, ObjectLoader } from "./obj.js";
import { Dict, isDict, isName, isRef, isStream, Name } from "./primitives.js";
import { ColorSpace } from "./colorspace.js";
import { getInheritableProperty } from "./core_utils.js";
import { OperatorList } from "./operator_list.js";
import { StringStream } from "./stream.js";
import { writeDict } from "./writer.js";

class AnnotationFactory {
  /**
   * Create an `Annotation` object of the correct type for the given reference
   * to an annotation dictionary. This yields a promise that is resolved when
   * the `Annotation` object is constructed.
   *
   * @param {XRef} xref
   * @param {Object} ref
   * @param {PDFManager} pdfManager
   * @param {Object} idFactory
   * @param {PartialEvaluator} evaluator
   * @param {WorkerTask} task
   * @return {Promise} A promise that is resolved with an {Annotation}
   *   instance.
   */
<<<<<<< HEAD
  static create(xref, ref, pdfManager, idFactory, evaluator, task) {
    return pdfManager.ensure(this, "_create", [
      xref,
      ref,
      pdfManager,
      idFactory,
      evaluator,
      task,
    ]);
=======
  static create(xref, ref, pdfManager, idFactory) {
    return pdfManager.ensureDoc("acroForm").then(acroForm => {
      return pdfManager.ensure(this, "_create", [
        xref,
        ref,
        pdfManager,
        idFactory,
        acroForm,
      ]);
    });
>>>>>>> 965d20db
  }

  /**
   * @private
   */
<<<<<<< HEAD
  static _create(xref, ref, pdfManager, idFactory, evaluator, task) {
=======
  static _create(xref, ref, pdfManager, idFactory, acroForm) {
>>>>>>> 965d20db
    const dict = xref.fetchIfRef(ref);
    if (!isDict(dict)) {
      return undefined;
    }

    const id = isRef(ref) ? ref.toString() : `annot_${idFactory.createObjId()}`;

    // Determine the annotation's subtype.
    let subtype = dict.get("Subtype");
    subtype = isName(subtype) ? subtype.name : null;

    // Return the right annotation object based on the subtype and field type.
    const parameters = {
      xref,
      ref,
      dict,
      subtype,
      id,
      pdfManager,
<<<<<<< HEAD
      evaluator,
      task,
=======
      acroForm: acroForm instanceof Dict ? acroForm : Dict.empty,
>>>>>>> 965d20db
    };

    switch (subtype) {
      case "Link":
        return new LinkAnnotation(parameters);

      case "Text":
        return new TextAnnotation(parameters);

      case "Widget":
        let fieldType = getInheritableProperty({ dict, key: "FT" });
        fieldType = isName(fieldType) ? fieldType.name : null;

        switch (fieldType) {
          case "Tx":
            return new TextWidgetAnnotation(parameters);
          case "Btn":
            return new ButtonWidgetAnnotation(parameters);
          case "Ch":
            return new ChoiceWidgetAnnotation(parameters);
        }
        warn(
          'Unimplemented widget field type "' +
            fieldType +
            '", ' +
            "falling back to base field type."
        );
        return new WidgetAnnotation(parameters);

      case "Popup":
        return new PopupAnnotation(parameters);

      case "FreeText":
        return new FreeTextAnnotation(parameters);

      case "Line":
        return new LineAnnotation(parameters);

      case "Square":
        return new SquareAnnotation(parameters);

      case "Circle":
        return new CircleAnnotation(parameters);

      case "PolyLine":
        return new PolylineAnnotation(parameters);

      case "Polygon":
        return new PolygonAnnotation(parameters);

      case "Caret":
        return new CaretAnnotation(parameters);

      case "Ink":
        return new InkAnnotation(parameters);

      case "Highlight":
        return new HighlightAnnotation(parameters);

      case "Underline":
        return new UnderlineAnnotation(parameters);

      case "Squiggly":
        return new SquigglyAnnotation(parameters);

      case "StrikeOut":
        return new StrikeOutAnnotation(parameters);

      case "Stamp":
        return new StampAnnotation(parameters);

      case "FileAttachment":
        return new FileAttachmentAnnotation(parameters);

      default:
        if (!subtype) {
          warn("Annotation is missing the required /Subtype.");
        } else {
          warn(
            'Unimplemented annotation type "' +
              subtype +
              '", ' +
              "falling back to base annotation."
          );
        }
        return Promise.resolve(new Annotation(parameters));
    }
  }
}

function getQuadPoints(dict, rect) {
  if (!dict.has("QuadPoints")) {
    return null;
  }

  // The region is described as a number of quadrilaterals.
  // Each quadrilateral must consist of eight coordinates.
  const quadPoints = dict.getArray("QuadPoints");
  if (!Array.isArray(quadPoints) || quadPoints.length % 8 > 0) {
    return null;
  }

  const quadPointsLists = [];
  for (let i = 0, ii = quadPoints.length / 8; i < ii; i++) {
    // Each series of eight numbers represents the coordinates for one
    // quadrilateral in the order [x1, y1, x2, y2, x3, y3, x4, y4].
    // Convert this to an array of objects with x and y coordinates.
    quadPointsLists.push([]);
    for (let j = i * 8, jj = i * 8 + 8; j < jj; j += 2) {
      const x = quadPoints[j];
      const y = quadPoints[j + 1];

      // The quadpoints should be ignored if any coordinate in the array
      // lies outside the region specified by the rectangle.
      if (x < rect[0] || x > rect[2] || y < rect[1] || y > rect[3]) {
        return null;
      }
      quadPointsLists[i].push({ x, y });
    }
  }
  return quadPointsLists;
}

function getTransformMatrix(rect, bbox, matrix) {
  // 12.5.5: Algorithm: Appearance streams
  const [minX, minY, maxX, maxY] = Util.getAxialAlignedBoundingBox(
    bbox,
    matrix
  );
  if (minX === maxX || minY === maxY) {
    // From real-life file, bbox was [0, 0, 0, 0]. In this case,
    // just apply the transform for rect
    return [1, 0, 0, 1, rect[0], rect[1]];
  }

  const xRatio = (rect[2] - rect[0]) / (maxX - minX);
  const yRatio = (rect[3] - rect[1]) / (maxY - minY);
  return [
    xRatio,
    0,
    0,
    yRatio,
    rect[0] - minX * xRatio,
    rect[1] - minY * yRatio,
  ];
}

class Annotation {
  constructor(params) {
    const dict = params.dict;

    this.setContents(dict.get("Contents"));
    this.setModificationDate(dict.get("M"));
    this.setFlags(dict.get("F"));
    this.setRectangle(dict.getArray("Rect"));
    this.setColor(dict.getArray("C"));
    this.setBackgroundColor(dict.get("MK"));
    this.setBorderColor(dict.get("MK"));
    this.setBorderStyle(dict);
    this.setAppearance(dict);

    // Expose public properties using a data object.
    this.data = {
      annotationFlags: this.flags,
      backgroundColor: this.backgroundColor,
      borderColor: this.borderColor,
      borderStyle: this.borderStyle,
      color: this.color,
      contents: this.contents,
      hasAppearance: !!this.appearance,
      id: params.id,
      modificationDate: this.modificationDate,
      rect: this.rectangle,
      subtype: params.subtype,
      annotationFonts: [],
      fontRefName: null,
      fontSize: 0,
      fontColor: null,
    };
  }

  /**
   * @private
   */
  _hasFlag(flags, flag) {
    return !!(flags & flag);
  }

  /**
   * @private
   */
  _isViewable(flags) {
    return (
      !this._hasFlag(flags, AnnotationFlag.INVISIBLE) &&
      !this._hasFlag(flags, AnnotationFlag.HIDDEN) &&
      !this._hasFlag(flags, AnnotationFlag.NOVIEW)
    );
  }

  /**
   * @private
   */
  _isPrintable(flags) {
    return (
      this._hasFlag(flags, AnnotationFlag.PRINT) &&
      !this._hasFlag(flags, AnnotationFlag.INVISIBLE) &&
      !this._hasFlag(flags, AnnotationFlag.HIDDEN)
    );
  }

  /**
   * @type {boolean}
   */
  get viewable() {
    if (this.flags === 0) {
      return true;
    }
    return this._isViewable(this.flags);
  }

  /**
   * @type {boolean}
   */
  get printable() {
    if (this.flags === 0) {
      return false;
    }
    return this._isPrintable(this.flags);
  }

  /**
   * Set the contents.
   *
   * @public
   * @memberof Annotation
   * @param {string} contents - Text to display for the annotation or, if the
   *                            type of annotation does not display text, a
   *                            description of the annotation's contents
   */
  setContents(contents) {
    this.contents = stringToPDFString(contents || "");
  }

  /**
   * Set the modification date.
   *
   * @public
   * @memberof Annotation
   * @param {string} modificationDate - PDF date string that indicates when the
   *                                    annotation was last modified
   */
  setModificationDate(modificationDate) {
    this.modificationDate = isString(modificationDate)
      ? modificationDate
      : null;
  }

  /**
   * Set the flags.
   *
   * @public
   * @memberof Annotation
   * @param {number} flags - Unsigned 32-bit integer specifying annotation
   *                         characteristics
   * @see {@link shared/util.js}
   */
  setFlags(flags) {
    this.flags = Number.isInteger(flags) && flags > 0 ? flags : 0;
  }

  /**
   * Check if a provided flag is set.
   *
   * @public
   * @memberof Annotation
   * @param {number} flag - Hexadecimal representation for an annotation
   *                        characteristic
   * @returns {boolean}
   * @see {@link shared/util.js}
   */
  hasFlag(flag) {
    return this._hasFlag(this.flags, flag);
  }

  /**
   * Set the rectangle.
   *
   * @public
   * @memberof Annotation
   * @param {Array} rectangle - The rectangle array with exactly four entries
   */
  setRectangle(rectangle) {
    if (Array.isArray(rectangle) && rectangle.length === 4) {
      this.rectangle = Util.normalizeRect(rectangle);
    } else {
      this.rectangle = [0, 0, 0, 0];
    }
  }

  /**
   * Set the color and take care of color space conversion.
   * The default value is black, in RGB color space.
   *
   * @public
   * @memberof Annotation
   * @param {Array} color - The color array containing either 0
   *                        (transparent), 1 (grayscale), 3 (RGB) or
   *                        4 (CMYK) elements
   */
  setColor(color) {
    const rgbColor = new Uint8ClampedArray(3);
    if (!Array.isArray(color)) {
      this.color = rgbColor;
      return;
    }

    this.color = this.getColorFromArray(color);
  }

  /**
   * Set the background color and take care of color space conversion.
   *
   * @public
   * @memberof Annotation
   * @param {Dict} dict - An appearance characteristics dictionary
   */
  setBackgroundColor(dict) {
    this.backgroundColor = null;

    if (!isDict(dict)) {
      return;
    }

    if (dict.has("BG")) {
      this.backgroundColor = this.getColorFromArray(dict.getArray("BG"));
    }
  }

  /**
   * Set the border color and take care of color space conversion.
   *
   * @public
   * @memberof Annotation
   * @param {Dict} dict - An appearance characteristic dictionary
   */
  setBorderColor(dict) {
    this.borderColor = null;

    if (!isDict(dict)) {
      return;
    }

    if (dict.has("BC")) {
      this.borderColor = this.getColorFromArray(dict.getArray("BC"));
    }
  }

  /**
   * Set the border style (as AnnotationBorderStyle object).
   *
   * @public
   * @memberof Annotation
   * @param {Dict} borderStyle - The border style dictionary
   */
  setBorderStyle(borderStyle) {
    if (
      typeof PDFJSDev === "undefined" ||
      PDFJSDev.test("!PRODUCTION || TESTING")
    ) {
      assert(this.rectangle, "setRectangle must have been called previously.");
    }

    this.borderStyle = new AnnotationBorderStyle();
    if (!isDict(borderStyle)) {
      return;
    }
    if (borderStyle.has("BS")) {
      const dict = borderStyle.get("BS");
      const dictType = dict.get("Type");

      if (!dictType || isName(dictType, "Border")) {
        this.borderStyle.setWidth(dict.get("W"), this.rectangle);
        this.borderStyle.setStyle(dict.get("S"));
        this.borderStyle.setDashArray(dict.getArray("D"));
      }
    } else if (borderStyle.has("Border")) {
      const array = borderStyle.getArray("Border");
      if (Array.isArray(array) && array.length >= 3) {
        this.borderStyle.setHorizontalCornerRadius(array[0]);
        this.borderStyle.setVerticalCornerRadius(array[1]);
        this.borderStyle.setWidth(array[2], this.rectangle);

        if (array.length === 4) {
          // Dash array available
          this.borderStyle.setDashArray(array[3]);
        }
      }
    } else {
      // There are no border entries in the dictionary. According to the
      // specification, we should draw a solid border of width 1 in that
      // case, but Adobe Reader did not implement that part of the
      // specification and instead draws no border at all, so we do the same.
      // See also https://github.com/mozilla/pdf.js/issues/6179.
      // Note: it's a little bit more complicated, Reader draws no border
      // if its color is transparent.
      this.borderStyle.setWidth(this.borderColor === null ? 0 : 1);
    }
  }

  /**
   * Set the (normal) appearance.
   *
   * @public
   * @memberof Annotation
   * @param {Dict} dict - The annotation's data dictionary
   */
  setAppearance(dict) {
    this.appearance = null;

    const appearanceStates = dict.get("AP");
    if (!isDict(appearanceStates)) {
      return;
    }

    // In case the normal appearance is a stream, then it is used directly.
    const normalAppearanceState = appearanceStates.get("N");
    if (isStream(normalAppearanceState)) {
      this.appearance = normalAppearanceState;
      return;
    }
    if (!isDict(normalAppearanceState)) {
      return;
    }

    // In case the normal appearance is a dictionary, the `AS` entry provides
    // the key of the stream in this dictionary.
    const as = dict.get("AS");
    if (!isName(as) || !normalAppearanceState.has(as.name)) {
      return;
    }
    this.appearance = normalAppearanceState.get(as.name);
  }

  loadResources(keys) {
    return this.appearance.dict.getAsync("Resources").then(resources => {
      if (!resources) {
        return undefined;
      }

      const objectLoader = new ObjectLoader(resources, keys, resources.xref);
      return objectLoader.load().then(function () {
        return resources;
      });
    });
  }

<<<<<<< HEAD
  getColorFromArray(color) {
    // Black in RGB color space (default)
    const rgbColor = new Uint8ClampedArray(3);
    if (!Array.isArray(color)) {
      return null;
    }

    switch (color.length) {
      case 0: // Transparent, which we indicate with a null value
        return null;

      case 1: // Convert grayscale to RGB
        ColorSpace.singletons.gray.getRgbItem(color, 0, rgbColor, 0);
        return rgbColor;

      case 3: // Convert RGB percentages to RGB
        ColorSpace.singletons.rgb.getRgbItem(color, 0, rgbColor, 0);
        return rgbColor;

      case 4: // Convert CMYK to RGB
        ColorSpace.singletons.cmyk.getRgbItem(color, 0, rgbColor, 0);
        return rgbColor;

      default:
        return rgbColor;
    }
  }

  getOperatorList(evaluator, task, renderForms) {
=======
  getOperatorList(evaluator, task, renderForms, annotationStorage) {
>>>>>>> 965d20db
    if (!this.appearance) {
      return Promise.resolve(new OperatorList());
    }

    const appearance = this.appearance;
    const data = this.data;
    const appearanceDict = appearance.dict;
    const resourcesPromise = this.loadResources([
      "ExtGState",
      "ColorSpace",
      "Pattern",
      "Shading",
      "XObject",
      "Font",
    ]);
    const bbox = appearanceDict.getArray("BBox") || [0, 0, 1, 1];
    const matrix = appearanceDict.getArray("Matrix") || [1, 0, 0, 1, 0, 0];
    const transform = getTransformMatrix(data.rect, bbox, matrix);

    return resourcesPromise.then(resources => {
      const opList = new OperatorList();
      opList.addOp(OPS.beginAnnotation, [data.rect, transform, matrix]);
      return evaluator
        .getOperatorList({
          stream: appearance,
          task,
          resources,
          operatorList: opList,
        })
        .then(() => {
          opList.addOp(OPS.endAnnotation, []);
          appearance.reset();
          return opList;
        });
    });
  }

  async save(evaluator, task, annotationStorage) {
    return null;
  }
}

/**
 * Contains all data regarding an annotation's border style.
 */
class AnnotationBorderStyle {
  constructor() {
    this.width = 1;
    this.style = AnnotationBorderStyleType.SOLID;
    this.dashArray = [3];
    this.horizontalCornerRadius = 0;
    this.verticalCornerRadius = 0;
  }

  /**
   * Set the width.
   *
   * @public
   * @memberof AnnotationBorderStyle
   * @param {number} width - The width.
   * @param {Array} rect - The annotation `Rect` entry.
   */
  setWidth(width, rect = [0, 0, 0, 0]) {
    if (
      typeof PDFJSDev === "undefined" ||
      PDFJSDev.test("!PRODUCTION || TESTING")
    ) {
      assert(
        Array.isArray(rect) && rect.length === 4,
        "A valid `rect` parameter must be provided."
      );
    }

    // Some corrupt PDF generators may provide the width as a `Name`,
    // rather than as a number (fixes issue 10385).
    if (isName(width)) {
      this.width = 0; // This is consistent with the behaviour in Adobe Reader.
      return;
    }
    if (Number.isInteger(width)) {
      if (width > 0) {
        const maxWidth = (rect[2] - rect[0]) / 2;
        const maxHeight = (rect[3] - rect[1]) / 2;

        // Ignore large `width`s, since they lead to the Annotation overflowing
        // the size set by the `Rect` entry thus causing the `annotationLayer`
        // to render it over the surrounding document (fixes bug1552113.pdf).
        if (
          maxWidth > 0 &&
          maxHeight > 0 &&
          (width > maxWidth || width > maxHeight)
        ) {
          warn(`AnnotationBorderStyle.setWidth - ignoring width: ${width}`);
          width = 1;
        }
      }
      this.width = width;
    }
  }

  /**
   * Set the style.
   *
   * @public
   * @memberof AnnotationBorderStyle
   * @param {Name} style - The annotation style.
   * @see {@link shared/util.js}
   */
  setStyle(style) {
    if (!isName(style)) {
      return;
    }
    switch (style.name) {
      case "S":
        this.style = AnnotationBorderStyleType.SOLID;
        break;

      case "D":
        this.style = AnnotationBorderStyleType.DASHED;
        break;

      case "B":
        this.style = AnnotationBorderStyleType.BEVELED;
        break;

      case "I":
        this.style = AnnotationBorderStyleType.INSET;
        break;

      case "U":
        this.style = AnnotationBorderStyleType.UNDERLINE;
        break;

      default:
        break;
    }
  }

  /**
   * Set the dash array.
   *
   * @public
   * @memberof AnnotationBorderStyle
   * @param {Array} dashArray - The dash array with at least one element
   */
  setDashArray(dashArray) {
    // We validate the dash array, but we do not use it because CSS does not
    // allow us to change spacing of dashes. For more information, visit
    // http://www.w3.org/TR/css3-background/#the-border-style.
    if (Array.isArray(dashArray) && dashArray.length > 0) {
      // According to the PDF specification: the elements in `dashArray`
      // shall be numbers that are nonnegative and not all equal to zero.
      let isValid = true;
      let allZeros = true;
      for (const element of dashArray) {
        const validNumber = +element >= 0;
        if (!validNumber) {
          isValid = false;
          break;
        } else if (element > 0) {
          allZeros = false;
        }
      }
      if (isValid && !allZeros) {
        this.dashArray = dashArray;
      } else {
        this.width = 0; // Adobe behavior when the array is invalid.
      }
    } else if (dashArray) {
      this.width = 0; // Adobe behavior when the array is invalid.
    }
  }

  /**
   * Set the horizontal corner radius (from a Border dictionary).
   *
   * @public
   * @memberof AnnotationBorderStyle
   * @param {number} radius - The horizontal corner radius.
   */
  setHorizontalCornerRadius(radius) {
    if (Number.isInteger(radius)) {
      this.horizontalCornerRadius = radius;
    }
  }

  /**
   * Set the vertical corner radius (from a Border dictionary).
   *
   * @public
   * @memberof AnnotationBorderStyle
   * @param {number} radius - The vertical corner radius.
   */
  setVerticalCornerRadius(radius) {
    if (Number.isInteger(radius)) {
      this.verticalCornerRadius = radius;
    }
  }
}

class MarkupAnnotation extends Annotation {
  constructor(parameters) {
    super(parameters);

    const dict = parameters.dict;

    if (dict.has("IRT")) {
      const rawIRT = dict.getRaw("IRT");
      this.data.inReplyTo = isRef(rawIRT) ? rawIRT.toString() : null;

      const rt = dict.get("RT");
      this.data.replyType = isName(rt) ? rt.name : AnnotationReplyType.REPLY;
    }

    if (this.data.replyType === AnnotationReplyType.GROUP) {
      // Subordinate annotations in a group should inherit
      // the group attributes from the primary annotation.
      const parent = dict.get("IRT");

      this.data.title = stringToPDFString(parent.get("T") || "");

      this.setContents(parent.get("Contents"));
      this.data.contents = this.contents;

      if (!parent.has("CreationDate")) {
        this.data.creationDate = null;
      } else {
        this.setCreationDate(parent.get("CreationDate"));
        this.data.creationDate = this.creationDate;
      }

      if (!parent.has("M")) {
        this.data.modificationDate = null;
      } else {
        this.setModificationDate(parent.get("M"));
        this.data.modificationDate = this.modificationDate;
      }

      this.data.hasPopup = parent.has("Popup");

      if (!parent.has("C")) {
        // Fall back to the default background color.
        this.data.color = null;
      } else {
        this.setColor(parent.getArray("C"));
        this.data.color = this.color;
      }
    } else {
      this.data.title = stringToPDFString(dict.get("T") || "");

      this.setCreationDate(dict.get("CreationDate"));
      this.data.creationDate = this.creationDate;

      this.data.hasPopup = dict.has("Popup");

      if (!dict.has("C")) {
        // Fall back to the default background color.
        this.data.color = null;
      }
    }
  }

  /**
   * Set the creation date.
   *
   * @public
   * @memberof MarkupAnnotation
   * @param {string} creationDate - PDF date string that indicates when the
   *                                annotation was originally created
   */
  setCreationDate(creationDate) {
    this.creationDate = isString(creationDate) ? creationDate : null;
  }
}

class WidgetAnnotation extends Annotation {
  constructor(params) {
    super(params);

    const dict = params.dict;
    const data = this.data;
    this.ref = params.ref;

    data.annotationType = AnnotationType.WIDGET;
    data.fieldName = this._constructFieldName(dict);
    data.fieldValue = getInheritableProperty({
      dict,
      key: "V",
      getArray: true,
    });
    data.alternativeText = stringToPDFString(dict.get("TU") || "");
    data.defaultAppearance =
      getInheritableProperty({ dict, key: "DA" }) ||
      params.acroForm.get("DA") ||
      "";
    const fieldType = getInheritableProperty({ dict, key: "FT" });
    data.fieldType = isName(fieldType) ? fieldType.name : null;
    this.fieldResources =
      getInheritableProperty({ dict, key: "DR" }) ||
      params.acroForm.get("DR") ||
      Dict.empty;

    data.fieldFlags = getInheritableProperty({ dict, key: "Ff" });
    if (!Number.isInteger(data.fieldFlags) || data.fieldFlags < 0) {
      data.fieldFlags = 0;
    }

    data.readOnly = this.hasFieldFlag(AnnotationFieldFlag.READONLY);

    // Hide signatures because we cannot validate them, and unset the fieldValue
    // since it's (most likely) a `Dict` which is non-serializable and will thus
    // cause errors when sending annotations to the main-thread (issue 10347).
    if (data.fieldType === "Sig") {
      data.fieldValue = null;
      this.setFlags(AnnotationFlag.HIDDEN);
    }
  }

  /**
   * Construct the (fully qualified) field name from the (partial) field
   * names of the field and its ancestors.
   *
   * @private
   * @memberof WidgetAnnotation
   * @param {Dict} dict - Complete widget annotation dictionary
   * @returns {string}
   */
  _constructFieldName(dict) {
    // Both the `Parent` and `T` fields are optional. While at least one of
    // them should be provided, bad PDF generators may fail to do so.
    if (!dict.has("T") && !dict.has("Parent")) {
      warn("Unknown field name, falling back to empty field name.");
      return "";
    }

    // If no parent exists, the partial and fully qualified names are equal.
    if (!dict.has("Parent")) {
      return stringToPDFString(dict.get("T"));
    }

    // Form the fully qualified field name by appending the partial name to
    // the parent's fully qualified name, separated by a period.
    const fieldName = [];
    if (dict.has("T")) {
      fieldName.unshift(stringToPDFString(dict.get("T")));
    }

    let loopDict = dict;
    while (loopDict.has("Parent")) {
      loopDict = loopDict.get("Parent");
      if (!isDict(loopDict)) {
        // Even though it is not allowed according to the PDF specification,
        // bad PDF generators may provide a `Parent` entry that is not a
        // dictionary, but `null` for example (issue 8143).
        break;
      }

      if (loopDict.has("T")) {
        fieldName.unshift(stringToPDFString(loopDict.get("T")));
      }
    }
    return fieldName.join(".");
  }

  /**
   * Check if a provided field flag is set.
   *
   * @public
   * @memberof WidgetAnnotation
   * @param {number} flag - Hexadecimal representation for an annotation
   *                        field characteristic
   * @returns {boolean}
   * @see {@link shared/util.js}
   */
  hasFieldFlag(flag) {
    return !!(this.data.fieldFlags & flag);
  }

<<<<<<< HEAD
  /**
   * Set the default appearance (such as fonts and colors).
   *
   * @public
   * @memberof WidgetAnnotation
   * @param {number} flag - Hexadecimal representation for an annotation
   *                        field characteristic
   * @return {Promise}
   */
  setDefaultAppearance(params) {
    if (!params.pdfManager || !params.pdfManager.pdfDocument) {
      return Promise.resolve(this);
    }

    const data = this.data;
    const pdfDocument = params.pdfManager.pdfDocument;

    const opList = new OperatorList(null, null, null, pdfDocument.acroForm);
    const appearanceStream = new Stream(stringToBytes(data.defaultAppearance));
    const formFonts = pdfDocument.acroForm.get("DR");
    return params.evaluator
      .getOperatorList({
        stream: appearanceStream,
        task: params.task,
        resources: formFonts,
        operatorList: opList,
      })
      .then(() => {
        const args = opList.argsArray;
        for (let i = 0, ii = opList.fnArray.length; i < ii; i++) {
          const fn = opList.fnArray[i];
          switch (fn | 0) {
            case OPS.setFont:
              data.annotationFonts = opList.acroForm.annotationFonts;
              data.fontRefName = args[i][0];
              data.fontSize = args[i][1];
              break;
            case OPS.setGrayFill:
              if (args[i].length < 1) {
                warn("Incorrect annotation gray color length");
              } else {
                const gray = Math.round(args[i][0] * 0x100);
                data.fontColor = Util.makeCssRgb(gray, gray, gray);
              }
              break;
            case OPS.setFillRGBColor:
              if (args[i].length < 3) {
                warn("Incorrect annotation RGB color length");
              } else {
                data.fontColor = Util.makeCssRgb(
                  args[i][0],
                  args[i][1],
                  args[i][2]
                );
              }
              break;
          }
        }

        return this;
      });
  }

  getOperatorList(evaluator, task, renderForms) {
=======
  getOperatorList(evaluator, task, renderForms, annotationStorage) {
>>>>>>> 965d20db
    // Do not render form elements on the canvas when interactive forms are
    // enabled. The display layer is responsible for rendering them instead.
    if (renderForms) {
      return Promise.resolve(new OperatorList());
    }

    if (!this._hasText) {
      return super.getOperatorList(
        evaluator,
        task,
        renderForms,
        annotationStorage
      );
    }

    return this._getAppearance(evaluator, task, annotationStorage).then(
      content => {
        if (this.appearance && content === null) {
          return super.getOperatorList(
            evaluator,
            task,
            renderForms,
            annotationStorage
          );
        }

        const operatorList = new OperatorList();

        // Even if there is an appearance stream, ignore it. This is the
        // behaviour used by Adobe Reader.
        if (!this.data.defaultAppearance || content === null) {
          return operatorList;
        }

        const matrix = [1, 0, 0, 1, 0, 0];
        const bbox = [
          0,
          0,
          this.data.rect[2] - this.data.rect[0],
          this.data.rect[3] - this.data.rect[1],
        ];

        const transform = getTransformMatrix(this.data.rect, bbox, matrix);
        operatorList.addOp(OPS.beginAnnotation, [
          this.data.rect,
          transform,
          matrix,
        ]);

        const stream = new StringStream(content);
        return evaluator
          .getOperatorList({
            stream,
            task,
            resources: this.fieldResources,
            operatorList,
          })
          .then(function () {
            operatorList.addOp(OPS.endAnnotation, []);
            return operatorList;
          });
      }
    );
  }

  async save(evaluator, task, annotationStorage) {
    if (this.data.fieldValue === annotationStorage[this.data.id]) {
      return null;
    }

    let appearance = await this._getAppearance(
      evaluator,
      task,
      annotationStorage
    );
    if (appearance === null) {
      return null;
    }

    const dict = evaluator.xref.fetchIfRef(this.ref);
    if (!isDict(dict)) {
      return null;
    }

    const bbox = [
      0,
      0,
      this.data.rect[2] - this.data.rect[0],
      this.data.rect[3] - this.data.rect[1],
    ];

    const newRef = evaluator.xref.getNewRef();
    const AP = new Dict(evaluator.xref);
    AP.set("N", newRef);

    const value = annotationStorage[this.data.id];
    const encrypt = evaluator.xref.encrypt;
    let originalTransform = null;
    let newTransform = null;
    if (encrypt) {
      originalTransform = encrypt.createCipherTransform(
        this.ref.num,
        this.ref.gen
      );
      newTransform = encrypt.createCipherTransform(newRef.num, newRef.gen);
      appearance = newTransform.encryptString(appearance);
    }

    dict.set("V", value);
    dict.set("AP", AP);
    dict.set("M", `D:${getModificationDate()}`);

    const appearanceDict = new Dict(evaluator.xref);
    appearanceDict.set("Length", appearance.length);
    appearanceDict.set("Subtype", Name.get("Form"));
    appearanceDict.set("Resources", this.fieldResources);
    appearanceDict.set("BBox", bbox);

    const bufferOriginal = [`${this.ref.num} ${this.ref.gen} obj\n`];
    writeDict(dict, bufferOriginal, originalTransform);
    bufferOriginal.push("\nendobj\n");

    const bufferNew = [`${newRef.num} ${newRef.gen} obj\n`];
    writeDict(appearanceDict, bufferNew, newTransform);
    bufferNew.push(" stream\n");
    bufferNew.push(appearance);
    bufferNew.push("\nendstream\nendobj\n");

    return [
      // data for the original object
      // V field changed + reference for new AP
      { ref: this.ref, data: bufferOriginal.join("") },
      // data for the new AP
      { ref: newRef, data: bufferNew.join("") },
    ];
  }

  async _getAppearance(evaluator, task, annotationStorage) {
    const isPassword = this.hasFieldFlag(AnnotationFieldFlag.PASSWORD);
    if (!annotationStorage || isPassword) {
      return null;
    }
    const value = annotationStorage[this.data.id];
    if (value === "") {
      return "";
    }

    const defaultPadding = 2;
    const hPadding = defaultPadding;
    const totalHeight = this.data.rect[3] - this.data.rect[1];
    const totalWidth = this.data.rect[2] - this.data.rect[0];

    const fontInfo = await this._getFontData(evaluator, task);
    const [font, fontName] = fontInfo;
    let fontSize = fontInfo[2];

    fontSize = this._computeFontSize(font, fontName, fontSize, totalHeight);

    let descent = font.descent;
    if (isNaN(descent)) {
      descent = 0;
    }

    const vPadding = defaultPadding + Math.abs(descent) * fontSize;
    const defaultAppearance = this.data.defaultAppearance;
    const alignment = this.data.textAlignment;

    if (this.data.comb) {
      return this._getCombAppearance(
        defaultAppearance,
        value,
        totalWidth,
        hPadding,
        vPadding
      );
    }

    if (this.data.multiLine) {
      return this._getMultilineAppearance(
        defaultAppearance,
        value,
        font,
        fontSize,
        totalWidth,
        totalHeight,
        alignment,
        hPadding,
        vPadding
      );
    }

    if (alignment === 0 || alignment > 2) {
      // Left alignment: nothing to do
      return (
        "/Tx BMC q BT " +
        defaultAppearance +
        ` 1 0 0 1 ${hPadding} ${vPadding} Tm (${escapeString(value)}) Tj` +
        " ET Q EMC"
      );
    }

    const renderedText = this._renderText(
      value,
      font,
      fontSize,
      totalWidth,
      alignment,
      hPadding,
      vPadding
    );
    return (
      "/Tx BMC q BT " +
      defaultAppearance +
      ` 1 0 0 1 0 0 Tm ${renderedText}` +
      " ET Q EMC"
    );
  }

  async _getFontData(evaluator, task) {
    const operatorList = new OperatorList();
    const initialState = {
      fontSize: 0,
      font: null,
      fontName: null,
      clone() {
        return this;
      },
    };

    await evaluator.getOperatorList({
      stream: new StringStream(this.data.defaultAppearance),
      task,
      resources: this.fieldResources,
      operatorList,
      initialState,
    });

    return [initialState.font, initialState.fontName, initialState.fontSize];
  }

  _computeFontSize(font, fontName, fontSize, height) {
    if (fontSize === null || fontSize === 0) {
      const em = font.charsToGlyphs("M", true)[0].width / 1000;
      // According to https://en.wikipedia.org/wiki/Em_(typography)
      // an average cap height should be 70% of 1em
      const capHeight = 0.7 * em;
      // 1.5 * capHeight * fontSize seems to be a good value for lineHeight
      fontSize = Math.max(1, Math.floor(height / (1.5 * capHeight)));

      let fontRegex = new RegExp(`/${fontName}\\s+[0-9\.]+\\s+Tf`);
      if (this.data.defaultAppearance.search(fontRegex) === -1) {
        // The font size is missing
        fontRegex = new RegExp(`/${fontName}\\s+Tf`);
      }
      this.data.defaultAppearance = this.data.defaultAppearance.replace(
        fontRegex,
        `/${fontName} ${fontSize} Tf`
      );
    }
    return fontSize;
  }

  _renderText(text, font, fontSize, totalWidth, alignment, hPadding, vPadding) {
    // We need to get the width of the text in order to align it correctly
    const glyphs = font.charsToGlyphs(text);
    const scale = fontSize / 1000;
    let width = 0;
    for (const glyph of glyphs) {
      width += glyph.width * scale;
    }

    let shift;
    if (alignment === 1) {
      // Center
      shift = (totalWidth - width) / 2;
    } else if (alignment === 2) {
      // Right
      shift = totalWidth - width - hPadding;
    } else {
      shift = hPadding;
    }
    shift = shift.toFixed(2);
    vPadding = vPadding.toFixed(2);

    return `${shift} ${vPadding} Td (${escapeString(text)}) Tj`;
  }
}

class TextWidgetAnnotation extends WidgetAnnotation {
  constructor(params) {
    super(params);

    this._hasText = true;

    const dict = params.dict;

    // The field value is always a string.
    this.data.fieldValue = stringToPDFString(this.data.fieldValue || "");

    // Determine the alignment of text in the field.
    let alignment = getInheritableProperty({ dict, key: "Q" });
    if (!Number.isInteger(alignment) || alignment < 0 || alignment > 2) {
      alignment = null;
    }
    this.data.textAlignment = alignment;

    // Determine the maximum length of text in the field.
    let maximumLength = getInheritableProperty({ dict, key: "MaxLen" });
    if (!Number.isInteger(maximumLength) || maximumLength < 0) {
      maximumLength = null;
    }
    this.data.maxLen = maximumLength;

    // Process field flags for the display layer.
    this.data.multiLine = this.hasFieldFlag(AnnotationFieldFlag.MULTILINE);
    this.data.comb =
      this.hasFieldFlag(AnnotationFieldFlag.COMB) &&
      !this.hasFieldFlag(AnnotationFieldFlag.MULTILINE) &&
      !this.hasFieldFlag(AnnotationFieldFlag.PASSWORD) &&
      !this.hasFieldFlag(AnnotationFieldFlag.FILESELECT) &&
      this.data.maxLen !== null;
  }

  _getCombAppearance(defaultAppearance, text, width, hPadding, vPadding) {
    const combWidth = (width / this.data.maxLen).toFixed(2);
    const buf = [];
    for (const character of text) {
      buf.push(`(${escapeString(character)}) Tj`);
    }

    const renderedComb = buf.join(` ${combWidth} 0 Td `);
    return (
      "/Tx BMC q BT " +
      defaultAppearance +
      ` 1 0 0 1 ${hPadding} ${vPadding} Tm ${renderedComb}` +
      " ET Q EMC"
    );
  }

  _getMultilineAppearance(
    defaultAppearance,
    text,
    font,
    fontSize,
    width,
    height,
    alignment,
    hPadding,
    vPadding
  ) {
    const lines = text.split(/\r\n|\r|\n/);
    const buf = [];
    const totalWidth = width - 2 * hPadding;
    for (const line of lines) {
      const chunks = this._splitLine(line, font, fontSize, totalWidth);
      for (const chunk of chunks) {
        const padding = buf.length === 0 ? hPadding : 0;
        buf.push(
          this._renderText(
            chunk,
            font,
            fontSize,
            width,
            alignment,
            padding,
            -fontSize // <0 because a line is below the previous one
          )
        );
      }
    }

    const renderedText = buf.join("\n");
    return (
      "/Tx BMC q BT " +
      defaultAppearance +
      ` 1 0 0 1 0 ${height} Tm ${renderedText}` +
      " ET Q EMC"
    );
  }

  _splitLine(line, font, fontSize, width) {
    if (line.length <= 1) {
      // Nothing to split
      return [line];
    }

    const scale = fontSize / 1000;
    const whitespace = font.charsToGlyphs(" ", true)[0].width * scale;
    const chunks = [];

    let lastSpacePos = -1,
      startChunk = 0,
      currentWidth = 0;

    for (let i = 0, ii = line.length; i < ii; i++) {
      const character = line.charAt(i);
      if (character === " ") {
        if (currentWidth + whitespace > width) {
          // We can break here
          chunks.push(line.substring(startChunk, i));
          startChunk = i;
          currentWidth = whitespace;
          lastSpacePos = -1;
        } else {
          currentWidth += whitespace;
          lastSpacePos = i;
        }
      } else {
        const charWidth = font.charsToGlyphs(character, false)[0].width * scale;
        if (currentWidth + charWidth > width) {
          // We must break to the last white position (if available)
          if (lastSpacePos !== -1) {
            chunks.push(line.substring(startChunk, lastSpacePos + 1));
            startChunk = i = lastSpacePos + 1;
            lastSpacePos = -1;
            currentWidth = 0;
          } else {
            // Just break in the middle of the word
            chunks.push(line.substring(startChunk, i));
            startChunk = i;
            currentWidth = charWidth;
          }
        } else {
          currentWidth += charWidth;
        }
      }
    }

    if (startChunk < line.length) {
      chunks.push(line.substring(startChunk, line.length));
    }

    return chunks;
  }
}

class ButtonWidgetAnnotation extends WidgetAnnotation {
  constructor(params) {
    super(params);

    this.checkedAppearance = null;
    this.uncheckedAppearance = null;

    this.data.checkBox =
      !this.hasFieldFlag(AnnotationFieldFlag.RADIO) &&
      !this.hasFieldFlag(AnnotationFieldFlag.PUSHBUTTON);
    this.data.radioButton =
      this.hasFieldFlag(AnnotationFieldFlag.RADIO) &&
      !this.hasFieldFlag(AnnotationFieldFlag.PUSHBUTTON);
    this.data.pushButton = this.hasFieldFlag(AnnotationFieldFlag.PUSHBUTTON);

    if (this.data.checkBox) {
      this._processCheckBox(params);
    } else if (this.data.radioButton) {
      this._processRadioButton(params);
    } else if (this.data.pushButton) {
      this._processPushButton(params);
    } else {
      warn("Invalid field flags for button widget annotation");
    }
  }

  getOperatorList(evaluator, task, renderForms, annotationStorage) {
    if (annotationStorage) {
      const value = annotationStorage[this.data.id] || false;
      let appearance;
      if (value) {
        appearance = this.checkedAppearance;
      } else {
        appearance = this.uncheckedAppearance;
      }

      if (appearance) {
        const savedAppearance = this.appearance;
        this.appearance = appearance;
        const operatorList = super.getOperatorList(
          evaluator,
          task,
          renderForms,
          annotationStorage
        );
        this.appearance = savedAppearance;
        return operatorList;
      }

      // No appearance
      return Promise.resolve(new OperatorList());
    }
    return super.getOperatorList(
      evaluator,
      task,
      renderForms,
      annotationStorage
    );
  }

  async save(evaluator, task, annotationStorage) {
    if (this.data.checkBox) {
      return this._saveCheckbox(evaluator, task, annotationStorage);
    }

    if (this.data.radioButton) {
      return this._saveRadioButton(evaluator, task, annotationStorage);
    }

    return super.save(evaluator, task, annotationStorage);
  }

  async _saveCheckbox(evaluator, task, annotationStorage) {
    const defaultValue = this.data.fieldValue && this.data.fieldValue !== "Off";
    const value = annotationStorage[this.data.id];

    if (defaultValue === value) {
      return null;
    }

    const dict = evaluator.xref.fetchIfRef(this.ref);
    if (!isDict(dict)) {
      return null;
    }

    const name = Name.get(value ? this.data.exportValue : "Off");
    dict.set("V", name);
    dict.set("AS", name);
    dict.set("M", `D:${getModificationDate()}`);

    const encrypt = evaluator.xref.encrypt;
    let originalTransform = null;
    if (encrypt) {
      originalTransform = encrypt.createCipherTransform(
        this.ref.num,
        this.ref.gen
      );
    }

    const buffer = [`${this.ref.num} ${this.ref.gen} obj\n`];
    writeDict(dict, buffer, originalTransform);
    buffer.push("\nendobj\n");

    return [{ ref: this.ref, data: buffer.join("") }];
  }

  async _saveRadioButton(evaluator, task, annotationStorage) {
    const defaultValue = this.data.fieldValue === this.data.buttonValue;
    const value = annotationStorage[this.data.id];

    if (defaultValue === value) {
      return null;
    }

    const dict = evaluator.xref.fetchIfRef(this.ref);
    if (!isDict(dict)) {
      return null;
    }

    const name = Name.get(value ? this.data.buttonValue : "Off");
    let parentBuffer = null;
    const encrypt = evaluator.xref.encrypt;

    if (value) {
      if (isRef(this.parent)) {
        const parent = evaluator.xref.fetch(this.parent);
        let parentTransform = null;
        if (encrypt) {
          parentTransform = encrypt.createCipherTransform(
            this.parent.num,
            this.parent.gen
          );
        }
        parent.set("V", name);
        parentBuffer = [`${this.parent.num} ${this.parent.gen} obj\n`];
        writeDict(parent, parentBuffer, parentTransform);
        parentBuffer.push("\nendobj\n");
      } else if (isDict(this.parent)) {
        this.parent.set("V", name);
      }
    }

    dict.set("AS", name);
    dict.set("M", `D:${getModificationDate()}`);

    let originalTransform = null;
    if (encrypt) {
      originalTransform = encrypt.createCipherTransform(
        this.ref.num,
        this.ref.gen
      );
    }

    const buffer = [`${this.ref.num} ${this.ref.gen} obj\n`];
    writeDict(dict, buffer, originalTransform);
    buffer.push("\nendobj\n");

    const newRefs = [{ ref: this.ref, data: buffer.join("") }];
    if (parentBuffer !== null) {
      newRefs.push({ ref: this.parent, data: parentBuffer.join("") });
    }

    return newRefs;
  }

  _processCheckBox(params) {
    if (isName(this.data.fieldValue)) {
      this.data.fieldValue = this.data.fieldValue.name;
    }

    this.data.checkBoxType = AnnotationCheckboxType.CHECK;
    const controlType = this._getControlType(params.dict);
    if (controlType) {
      this.data.checkBoxType = controlType;
    }

    this._processButtonValue(params);

    const customAppearance = params.dict.get("AP");
    if (!isDict(customAppearance)) {
      return;
    }

    const exportValueOptionsDict = customAppearance.get("D");
    if (!isDict(exportValueOptionsDict)) {
      return;
    }

    const exportValues = exportValueOptionsDict.getKeys();
    const hasCorrectOptionCount = exportValues.length === 2;
    if (!hasCorrectOptionCount) {
      return;
    }

    this.data.exportValue =
      exportValues[0] === "Off" ? exportValues[1] : exportValues[0];

    const normalAppearance = customAppearance.get("N");
    if (!isDict(normalAppearance)) {
      return;
    }

    this.checkedAppearance = normalAppearance.get(this.data.exportValue);
    this.uncheckedAppearance = normalAppearance.get("Off") || null;
  }

  _processRadioButton(params) {
    this.data.fieldValue = this.data.buttonValue = null;

    // The parent field's `V` entry holds a `Name` object with the appearance
    // state of whichever child field is currently in the "on" state.
    const fieldParent = params.dict.get("Parent");
    if (isDict(fieldParent) && fieldParent.has("V")) {
      const fieldParentValue = fieldParent.get("V");
      if (isName(fieldParentValue)) {
        this.parent = params.dict.getRaw("Parent");
        this.data.fieldValue = fieldParentValue.name;
      }
    }

    this.data.radioButtonType = AnnotationCheckboxType.CIRCLE;
    const controlType = this._getControlType(params.dict);
    if (controlType) {
      this.data.radioButtonType = controlType;
    }

    this._processButtonValue(params);
  }

  _processButtonValue(params) {
    // The button's value corresponds to its appearance state.
    const appearanceStates = params.dict.get("AP");
    if (!isDict(appearanceStates)) {
      return;
    }
    const normalAppearance = appearanceStates.get("N");
    if (!isDict(normalAppearance)) {
      return;
    }
<<<<<<< HEAD

    for (const key of normalAppearanceState.getKeys()) {
=======
    for (const key of normalAppearance.getKeys()) {
>>>>>>> 965d20db
      if (key !== "Off") {
        this.data.buttonValue = key;
        break;
      }
    }

    this.checkedAppearance = normalAppearance.get(this.data.buttonValue);
    this.uncheckedAppearance = normalAppearance.get("Off") || null;
  }

  _processPushButton(params) {
    if (!params.dict.has("A")) {
      warn("Push buttons without action dictionaries are not supported");
      return;
    }

    Catalog.parseDestDictionary({
      destDict: params.dict,
      resultObj: this.data,
      docBaseUrl: params.pdfManager.docBaseUrl,
    });
  }

  _getControlType(dict) {
    const appearanceCharacteristics = dict.get("MK");
    if (!isDict(appearanceCharacteristics)) {
      return null;
    }

    if (appearanceCharacteristics.has("CA")) {
      switch (appearanceCharacteristics.get("CA")) {
        case "4":
          return AnnotationCheckboxType.CHECK;
        case "l":
          return AnnotationCheckboxType.CIRCLE;
        case "8":
          return AnnotationCheckboxType.CROSS;
        case "u":
          return AnnotationCheckboxType.DIAMOND;
        case "n":
          return AnnotationCheckboxType.SQUARE;
        case "H":
          return AnnotationCheckboxType.STAR;
        default:
          return null;
      }
    }

    return null;
  }
}

class ChoiceWidgetAnnotation extends WidgetAnnotation {
  constructor(params) {
    super(params);

    // Determine the options. The options array may consist of strings or
    // arrays. If the array consists of arrays, then the first element of
    // each array is the export value and the second element of each array is
    // the display value. If the array consists of strings, then these
    // represent both the export and display value. In this case, we convert
    // it to an array of arrays as well for convenience in the display layer.
    // Note that the specification does not state that the `Opt` field is
    // inheritable, but in practice PDF generators do make annotations
    // inherit the options from a parent annotation (issue 8094).
    this.data.options = [];

    const options = getInheritableProperty({ dict: params.dict, key: "Opt" });
    if (Array.isArray(options)) {
      const xref = params.xref;
      for (let i = 0, ii = options.length; i < ii; i++) {
        const option = xref.fetchIfRef(options[i]);
        const isOptionArray = Array.isArray(option);

        this.data.options[i] = {
          exportValue: isOptionArray ? xref.fetchIfRef(option[0]) : option,
          displayValue: stringToPDFString(
            isOptionArray ? xref.fetchIfRef(option[1]) : option
          ),
        };
      }
    }

    // Determine the field value. In this case, it may be a string or an
    // array of strings. For convenience in the display layer, convert the
    // string to an array of one string as well.
    if (!Array.isArray(this.data.fieldValue)) {
      this.data.fieldValue = [this.data.fieldValue];
    }

    // Process field flags for the display layer.
    this.data.combo = this.hasFieldFlag(AnnotationFieldFlag.COMBO);
    this.data.multiSelect = this.hasFieldFlag(AnnotationFieldFlag.MULTISELECT);
<<<<<<< HEAD
    this.data.customText = this.hasFieldFlag(AnnotationFieldFlag.EDIT);
=======
    this._hasText = true;
>>>>>>> 965d20db
  }
}

class TextAnnotation extends MarkupAnnotation {
  constructor(parameters) {
    const DEFAULT_ICON_SIZE = 22; // px

    super(parameters);

    const dict = parameters.dict;
    this.data.annotationType = AnnotationType.TEXT;

    if (this.data.hasAppearance) {
      this.data.name = "NoIcon";
    } else {
      this.data.rect[1] = this.data.rect[3] - DEFAULT_ICON_SIZE;
      this.data.rect[2] = this.data.rect[0] + DEFAULT_ICON_SIZE;
      this.data.name = dict.has("Name") ? dict.get("Name").name : "Note";
    }

    if (dict.has("State")) {
      this.data.state = dict.get("State") || null;
      this.data.stateModel = dict.get("StateModel") || null;
    } else {
      this.data.state = null;
      this.data.stateModel = null;
    }
  }
}

class LinkAnnotation extends Annotation {
  constructor(params) {
    super(params);

    this.data.annotationType = AnnotationType.LINK;

    const quadPoints = getQuadPoints(params.dict, this.rectangle);
    if (quadPoints) {
      this.data.quadPoints = quadPoints;
    }

    Catalog.parseDestDictionary({
      destDict: params.dict,
      resultObj: this.data,
      docBaseUrl: params.pdfManager.docBaseUrl,
    });
  }
}

class PopupAnnotation extends Annotation {
  constructor(parameters) {
    super(parameters);

    this.data.annotationType = AnnotationType.POPUP;

    let parentItem = parameters.dict.get("Parent");
    if (!parentItem) {
      warn("Popup annotation has a missing or invalid parent annotation.");
      return;
    }

    const parentSubtype = parentItem.get("Subtype");
    this.data.parentType = isName(parentSubtype) ? parentSubtype.name : null;
    const rawParent = parameters.dict.getRaw("Parent");
    this.data.parentId = isRef(rawParent) ? rawParent.toString() : null;

    const rt = parentItem.get("RT");
    if (isName(rt, AnnotationReplyType.GROUP)) {
      // Subordinate annotations in a group should inherit
      // the group attributes from the primary annotation.
      parentItem = parentItem.get("IRT");
    }

    if (!parentItem.has("M")) {
      this.data.modificationDate = null;
    } else {
      this.setModificationDate(parentItem.get("M"));
      this.data.modificationDate = this.modificationDate;
    }

    if (!parentItem.has("C")) {
      // Fall back to the default background color.
      this.data.color = null;
    } else {
      this.setColor(parentItem.getArray("C"));
      this.data.color = this.color;
    }

    // If the Popup annotation is not viewable, but the parent annotation is,
    // that is most likely a bug. Fallback to inherit the flags from the parent
    // annotation (this is consistent with the behaviour in Adobe Reader).
    if (!this.viewable) {
      const parentFlags = parentItem.get("F");
      if (this._isViewable(parentFlags)) {
        this.setFlags(parentFlags);
      }
    }

    this.data.title = stringToPDFString(parentItem.get("T") || "");
    this.data.contents = stringToPDFString(parentItem.get("Contents") || "");
  }
}

class FreeTextAnnotation extends MarkupAnnotation {
  constructor(parameters) {
    super(parameters);

    this.data.annotationType = AnnotationType.FREETEXT;
  }
}

class LineAnnotation extends MarkupAnnotation {
  constructor(parameters) {
    super(parameters);

    this.data.annotationType = AnnotationType.LINE;

    this.data.lineCoordinates = Util.normalizeRect(
      parameters.dict.getArray("L")
    );
  }
}

class SquareAnnotation extends MarkupAnnotation {
  constructor(parameters) {
    super(parameters);

    this.data.annotationType = AnnotationType.SQUARE;
  }
}

class CircleAnnotation extends MarkupAnnotation {
  constructor(parameters) {
    super(parameters);

    this.data.annotationType = AnnotationType.CIRCLE;
  }
}

class PolylineAnnotation extends MarkupAnnotation {
  constructor(parameters) {
    super(parameters);

    this.data.annotationType = AnnotationType.POLYLINE;

    // The vertices array is an array of numbers representing the alternating
    // horizontal and vertical coordinates, respectively, of each vertex.
    // Convert this to an array of objects with x and y coordinates.
    const rawVertices = parameters.dict.getArray("Vertices");
    this.data.vertices = [];
    for (let i = 0, ii = rawVertices.length; i < ii; i += 2) {
      this.data.vertices.push({
        x: rawVertices[i],
        y: rawVertices[i + 1],
      });
    }
  }
}

class PolygonAnnotation extends PolylineAnnotation {
  constructor(parameters) {
    // Polygons are specific forms of polylines, so reuse their logic.
    super(parameters);

    this.data.annotationType = AnnotationType.POLYGON;
  }
}

class CaretAnnotation extends MarkupAnnotation {
  constructor(parameters) {
    super(parameters);

    this.data.annotationType = AnnotationType.CARET;
  }
}

class InkAnnotation extends MarkupAnnotation {
  constructor(parameters) {
    super(parameters);

    this.data.annotationType = AnnotationType.INK;

    const xref = parameters.xref;
    const originalInkLists = parameters.dict.getArray("InkList");
    this.data.inkLists = [];
    for (let i = 0, ii = originalInkLists.length; i < ii; ++i) {
      // The raw ink lists array contains arrays of numbers representing
      // the alternating horizontal and vertical coordinates, respectively,
      // of each vertex. Convert this to an array of objects with x and y
      // coordinates.
      this.data.inkLists.push([]);
      for (let j = 0, jj = originalInkLists[i].length; j < jj; j += 2) {
        this.data.inkLists[i].push({
          x: xref.fetchIfRef(originalInkLists[i][j]),
          y: xref.fetchIfRef(originalInkLists[i][j + 1]),
        });
      }
    }
  }
}

class HighlightAnnotation extends MarkupAnnotation {
  constructor(parameters) {
    super(parameters);

    this.data.annotationType = AnnotationType.HIGHLIGHT;

    const quadPoints = getQuadPoints(parameters.dict, this.rectangle);
    if (quadPoints) {
      this.data.quadPoints = quadPoints;
    }
  }
}

class UnderlineAnnotation extends MarkupAnnotation {
  constructor(parameters) {
    super(parameters);

    this.data.annotationType = AnnotationType.UNDERLINE;

    const quadPoints = getQuadPoints(parameters.dict, this.rectangle);
    if (quadPoints) {
      this.data.quadPoints = quadPoints;
    }
  }
}

class SquigglyAnnotation extends MarkupAnnotation {
  constructor(parameters) {
    super(parameters);

    this.data.annotationType = AnnotationType.SQUIGGLY;

    const quadPoints = getQuadPoints(parameters.dict, this.rectangle);
    if (quadPoints) {
      this.data.quadPoints = quadPoints;
    }
  }
}

class StrikeOutAnnotation extends MarkupAnnotation {
  constructor(parameters) {
    super(parameters);

    this.data.annotationType = AnnotationType.STRIKEOUT;

    const quadPoints = getQuadPoints(parameters.dict, this.rectangle);
    if (quadPoints) {
      this.data.quadPoints = quadPoints;
    }
  }
}

class StampAnnotation extends MarkupAnnotation {
  constructor(parameters) {
    super(parameters);

    this.data.annotationType = AnnotationType.STAMP;
  }
}

class FileAttachmentAnnotation extends MarkupAnnotation {
  constructor(parameters) {
    super(parameters);

    const file = new FileSpec(parameters.dict.get("FS"), parameters.xref);

    this.data.annotationType = AnnotationType.FILEATTACHMENT;
    this.data.file = file.serializable;
  }
}

export {
  Annotation,
  AnnotationBorderStyle,
  AnnotationFactory,
  MarkupAnnotation,
  getQuadPoints,
};<|MERGE_RESOLUTION|>--- conflicted
+++ resolved
@@ -26,16 +26,17 @@
   getModificationDate,
   isString,
   OPS,
+  stringToBytes,
   stringToPDFString,
   Util,
   warn,
 } from "../shared/util.js";
 import { Catalog, FileSpec, ObjectLoader } from "./obj.js";
 import { Dict, isDict, isName, isRef, isStream, Name } from "./primitives.js";
+import { Stream, StringStream } from "./stream.js";
 import { ColorSpace } from "./colorspace.js";
 import { getInheritableProperty } from "./core_utils.js";
 import { OperatorList } from "./operator_list.js";
-import { StringStream } from "./stream.js";
 import { writeDict } from "./writer.js";
 
 class AnnotationFactory {
@@ -53,18 +54,7 @@
    * @return {Promise} A promise that is resolved with an {Annotation}
    *   instance.
    */
-<<<<<<< HEAD
   static create(xref, ref, pdfManager, idFactory, evaluator, task) {
-    return pdfManager.ensure(this, "_create", [
-      xref,
-      ref,
-      pdfManager,
-      idFactory,
-      evaluator,
-      task,
-    ]);
-=======
-  static create(xref, ref, pdfManager, idFactory) {
     return pdfManager.ensureDoc("acroForm").then(acroForm => {
       return pdfManager.ensure(this, "_create", [
         xref,
@@ -72,19 +62,16 @@
         pdfManager,
         idFactory,
         acroForm,
+        evaluator,
+        task,
       ]);
     });
->>>>>>> 965d20db
   }
 
   /**
    * @private
    */
-<<<<<<< HEAD
-  static _create(xref, ref, pdfManager, idFactory, evaluator, task) {
-=======
-  static _create(xref, ref, pdfManager, idFactory, acroForm) {
->>>>>>> 965d20db
+  static _create(xref, ref, pdfManager, idFactory, acroForm, evaluator, task) {
     const dict = xref.fetchIfRef(ref);
     if (!isDict(dict)) {
       return undefined;
@@ -104,12 +91,9 @@
       subtype,
       id,
       pdfManager,
-<<<<<<< HEAD
+      acroForm: acroForm instanceof Dict ? acroForm : Dict.empty,
       evaluator,
       task,
-=======
-      acroForm: acroForm instanceof Dict ? acroForm : Dict.empty,
->>>>>>> 965d20db
     };
 
     switch (subtype) {
@@ -566,7 +550,6 @@
     });
   }
 
-<<<<<<< HEAD
   getColorFromArray(color) {
     // Black in RGB color space (default)
     const rgbColor = new Uint8ClampedArray(3);
@@ -595,10 +578,7 @@
     }
   }
 
-  getOperatorList(evaluator, task, renderForms) {
-=======
   getOperatorList(evaluator, task, renderForms, annotationStorage) {
->>>>>>> 965d20db
     if (!this.appearance) {
       return Promise.resolve(new OperatorList());
     }
@@ -977,7 +957,6 @@
     return !!(this.data.fieldFlags & flag);
   }
 
-<<<<<<< HEAD
   /**
    * Set the default appearance (such as fonts and colors).
    *
@@ -1041,10 +1020,7 @@
       });
   }
 
-  getOperatorList(evaluator, task, renderForms) {
-=======
   getOperatorList(evaluator, task, renderForms, annotationStorage) {
->>>>>>> 965d20db
     // Do not render form elements on the canvas when interactive forms are
     // enabled. The display layer is responsible for rendering them instead.
     if (renderForms) {
@@ -1720,12 +1696,7 @@
     if (!isDict(normalAppearance)) {
       return;
     }
-<<<<<<< HEAD
-
-    for (const key of normalAppearanceState.getKeys()) {
-=======
     for (const key of normalAppearance.getKeys()) {
->>>>>>> 965d20db
       if (key !== "Off") {
         this.data.buttonValue = key;
         break;
@@ -1819,11 +1790,8 @@
     // Process field flags for the display layer.
     this.data.combo = this.hasFieldFlag(AnnotationFieldFlag.COMBO);
     this.data.multiSelect = this.hasFieldFlag(AnnotationFieldFlag.MULTISELECT);
-<<<<<<< HEAD
     this.data.customText = this.hasFieldFlag(AnnotationFieldFlag.EDIT);
-=======
     this._hasText = true;
->>>>>>> 965d20db
   }
 }
 
