/* Copyright 2012 Mozilla Foundation
 *
 * Licensed under the Apache License, Version 2.0 (the "License");
 * you may not use this file except in compliance with the License.
 * You may obtain a copy of the License at
 *
 *     http://www.apache.org/licenses/LICENSE-2.0
 *
 * Unless required by applicable law or agreed to in writing, software
 * distributed under the License is distributed on an "AS IS" BASIS,
 * WITHOUT WARRANTIES OR CONDITIONS OF ANY KIND, either express or implied.
 * See the License for the specific language governing permissions and
 * limitations under the License.
 */

import {
  AnnotationBorderStyleType, AnnotationCheckboxType, AnnotationFieldFlag,
  AnnotationFlag, AnnotationType, OPS, stringToBytes, stringToPDFString,
  Util, warn
} from '../shared/util';
import { Catalog, FileSpec, ObjectLoader } from './obj';
import { Dict, isDict, isName, isRef, isStream } from './primitives';
import { ColorSpace } from './colorspace';
import { OperatorList } from './operator_list';
import { Stream } from './stream';

class AnnotationFactory {
  /**
   * @param {XRef} xref
   * @param {Object} ref
   * @param {PDFManager} pdfManager
   * @param {Object} idFactory
   * @returns {Annotation}
   */
  static create(xref, ref, pdfManager, idFactory, evaluator, task) {
    if (!xref) {
      return;
    }

    let dict = xref.fetchIfRef(ref);

    if (!isDict(dict)) {
      return;
    }

    let id = isRef(ref) ? ref.toString() : 'annot_' + idFactory.createObjId();

    // Determine the annotation's subtype.
    let subtype = dict.get('Subtype');
    subtype = isName(subtype) ? subtype.name : null;

    // Return the right annotation object based on the subtype and field type.
    let parameters = {
      xref,
      dict,
      ref: isRef(ref) ? ref : null,
      subtype,
      id,
      pdfManager,
      evaluator,
      task,
    };

    switch (subtype) {
      case 'Link':
        return Promise.resolve(new LinkAnnotation(parameters));

      case 'Text':
        return Promise.resolve(new TextAnnotation(parameters));

      case 'Widget':
        let fieldType = Util.getInheritableProperty(dict, 'FT');
        fieldType = isName(fieldType) ? fieldType.name : null;

        let widget = new WidgetAnnotation(parameters);

        switch (fieldType) {
          case 'Tx':
            widget = new TextWidgetAnnotation(parameters);
            break;
          case 'Btn':
            widget = new ButtonWidgetAnnotation(parameters);
            break;
          case 'Ch':
            widget = new ChoiceWidgetAnnotation(parameters);
            break;
          default:
            warn('Unimplemented widget field type "' + fieldType + '", ' +
               'falling back to base field type.');
            break;
        }

        return widget.parseAppearance(parameters);

      case 'Popup':
        return Promise.resolve(new PopupAnnotation(parameters));

      case 'Line':
        return Promise.resolve(new LineAnnotation(parameters));

      case 'Square':
        return new SquareAnnotation(parameters);

      case 'Circle':
        return new CircleAnnotation(parameters);

      case 'PolyLine':
        return new PolylineAnnotation(parameters);

      case 'Polygon':
        return new PolygonAnnotation(parameters);

      case 'Highlight':
        return Promise.resolve(new HighlightAnnotation(parameters));

      case 'Underline':
        return Promise.resolve(new UnderlineAnnotation(parameters));

      case 'Squiggly':
        return Promise.resolve(new SquigglyAnnotation(parameters));

      case 'StrikeOut':
        return Promise.resolve(new StrikeOutAnnotation(parameters));

      case 'Stamp':
        return new StampAnnotation(parameters);

      case 'FileAttachment':
        return Promise.resolve(new FileAttachmentAnnotation(parameters));

      default:
        if (!subtype) {
          warn('Annotation is missing the required /Subtype.');
        } else {
          warn('Unimplemented annotation type "' + subtype + '", ' +
               'falling back to base annotation.');
        }
        return Promise.resolve(new Annotation(parameters));
    }
  }
}

function getTransformMatrix(rect, bbox, matrix) {
  // 12.5.5: Algorithm: Appearance streams
  let bounds = Util.getAxialAlignedBoundingBox(bbox, matrix);
  let minX = bounds[0];
  let minY = bounds[1];
  let maxX = bounds[2];
  let maxY = bounds[3];

  if (minX === maxX || minY === maxY) {
    // From real-life file, bbox was [0, 0, 0, 0]. In this case,
    // just apply the transform for rect
    return [1, 0, 0, 1, rect[0], rect[1]];
  }

  let xRatio = (rect[2] - rect[0]) / (maxX - minX);
  let yRatio = (rect[3] - rect[1]) / (maxY - minY);
  return [
    xRatio,
    0,
    0,
    yRatio,
    rect[0] - minX * xRatio,
    rect[1] - minY * yRatio
  ];
}

class Annotation {
  constructor(params) {
    let dict = params.dict;

    this.setFlags(dict.get('F'));
    this.setRectangle(dict.getArray('Rect'));
    this.setColor(dict.getArray('C'));
    this.setBackgroundColor(dict.get('MK'));
    this.setBorderColor(dict.get('MK'));
    this.setBorderStyle(dict);
    this.setAppearance(dict);

    // Expose public properties using a data object.
    this.data = {
      annotationFlags: this.flags,
      backgroundColor: this.backgroundColor,
      borderColor: this.borderColor,
      borderStyle: this.borderStyle,
      color: this.color,
      hasAppearance: !!this.appearance,
      id: params.id,
      subtype: params.subtype,
      rect: this.rectangle,
    };
  }

  /**
   * @private
   */
  _hasFlag(flags, flag) {
    return !!(flags & flag);
  }

  /**
   * @private
   */
  _isViewable(flags) {
    return !this._hasFlag(flags, AnnotationFlag.INVISIBLE) &&
           !this._hasFlag(flags, AnnotationFlag.HIDDEN) &&
           !this._hasFlag(flags, AnnotationFlag.NOVIEW);
  }

  /**
   * @private
   */
  _isPrintable(flags) {
    return this._hasFlag(flags, AnnotationFlag.PRINT) &&
           !this._hasFlag(flags, AnnotationFlag.INVISIBLE) &&
           !this._hasFlag(flags, AnnotationFlag.HIDDEN);
  }

  /**
   * @return {boolean}
   */
  get viewable() {
    if (this.flags === 0) {
      return true;
    }
    return this._isViewable(this.flags);
  }

  /**
   * @return {boolean}
   */
  get printable() {
    if (this.flags === 0) {
      return false;
    }
    return this._isPrintable(this.flags);
  }

  /**
   * Set the flags.
   *
   * @public
   * @memberof Annotation
   * @param {number} flags - Unsigned 32-bit integer specifying annotation
   *                         characteristics
   * @see {@link shared/util.js}
   */
  setFlags(flags) {
    this.flags = (Number.isInteger(flags) && flags > 0) ? flags : 0;
  }

  /**
   * Check if a provided flag is set.
   *
   * @public
   * @memberof Annotation
   * @param {number} flag - Hexadecimal representation for an annotation
   *                        characteristic
   * @return {boolean}
   * @see {@link shared/util.js}
   */
  hasFlag(flag) {
    return this._hasFlag(this.flags, flag);
  }

  /**
   * Set the rectangle.
   *
   * @public
   * @memberof Annotation
   * @param {Array} rectangle - The rectangle array with exactly four entries
   */
  setRectangle(rectangle) {
    if (Array.isArray(rectangle) && rectangle.length === 4) {
      this.rectangle = Util.normalizeRect(rectangle);
    } else {
      this.rectangle = [0, 0, 0, 0];
    }
  }

  /**
   * Set the color and take care of color space conversion.
   *
   * @public
   * @memberof Annotation
   * @param {Array} color - The color array containing either 0
   *                        (transparent), 1 (grayscale), 3 (RGB) or
   *                        4 (CMYK) elements
   */
  setColor(color) {
    let rgbColor = new Uint8Array(3); // Black in RGB color space (default)
    if (!Array.isArray(color)) {
      this.color = rgbColor;
      return;
    }

    this.color = this.getColorFromArray(color);
  }

  /**
   * Set the background color and take care of color space conversion.
   *
   * @public
   * @memberof Annotation
   * @param {Dict} dict - An appearance characteristics dictionary
   */
  setBackgroundColor(dict) {
    this.backgroundColor = null;

    if (!isDict(dict)) {
      return;
    }

    if (dict.has('BG')) {
      this.backgroundColor = this.getColorFromArray(dict.getArray('BG'));
    }
  }

  /**
   * Set the border color and take care of color space conversion.
   *
   * @public
   * @memberof Annotation
   * @param {Dict} dict - An appearance characteristic dictionary
   */
  setBorderColor(dict) {
    this.borderColor = null;

    if (!isDict(dict)) {
      return;
    }

    if (dict.has('BC')) {
      this.borderColor = this.getColorFromArray(dict.getArray('BC'));
    }
  }

  /**
   * Set the border style (as AnnotationBorderStyle object).
   *
   * @public
   * @memberof Annotation
   * @param {Dict} borderStyle - The border style dictionary
   */
  setBorderStyle(borderStyle) {
    this.borderStyle = new AnnotationBorderStyle();
    if (!isDict(borderStyle)) {
      return;
    }
    if (borderStyle.has('BS')) {
      let dict = borderStyle.get('BS');
      let dictType = dict.get('Type');

      if (!dictType || isName(dictType, 'Border')) {
        this.borderStyle.setWidth(dict.get('W'));
        this.borderStyle.setStyle(dict.get('S'));
        this.borderStyle.setDashArray(dict.getArray('D'));
      }
    } else if (borderStyle.has('Border')) {
      let array = borderStyle.getArray('Border');
      if (Array.isArray(array) && array.length >= 3) {
        this.borderStyle.setHorizontalCornerRadius(array[0]);
        this.borderStyle.setVerticalCornerRadius(array[1]);
        this.borderStyle.setWidth(array[2]);

        if (array.length === 4) { // Dash array available
          this.borderStyle.setDashArray(array[3]);
        }
      }
    } else {
      // There are no border entries in the dictionary. According to the
      // specification, we should draw a solid border of width 1 in that
      // case, but Adobe Reader did not implement that part of the
      // specification and instead draws no border at all, so we do the same.
      // See also https://github.com/mozilla/pdf.js/issues/6179.
      // Note: it's a little bit more complicated, Reader draws no border
      // if its color is transparent.
      this.borderStyle.setWidth(this.borderColor === null ? 0 : 1);
    }
  }

  /**
   * Set the (normal) appearance.
   *
   * @public
   * @memberof Annotation
   * @param {Dict} dict - The annotation's data dictionary
   */
  setAppearance(dict) {
    this.appearance = null;

    let appearanceStates = dict.get('AP');
    if (!isDict(appearanceStates)) {
      return;
    }

    // In case the normal appearance is a stream, then it is used directly.
    let normalAppearanceState = appearanceStates.get('N');
    if (isStream(normalAppearanceState)) {
      this.appearance = normalAppearanceState;
      return;
    }
    if (!isDict(normalAppearanceState)) {
      return;
    }

    // In case the normal appearance is a dictionary, the `AS` entry provides
    // the key of the stream in this dictionary.
    let as = dict.get('AS');
    if (!isName(as) || !normalAppearanceState.has(as.name)) {
      return;
    }
    this.appearance = normalAppearanceState.get(as.name);
  }

  /**
   * Prepare the annotation for working with a popup in the display layer.
   *
   * @private
   * @memberof Annotation
   * @param {Dict} dict - The annotation's data dictionary
   */
  _preparePopup(dict) {
    if (!dict.has('C')) {
      // Fall back to the default background color.
      this.data.color = null;
    }

    this.data.hasPopup = dict.has('Popup');
    this.data.title = stringToPDFString(dict.get('T') || '');
    this.data.contents = stringToPDFString(dict.get('Contents') || '');
  }

  loadResources(keys) {
    return this.appearance.dict.getAsync('Resources').then((resources) => {
      if (!resources) {
        return;
      }
      let objectLoader = new ObjectLoader(resources, keys, resources.xref);

      return objectLoader.load().then(function() {
        return resources;
      });
    });
  }

  getColorFromArray(color) {
    let rgbColor = new Uint8Array(3); // Black in RGB color space (default)
    if (!Array.isArray(color)) {
      return null;
    }

    switch (color.length) {
      case 0: // Transparent, which we indicate with a null value
        return null;

      case 1: // Convert grayscale to RGB
        ColorSpace.singletons.gray.getRgbItem(color, 0, rgbColor, 0);
        return rgbColor;

      case 3: // Convert RGB percentages to RGB
        ColorSpace.singletons.rgb.getRgbItem(color, 0, rgbColor, 0);
        return rgbColor;

      case 4: // Convert CMYK to RGB
        ColorSpace.singletons.cmyk.getRgbItem(color, 0, rgbColor, 0);
        return rgbColor;

      default:
        return rgbColor;
    }
  }

  getOperatorList(evaluator, task, renderForms) {
    if (!this.appearance) {
      return Promise.resolve(new OperatorList());
    }

    let data = this.data;
    let appearanceDict = this.appearance.dict;
    let resourcesPromise = this.loadResources([
      'ExtGState',
      'ColorSpace',
      'Pattern',
      'Shading',
      'XObject',
      'Font',
      // ProcSet
      // Properties
    ]);
    let bbox = appearanceDict.getArray('BBox') || [0, 0, 1, 1];
    let matrix = appearanceDict.getArray('Matrix') || [1, 0, 0, 1, 0, 0];
    let transform = getTransformMatrix(data.rect, bbox, matrix);

    return resourcesPromise.then((resources) => {
      let opList = new OperatorList();
      opList.addOp(OPS.beginAnnotation, [data.rect, transform, matrix]);
      return evaluator.getOperatorList({
        stream: this.appearance,
        task,
        resources,
        operatorList: opList,
      }).then(() => {
        opList.addOp(OPS.endAnnotation, []);
        this.appearance.reset();
        return opList;
      });
    });
  }
}

/**
 * Contains all data regarding an annotation's border style.
 */
class AnnotationBorderStyle {
  constructor() {
    this.width = 1;
    this.style = AnnotationBorderStyleType.SOLID;
    this.dashArray = [3];
    this.horizontalCornerRadius = 0;
    this.verticalCornerRadius = 0;
  }

  /**
   * Set the width.
   *
   * @public
   * @memberof AnnotationBorderStyle
   * @param {integer} width - The width
   */
  setWidth(width) {
    if (Number.isInteger(width)) {
      this.width = width;
    }
  }

  /**
   * Set the style.
   *
   * @public
   * @memberof AnnotationBorderStyle
   * @param {Object} style - The style object
   * @see {@link shared/util.js}
   */
  setStyle(style) {
    if (!style) {
      return;
    }
    switch (style.name) {
      case 'S':
        this.style = AnnotationBorderStyleType.SOLID;
        break;

      case 'D':
        this.style = AnnotationBorderStyleType.DASHED;
        break;

      case 'B':
        this.style = AnnotationBorderStyleType.BEVELED;
        break;

      case 'I':
        this.style = AnnotationBorderStyleType.INSET;
        break;

      case 'U':
        this.style = AnnotationBorderStyleType.UNDERLINE;
        break;

      default:
        break;
    }
  }

  /**
   * Set the dash array.
   *
   * @public
   * @memberof AnnotationBorderStyle
   * @param {Array} dashArray - The dash array with at least one element
   */
  setDashArray(dashArray) {
    // We validate the dash array, but we do not use it because CSS does not
    // allow us to change spacing of dashes. For more information, visit
    // http://www.w3.org/TR/css3-background/#the-border-style.
    if (Array.isArray(dashArray) && dashArray.length > 0) {
      // According to the PDF specification: the elements in `dashArray`
      // shall be numbers that are nonnegative and not all equal to zero.
      let isValid = true;
      let allZeros = true;
      for (let i = 0, len = dashArray.length; i < len; i++) {
        let element = dashArray[i];
        let validNumber = (+element >= 0);
        if (!validNumber) {
          isValid = false;
          break;
        } else if (element > 0) {
          allZeros = false;
        }
      }
      if (isValid && !allZeros) {
        this.dashArray = dashArray;
      } else {
        this.width = 0; // Adobe behavior when the array is invalid.
      }
    } else if (dashArray) {
      this.width = 0; // Adobe behavior when the array is invalid.
    }
  }

  /**
   * Set the horizontal corner radius (from a Border dictionary).
   *
   * @public
   * @memberof AnnotationBorderStyle
   * @param {integer} radius - The horizontal corner radius
   */
  setHorizontalCornerRadius(radius) {
    if (Number.isInteger(radius)) {
      this.horizontalCornerRadius = radius;
    }
  }

  /**
   * Set the vertical corner radius (from a Border dictionary).
   *
   * @public
   * @memberof AnnotationBorderStyle
   * @param {integer} radius - The vertical corner radius
   */
  setVerticalCornerRadius(radius) {
    if (Number.isInteger(radius)) {
      this.verticalCornerRadius = radius;
    }
  }
}

class WidgetAnnotation extends Annotation {
  constructor(params) {
    super(params);

    let dict = params.dict;
    let data = this.data;

    data.annotationType = AnnotationType.WIDGET;
    data.fieldName = this._constructFieldName(dict);
    data.fieldValue = Util.getInheritableProperty(dict, 'V',
                                                  /* getArray = */ true);
    data.alternativeText = stringToPDFString(Util.getInheritableProperty(
      dict, 'TU') || '');
    data.defaultAppearance = Util.getInheritableProperty(dict, 'DA') || '';
    let fieldType = Util.getInheritableProperty(dict, 'FT');
    data.fieldType = isName(fieldType) ? fieldType.name : null;
    this.fieldResources = Util.getInheritableProperty(dict, 'DR') || Dict.empty;

    data.fieldFlags = Util.getInheritableProperty(dict, 'Ff');
    if (!Number.isInteger(data.fieldFlags) || data.fieldFlags < 0) {
      data.fieldFlags = 0;
    }

    data.readOnly = this.hasFieldFlag(AnnotationFieldFlag.READONLY);
    data.required = this.hasFieldFlag(AnnotationFieldFlag.REQUIRED);

    // Hide signatures because we cannot validate them.
    if (data.fieldType === 'Sig') {
      this.setFlags(AnnotationFlag.HIDDEN);
    }
  }

  /**
   * Construct the (fully qualified) field name from the (partial) field
   * names of the field and its ancestors.
   *
   * @private
   * @memberof WidgetAnnotation
   * @param {Dict} dict - Complete widget annotation dictionary
   * @return {string}
   */
  _constructFieldName(dict) {
    // Both the `Parent` and `T` fields are optional. While at least one of
    // them should be provided, bad PDF generators may fail to do so.
    if (!dict.has('T') && !dict.has('Parent')) {
      warn('Unknown field name, falling back to empty field name.');
      return '';
    }

    // If no parent exists, the partial and fully qualified names are equal.
    if (!dict.has('Parent')) {
      return stringToPDFString(dict.get('T'));
    }

    // Form the fully qualified field name by appending the partial name to
    // the parent's fully qualified name, separated by a period.
    let fieldName = [];
    if (dict.has('T')) {
      fieldName.unshift(stringToPDFString(dict.get('T')));
    }

    let loopDict = dict;
    while (loopDict.has('Parent')) {
      loopDict = loopDict.get('Parent');
      if (!isDict(loopDict)) {
        // Even though it is not allowed according to the PDF specification,
        // bad PDF generators may provide a `Parent` entry that is not a
        // dictionary, but `null` for example (issue 8143).
        break;
      }

      if (loopDict.has('T')) {
        fieldName.unshift(stringToPDFString(loopDict.get('T')));
      }
    }
    return fieldName.join('.');
  }

  /**
   * Check if a provided field flag is set.
   *
   * @public
   * @memberof WidgetAnnotation
   * @param {number} flag - Hexadecimal representation for an annotation
   *                        field characteristic
   * @return {boolean}
   * @see {@link shared/util.js}
   */
  hasFieldFlag(flag) {
    return !!(this.data.fieldFlags & flag);
  }

  /**
   * Parse widget annotation appearance and extract font infromation.
   *
   * @public
   * @memberof WidgetAnnotation
   * @param {number} flag - Hexadecimal representation for an annotation
   *                        field characteristic
   * @return {Promise}
   */
  parseAppearance(params) {
    if (!params.pdfManager || !params.pdfManager.pdfDocument) {
      return Promise.resolve(this);
    }

    let data = this.data;
    let self = this;

    let opList = new OperatorList();
    let appearanceStream = new Stream(stringToBytes(data.defaultAppearance));
    let formFonts = params.pdfManager.pdfDocument.acroForm.get('DR');
    opList.acroForm = params.pdfManager.pdfDocument.acroForm;
    return params.evaluator.getOperatorList({
      stream: appearanceStream,
      task: params.task,
      resources: formFonts,
      operatorList: opList,
    }).then(() => {
      let a = opList.argsArray;
      let i;
      for (i = 0; i < opList.fnArray.length; i++) {
        let fn = opList.fnArray[i];
        switch (fn | 0) {
          case OPS.setFont:
            data.annotationFonts = opList.acroForm.annotationFonts;
            data.fontRefName = a[i][0];
            data.fontSize = a[i][1];
            break;
          case OPS.setGrayFill:
            if (a[i].length >= 1) {
              let gray = Math.round(a[i][0] * 0x100);
              data.fontColor = Util.makeCssRgb(gray, gray, gray);
            }

            break;
          case OPS.setFillRGBColor:
            if (a[i].length >= 3) {
              data.fontColor = Util.makeCssRgb(a[i][0], a[i][1], a[i][2]);
            }

            break;
        }
      }

      return self;
    });
  }

  getOperatorList(evaluator, task, renderForms) {
    // Do not render form elements on the canvas when interactive forms are
    // enabled. The display layer is responsible for rendering them instead.
    if (renderForms) {
      return Promise.resolve(new OperatorList());
    }
    return super.getOperatorList(evaluator, task, renderForms);
  }
}

class TextWidgetAnnotation extends WidgetAnnotation {
  constructor(params) {
    super(params);

    // The field value is always a string.
    this.data.fieldValue = stringToPDFString(this.data.fieldValue || '');

    // Determine the alignment of text in the field.
    let alignment = Util.getInheritableProperty(params.dict, 'Q');
    if (!Number.isInteger(alignment) || alignment < 0 || alignment > 2) {
      alignment = null;
    }
    this.data.textAlignment = alignment;

    // Determine the maximum length of text in the field.
    let maximumLength = Util.getInheritableProperty(params.dict, 'MaxLen');
    if (!Number.isInteger(maximumLength) || maximumLength < 0) {
      maximumLength = null;
    }
    this.data.maxLen = maximumLength;

    // Process field flags for the display layer.
    this.data.multiLine = this.hasFieldFlag(AnnotationFieldFlag.MULTILINE);
    this.data.comb = this.hasFieldFlag(AnnotationFieldFlag.COMB) &&
                     !this.hasFieldFlag(AnnotationFieldFlag.MULTILINE) &&
                     !this.hasFieldFlag(AnnotationFieldFlag.PASSWORD) &&
                     !this.hasFieldFlag(AnnotationFieldFlag.FILESELECT) &&
                     this.data.maxLen !== null;
  }

  getOperatorList(evaluator, task, renderForms) {
    if (renderForms || this.appearance) {
      return super.getOperatorList(evaluator, task, renderForms);
    }

    let operatorList = new OperatorList();

    // Even if there is an appearance stream, ignore it. This is the
    // behaviour used by Adobe Reader.
    if (!this.data.defaultAppearance) {
      return Promise.resolve(operatorList);
    }

    let stream = new Stream(stringToBytes(this.data.defaultAppearance));
    return evaluator.getOperatorList({
      stream,
      task,
      resources: this.fieldResources,
      operatorList,
    }).then(function () {
      return operatorList;
    });
  }
}

class ButtonWidgetAnnotation extends WidgetAnnotation {
  constructor(params) {
    super(params);

    this.data.checkBox = !this.hasFieldFlag(AnnotationFieldFlag.RADIO) &&
                         !this.hasFieldFlag(AnnotationFieldFlag.PUSHBUTTON);
    if (this.data.checkBox) {
      if (isName(this.data.fieldValue)) {
        this.data.fieldValue = this.data.fieldValue.name;
      }

      this.data.checkBoxType = AnnotationCheckboxType.CHECK;
      let controlType = this._getControlType(params.dict);
      if (controlType) {
        this.data.checkBoxType = controlType;
      }
    }

    this.data.radioButton = this.hasFieldFlag(AnnotationFieldFlag.RADIO) &&
                            !this.hasFieldFlag(AnnotationFieldFlag.PUSHBUTTON);
    if (this.data.radioButton) {
      this.data.fieldValue = this.data.buttonValue = null;

      // The parent field's `V` entry holds a `Name` object with the appearance
      // state of whichever child field is currently in the "on" state.
      let fieldParent = params.dict.get('Parent');
      if (isDict(fieldParent) && fieldParent.has('V')) {
        let fieldParentValue = fieldParent.get('V');
        if (isName(fieldParentValue)) {
          this.data.fieldValue = fieldParentValue.name;
        }
      }

      this.data.radioButtonType = AnnotationCheckboxType.CIRCLE;
      let controlType = this._getControlType(params.dict);
      if (controlType) {
        this.data.radioButtonType = controlType;
      }
<<<<<<< HEAD

=======
    }

    if (this.data.checkBox || this.data.radioButton) {
>>>>>>> e3ae959f
      // The button's value corresponds to its appearance state.
      let appearanceStates = params.dict.get('AP');
      if (!isDict(appearanceStates)) {
        return;
      }
      let normalAppearanceState = appearanceStates.get('N');
      if (!isDict(normalAppearanceState)) {
        return;
      }
      let keys = normalAppearanceState.getKeys();
      for (let i = 0, ii = keys.length; i < ii; i++) {
        if (keys[i] !== 'Off') {
          this.data.buttonValue = keys[i];
          break;
        }
      }
    }
  }

  _getControlType(dict) {
    let appearanceCharacteristics = dict.get('MK');
    if (!isDict(appearanceCharacteristics)) {
      return null;
    }

    if (appearanceCharacteristics.has('CA')) {
      switch (appearanceCharacteristics.get('CA')) {
        case '4':
          return AnnotationCheckboxType.CHECK;
        case 'l':
          return AnnotationCheckboxType.CIRCLE;
        case '8':
          return AnnotationCheckboxType.CROSS;
        case 'u':
          return AnnotationCheckboxType.DIAMOND;
        case 'n':
          return AnnotationCheckboxType.SQUARE;
        case 'H':
          return AnnotationCheckboxType.STAR;
        default:
          return null;
      }
    }
  }
}

class ChoiceWidgetAnnotation extends WidgetAnnotation {
  constructor(params) {
    super(params);

    // Determine the options. The options array may consist of strings or
    // arrays. If the array consists of arrays, then the first element of
    // each array is the export value and the second element of each array is
    // the display value. If the array consists of strings, then these
    // represent both the export and display value. In this case, we convert
    // it to an array of arrays as well for convenience in the display layer.
    // Note that the specification does not state that the `Opt` field is
    // inheritable, but in practice PDF generators do make annotations
    // inherit the options from a parent annotation (issue 8094).
    this.data.options = [];

    let options = Util.getInheritableProperty(params.dict, 'Opt');
    if (Array.isArray(options)) {
      let xref = params.xref;
      for (let i = 0, ii = options.length; i < ii; i++) {
        let option = xref.fetchIfRef(options[i]);
        let isOptionArray = Array.isArray(option);

        this.data.options[i] = {
          exportValue: isOptionArray ? xref.fetchIfRef(option[0]) : option,
          displayValue: stringToPDFString(isOptionArray ?
                                          xref.fetchIfRef(option[1]) : option),
        };
      }
    }

    // Determine the field value. In this case, it may be a string or an
    // array of strings. For convenience in the display layer, convert the
    // string to an array of one string as well.
    if (!Array.isArray(this.data.fieldValue)) {
      this.data.fieldValue = [this.data.fieldValue];
    }

    // Process field flags for the display layer.
    this.data.combo = this.hasFieldFlag(AnnotationFieldFlag.COMBO);
    this.data.multiSelect = this.hasFieldFlag(AnnotationFieldFlag.MULTISELECT);
    this.data.customText = this.hasFieldFlag(AnnotationFieldFlag.EDIT);
  }
}

class TextAnnotation extends Annotation {
  constructor(parameters) {
    const DEFAULT_ICON_SIZE = 22; // px

    super(parameters);

    this.data.annotationType = AnnotationType.TEXT;

    if (this.data.hasAppearance) {
      this.data.name = 'NoIcon';
    } else {
      this.data.rect[1] = this.data.rect[3] - DEFAULT_ICON_SIZE;
      this.data.rect[2] = this.data.rect[0] + DEFAULT_ICON_SIZE;
      this.data.name = parameters.dict.has('Name') ?
                       parameters.dict.get('Name').name : 'Note';
    }
    this._preparePopup(parameters.dict);
  }
}

class LinkAnnotation extends Annotation {
  constructor(params) {
    super(params);

    this.data.annotationType = AnnotationType.LINK;

    Catalog.parseDestDictionary({
      destDict: params.dict,
      resultObj: this.data,
      docBaseUrl: params.pdfManager.docBaseUrl,
    });
  }
}

class PopupAnnotation extends Annotation {
  constructor(parameters) {
    super(parameters);

    this.data.annotationType = AnnotationType.POPUP;

    let dict = parameters.dict;
    let parentItem = dict.get('Parent');
    if (!parentItem) {
      warn('Popup annotation has a missing or invalid parent annotation.');
      return;
    }

    let parentSubtype = parentItem.get('Subtype');
    this.data.parentType = isName(parentSubtype) ? parentSubtype.name : null;
    this.data.parentId = dict.getRaw('Parent').toString();
    this.data.title = stringToPDFString(parentItem.get('T') || '');
    this.data.contents = stringToPDFString(parentItem.get('Contents') || '');

    if (!parentItem.has('C')) {
      // Fall back to the default background color.
      this.data.color = null;
    } else {
      this.setColor(parentItem.getArray('C'));
      this.data.color = this.color;
    }

    // If the Popup annotation is not viewable, but the parent annotation is,
    // that is most likely a bug. Fallback to inherit the flags from the parent
    // annotation (this is consistent with the behaviour in Adobe Reader).
    if (!this.viewable) {
      let parentFlags = parentItem.get('F');
      if (this._isViewable(parentFlags)) {
        this.setFlags(parentFlags);
      }
    }
  }
}

class LineAnnotation extends Annotation {
  constructor(parameters) {
    super(parameters);

    this.data.annotationType = AnnotationType.LINE;

    let dict = parameters.dict;
    this.data.lineCoordinates = Util.normalizeRect(dict.getArray('L'));
    this._preparePopup(dict);
  }
}

class SquareAnnotation extends Annotation {
  constructor(parameters) {
    super(parameters);

    this.data.annotationType = AnnotationType.SQUARE;
    this._preparePopup(parameters.dict);
  }
}

class CircleAnnotation extends Annotation {
  constructor(parameters) {
    super(parameters);

    this.data.annotationType = AnnotationType.CIRCLE;
    this._preparePopup(parameters.dict);
  }
}

class PolylineAnnotation extends Annotation {
  constructor(parameters) {
    super(parameters);

    this.data.annotationType = AnnotationType.POLYLINE;

    // The vertices array is an array of numbers representing the alternating
    // horizontal and vertical coordinates, respectively, of each vertex.
    // Convert this to an array of objects with x and y coordinates.
    let dict = parameters.dict;
    let rawVertices = dict.getArray('Vertices');

    this.data.vertices = [];
    for (let i = 0, ii = rawVertices.length; i < ii; i += 2) {
      this.data.vertices.push({
        x: rawVertices[i],
        y: rawVertices[i + 1],
      });
    }

    this._preparePopup(dict);
  }
}

class PolygonAnnotation extends PolylineAnnotation {
  constructor(parameters) {
    // Polygons are specific forms of polylines, so reuse their logic.
    super(parameters);

    this.data.annotationType = AnnotationType.POLYGON;
  }
}

class HighlightAnnotation extends Annotation {
  constructor(parameters) {
    super(parameters);

    this.data.annotationType = AnnotationType.HIGHLIGHT;
    this._preparePopup(parameters.dict);
  }
}

class UnderlineAnnotation extends Annotation {
  constructor(parameters) {
    super(parameters);

    this.data.annotationType = AnnotationType.UNDERLINE;
    this._preparePopup(parameters.dict);
  }
}

class SquigglyAnnotation extends Annotation {
  constructor(parameters) {
    super(parameters);

    this.data.annotationType = AnnotationType.SQUIGGLY;
    this._preparePopup(parameters.dict);
  }
}

class StrikeOutAnnotation extends Annotation {
  constructor(parameters) {
    super(parameters);

    this.data.annotationType = AnnotationType.STRIKEOUT;
    this._preparePopup(parameters.dict);
  }
}

class StampAnnotation extends Annotation {
  constructor(parameters) {
    super(parameters);

    this.data.annotationType = AnnotationType.STAMP;
    this._preparePopup(parameters.dict);
  }
}

class FileAttachmentAnnotation extends Annotation {
  constructor(parameters) {
    super(parameters);

    let file = new FileSpec(parameters.dict.get('FS'), parameters.xref);

    this.data.annotationType = AnnotationType.FILEATTACHMENT;
    this.data.file = file.serializable;
    this._preparePopup(parameters.dict);
  }
}

export {
  Annotation,
  AnnotationBorderStyle,
  AnnotationFactory,
};<|MERGE_RESOLUTION|>--- conflicted
+++ resolved
@@ -888,13 +888,9 @@
       if (controlType) {
         this.data.radioButtonType = controlType;
       }
-<<<<<<< HEAD
-
-=======
     }
 
     if (this.data.checkBox || this.data.radioButton) {
->>>>>>> e3ae959f
       // The button's value corresponds to its appearance state.
       let appearanceStates = params.dict.get('AP');
       if (!isDict(appearanceStates)) {
