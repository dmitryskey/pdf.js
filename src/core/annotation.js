/* Copyright 2012 Mozilla Foundation
 *
 * Licensed under the Apache License, Version 2.0 (the "License");
 * you may not use this file except in compliance with the License.
 * You may obtain a copy of the License at
 *
 *     http://www.apache.org/licenses/LICENSE-2.0
 *
 * Unless required by applicable law or agreed to in writing, software
 * distributed under the License is distributed on an "AS IS" BASIS,
 * WITHOUT WARRANTIES OR CONDITIONS OF ANY KIND, either express or implied.
 * See the License for the specific language governing permissions and
 * limitations under the License.
 */

import {
  AnnotationBorderStyleType, AnnotationFieldFlag, AnnotationFlag,
  AnnotationType, isArray, isInt, OPS, stringToBytes, stringToPDFString, Util,
  warn
} from '../shared/util';
import { Catalog, FileSpec, ObjectLoader } from './obj';
import { Dict, isDict, isName, isRef, isStream } from './primitives';
import { ColorSpace } from './colorspace';
import { OperatorList } from './evaluator';
import { Stream } from './stream';

class AnnotationFactory {
  /**
   * @param {XRef} xref
   * @param {Object} ref
   * @param {PDFManager} pdfManager
   * @param {Object} idFactory
   * @returns {Annotation}
   */
  static create(xref, ref, pdfManager, idFactory, evaluator, task) {
    if (!xref) {
      return;
    }

    let dict = xref.fetchIfRef(ref);

    if (!isDict(dict)) {
      return;
    }

    let id = isRef(ref) ? ref.toString() : 'annot_' + idFactory.createObjId();

    // Determine the annotation's subtype.
    let subtype = dict.get('Subtype');
    subtype = isName(subtype) ? subtype.name : null;

    // Return the right annotation object based on the subtype and field type.
    let parameters = {
      xref,
      dict,
      ref: isRef(ref) ? ref : null,
      subtype,
      id,
      pdfManager,
      evaluator,
      task,
    };

    switch (subtype) {
      case 'Link':
        return Promise.resolve(new LinkAnnotation(parameters));

      case 'Text':
        return Promise.resolve(new TextAnnotation(parameters));

      case 'Widget':
        let fieldType = Util.getInheritableProperty(dict, 'FT');
        fieldType = isName(fieldType) ? fieldType.name : null;

        var widget = new WidgetAnnotation(parameters);

        switch (fieldType) {
          case 'Tx':
            widget = new TextWidgetAnnotation(parameters);
            break;
          case 'Btn':
            widget = new ButtonWidgetAnnotation(parameters);
            break;
          case 'Ch':
            widget = new ChoiceWidgetAnnotation(parameters);
            break;
          default:
            warn('Unimplemented widget field type "' + fieldType + '", ' +
               'falling back to base field type.');
            break;
        }

        return widget.parseAppearance(parameters);

      case 'Popup':
        return Promise.resolve(new PopupAnnotation(parameters));

      case 'Line':
        return Promise.resolve(new LineAnnotation(parameters));

      case 'Highlight':
        return Promise.resolve(new HighlightAnnotation(parameters));

      case 'Underline':
        return Promise.resolve(new UnderlineAnnotation(parameters));

      case 'Squiggly':
        return Promise.resolve(new SquigglyAnnotation(parameters));

      case 'StrikeOut':
        return Promise.resolve(new StrikeOutAnnotation(parameters));

      case 'FileAttachment':
        return Promise.resolve(new FileAttachmentAnnotation(parameters));

      default:
        if (!subtype) {
          warn('Annotation is missing the required /Subtype.');
        } else {
          warn('Unimplemented annotation type "' + subtype + '", ' +
               'falling back to base annotation.');
        }
        return Promise.resolve(new Annotation(parameters));
    }
  }
}

function getTransformMatrix(rect, bbox, matrix) {
  // 12.5.5: Algorithm: Appearance streams
  let bounds = Util.getAxialAlignedBoundingBox(bbox, matrix);
  let minX = bounds[0];
  let minY = bounds[1];
  let maxX = bounds[2];
  let maxY = bounds[3];

  if (minX === maxX || minY === maxY) {
    // From real-life file, bbox was [0, 0, 0, 0]. In this case,
    // just apply the transform for rect
    return [1, 0, 0, 1, rect[0], rect[1]];
  }

  let xRatio = (rect[2] - rect[0]) / (maxX - minX);
  let yRatio = (rect[3] - rect[1]) / (maxY - minY);
  return [
    xRatio,
    0,
    0,
    yRatio,
    rect[0] - minX * xRatio,
    rect[1] - minY * yRatio
  ];
}

class Annotation {
  constructor(params) {
    let dict = params.dict;

    this.setFlags(dict.get('F'));
    this.setRectangle(dict.getArray('Rect'));
    this.setColor(dict.getArray('C'));
    this.setBackgroundColor(dict.get('MK'));
    this.setBorderColor(dict.get('MK'));
    this.setBorderStyle(dict);
    this.setAppearance(dict);

    // Expose public properties using a data object.
<<<<<<< HEAD
    this.data = {};
    this.data.id = params.id;
    this.data.subtype = params.subtype;
    this.data.annotationFlags = this.flags;
    this.data.rect = this.rectangle;
    this.data.color = this.color;
    this.data.backgroundColor = this.backgroundColor;
    this.data.borderColor = this.borderColor;
    this.data.borderStyle = this.borderStyle;
    this.data.hasAppearance = !!this.appearance;
  }

  Annotation.prototype = {
    /**
     * @private
     */
    _hasFlag: function Annotation_hasFlag(flags, flag) {
      return !!(flags & flag);
    },

    /**
     * @private
     */
    _isViewable: function Annotation_isViewable(flags) {
      return !this._hasFlag(flags, AnnotationFlag.INVISIBLE) &&
             !this._hasFlag(flags, AnnotationFlag.HIDDEN) &&
             !this._hasFlag(flags, AnnotationFlag.NOVIEW);
    },

    /**
     * @private
     */
    _isPrintable: function AnnotationFlag_isPrintable(flags) {
      return this._hasFlag(flags, AnnotationFlag.PRINT) &&
             !this._hasFlag(flags, AnnotationFlag.INVISIBLE) &&
             !this._hasFlag(flags, AnnotationFlag.HIDDEN);
    },

    /**
     * @return {boolean}
     */
    get viewable() {
      if (this.flags === 0) {
        return true;
      }
      return this._isViewable(this.flags);
    },

    /**
     * @return {boolean}
     */
    get printable() {
      if (this.flags === 0) {
        return false;
      }
      return this._isPrintable(this.flags);
    },

    /**
     * Set the flags.
     *
     * @public
     * @memberof Annotation
     * @param {number} flags - Unsigned 32-bit integer specifying annotation
     *                         characteristics
     * @see {@link shared/util.js}
     */
    setFlags: function Annotation_setFlags(flags) {
      this.flags = (isInt(flags) && flags > 0) ? flags : 0;
    },

    /**
     * Check if a provided flag is set.
     *
     * @public
     * @memberof Annotation
     * @param {number} flag - Hexadecimal representation for an annotation
     *                        characteristic
     * @return {boolean}
     * @see {@link shared/util.js}
     */
    hasFlag: function Annotation_hasFlag(flag) {
      return this._hasFlag(this.flags, flag);
    },

    /**
     * Set the rectangle.
     *
     * @public
     * @memberof Annotation
     * @param {Array} rectangle - The rectangle array with exactly four entries
     */
    setRectangle: function Annotation_setRectangle(rectangle) {
      if (isArray(rectangle) && rectangle.length === 4) {
        this.rectangle = Util.normalizeRect(rectangle);
      } else {
        this.rectangle = [0, 0, 0, 0];
      }
    },

    /**
     * Set the color and take care of color space conversion.
     *
     * @public
     * @memberof Annotation
     * @param {Array} color - The color array containing either 0
     *                        (transparent), 1 (grayscale), 3 (RGB) or
     *                        4 (CMYK) elements
     */
    setColor: function Annotation_setColor(color) {
      this.color = this.getColorFromArray(color);
    },

    /**
     * Set the background color and take care of color space conversion.
     *
     * @public
     * @memberof Annotation
     * @param {Dict} dict - An appearance characteristics dictionary
     */
    setBackgroundColor: function Annotation_setBackroundColor(dict) {
      if (!isDict(dict)) {
        return;
      }

      if (dict.has('BG')) {
        this.backgroundColor = this.getColorFromArray(dict.getArray('BG'));
      }
    },

    /**
     * Set the border color and take care of color space conversion.
     *
     * @public
     * @memberof Annotation
     * @param {Dict} dict - An appearance characteristic dictionary
     */
    setBorderColor: function Annotation_setBorderColor(dict) {
      if (!isDict(dict)) {
        return;
      }

      if (dict.has('BC')) {
        this.borderColor = this.getColorFromArray(dict.getArray('BC'));
      }
    },

    /**
     * Set the border style (as AnnotationBorderStyle object).
     *
     * @public
     * @memberof Annotation
     * @param {Dict} borderStyle - The border style dictionary
     */
    setBorderStyle: function Annotation_setBorderStyle(borderStyle) {
      this.borderStyle = new AnnotationBorderStyle();
      if (!isDict(borderStyle)) {
        return;
      }
      if (borderStyle.has('BS')) {
        var dict = borderStyle.get('BS');
        var dictType = dict.get('Type');

        if (!dictType || isName(dictType, 'Border')) {
          this.borderStyle.setWidth(dict.get('W'));
          this.borderStyle.setStyle(dict.get('S'));
          this.borderStyle.setDashArray(dict.getArray('D'));
        }
      } else if (borderStyle.has('Border')) {
        var array = borderStyle.getArray('Border');
        if (isArray(array) && array.length >= 3) {
          this.borderStyle.setHorizontalCornerRadius(array[0]);
          this.borderStyle.setVerticalCornerRadius(array[1]);
          this.borderStyle.setWidth(array[2]);

          if (array.length === 4) { // Dash array available
            this.borderStyle.setDashArray(array[3]);
          }
        }
      } else {
        // There are no border entries in the dictionary. According to the
        // specification, we should draw a solid border of width 1 in that
        // case, but Adobe Reader did not implement that part of the
        // specification and instead draws no border at all, so we do the same.
        // See also https://github.com/mozilla/pdf.js/issues/6179.
        // Note: it's a little bit more complicated, Reader draws no border
        // if its color is transparent.
        this.borderStyle.setWidth(this.borderColor === null ? 0 : 1);
      }
    },

    /**
     * Set the (normal) appearance.
     *
     * @public
     * @memberof Annotation
     * @param {Dict} dict - The annotation's data dictionary
     */
    setAppearance: function Annotation_setAppearance(dict) {
      this.appearance = null;

      var appearanceStates = dict.get('AP');
      if (!isDict(appearanceStates)) {
        return;
=======
    this.data = {
      annotationFlags: this.flags,
      borderStyle: this.borderStyle,
      color: this.color,
      hasAppearance: !!this.appearance,
      id: params.id,
      rect: this.rectangle,
      subtype: params.subtype,
    };
  }

  /**
   * @private
   */
  _hasFlag(flags, flag) {
    return !!(flags & flag);
  }

  /**
   * @private
   */
  _isViewable(flags) {
    return !this._hasFlag(flags, AnnotationFlag.INVISIBLE) &&
           !this._hasFlag(flags, AnnotationFlag.HIDDEN) &&
           !this._hasFlag(flags, AnnotationFlag.NOVIEW);
  }

  /**
   * @private
   */
  _isPrintable(flags) {
    return this._hasFlag(flags, AnnotationFlag.PRINT) &&
           !this._hasFlag(flags, AnnotationFlag.INVISIBLE) &&
           !this._hasFlag(flags, AnnotationFlag.HIDDEN);
  }

  /**
   * @return {boolean}
   */
  get viewable() {
    if (this.flags === 0) {
      return true;
    }
    return this._isViewable(this.flags);
  }

  /**
   * @return {boolean}
   */
  get printable() {
    if (this.flags === 0) {
      return false;
    }
    return this._isPrintable(this.flags);
  }

  /**
   * Set the flags.
   *
   * @public
   * @memberof Annotation
   * @param {number} flags - Unsigned 32-bit integer specifying annotation
   *                         characteristics
   * @see {@link shared/util.js}
   */
  setFlags(flags) {
    this.flags = (isInt(flags) && flags > 0) ? flags : 0;
  }

  /**
   * Check if a provided flag is set.
   *
   * @public
   * @memberof Annotation
   * @param {number} flag - Hexadecimal representation for an annotation
   *                        characteristic
   * @return {boolean}
   * @see {@link shared/util.js}
   */
  hasFlag(flag) {
    return this._hasFlag(this.flags, flag);
  }

  /**
   * Set the rectangle.
   *
   * @public
   * @memberof Annotation
   * @param {Array} rectangle - The rectangle array with exactly four entries
   */
  setRectangle(rectangle) {
    if (isArray(rectangle) && rectangle.length === 4) {
      this.rectangle = Util.normalizeRect(rectangle);
    } else {
      this.rectangle = [0, 0, 0, 0];
    }
  }

  /**
   * Set the color and take care of color space conversion.
   *
   * @public
   * @memberof Annotation
   * @param {Array} color - The color array containing either 0
   *                        (transparent), 1 (grayscale), 3 (RGB) or
   *                        4 (CMYK) elements
   */
  setColor(color) {
    let rgbColor = new Uint8Array(3); // Black in RGB color space (default)
    if (!isArray(color)) {
      this.color = rgbColor;
      return;
    }

    switch (color.length) {
      case 0: // Transparent, which we indicate with a null value
        this.color = null;
        break;

      case 1: // Convert grayscale to RGB
        ColorSpace.singletons.gray.getRgbItem(color, 0, rgbColor, 0);
        this.color = rgbColor;
        break;

      case 3: // Convert RGB percentages to RGB
        ColorSpace.singletons.rgb.getRgbItem(color, 0, rgbColor, 0);
        this.color = rgbColor;
        break;

      case 4: // Convert CMYK to RGB
        ColorSpace.singletons.cmyk.getRgbItem(color, 0, rgbColor, 0);
        this.color = rgbColor;
        break;

      default:
        this.color = rgbColor;
        break;
    }
  }

  /**
   * Set the border style (as AnnotationBorderStyle object).
   *
   * @public
   * @memberof Annotation
   * @param {Dict} borderStyle - The border style dictionary
   */
  setBorderStyle(borderStyle) {
    this.borderStyle = new AnnotationBorderStyle();
    if (!isDict(borderStyle)) {
      return;
    }
    if (borderStyle.has('BS')) {
      let dict = borderStyle.get('BS');
      let dictType = dict.get('Type');

      if (!dictType || isName(dictType, 'Border')) {
        this.borderStyle.setWidth(dict.get('W'));
        this.borderStyle.setStyle(dict.get('S'));
        this.borderStyle.setDashArray(dict.getArray('D'));
      }
    } else if (borderStyle.has('Border')) {
      let array = borderStyle.getArray('Border');
      if (isArray(array) && array.length >= 3) {
        this.borderStyle.setHorizontalCornerRadius(array[0]);
        this.borderStyle.setVerticalCornerRadius(array[1]);
        this.borderStyle.setWidth(array[2]);

        if (array.length === 4) { // Dash array available
          this.borderStyle.setDashArray(array[3]);
        }
>>>>>>> bcc96652
      }
    } else {
      // There are no border entries in the dictionary. According to the
      // specification, we should draw a solid border of width 1 in that
      // case, but Adobe Reader did not implement that part of the
      // specification and instead draws no border at all, so we do the same.
      // See also https://github.com/mozilla/pdf.js/issues/6179.
      this.borderStyle.setWidth(0);
    }
  }

  /**
   * Set the (normal) appearance.
   *
   * @public
   * @memberof Annotation
   * @param {Dict} dict - The annotation's data dictionary
   */
  setAppearance(dict) {
    this.appearance = null;

    let appearanceStates = dict.get('AP');
    if (!isDict(appearanceStates)) {
      return;
    }

    // In case the normal appearance is a stream, then it is used directly.
    let normalAppearanceState = appearanceStates.get('N');
    if (isStream(normalAppearanceState)) {
      this.appearance = normalAppearanceState;
      return;
    }
    if (!isDict(normalAppearanceState)) {
      return;
    }

    // In case the normal appearance is a dictionary, the `AS` entry provides
    // the key of the stream in this dictionary.
    let as = dict.get('AS');
    if (!isName(as) || !normalAppearanceState.has(as.name)) {
      return;
    }
    this.appearance = normalAppearanceState.get(as.name);
  }

  /**
   * Prepare the annotation for working with a popup in the display layer.
   *
   * @private
   * @memberof Annotation
   * @param {Dict} dict - The annotation's data dictionary
   */
  _preparePopup(dict) {
    if (!dict.has('C')) {
      // Fall back to the default background color.
      this.data.color = null;
    }

    this.data.hasPopup = dict.has('Popup');
    this.data.title = stringToPDFString(dict.get('T') || '');
    this.data.contents = stringToPDFString(dict.get('Contents') || '');
  }

  loadResources(keys) {
    return this.appearance.dict.getAsync('Resources').then((resources) => {
      if (!resources) {
        return;
      }
      let objectLoader = new ObjectLoader(resources, keys, resources.xref);

      return objectLoader.load().then(function() {
        return resources;
      });
<<<<<<< HEAD
    },

    getColorFromArray: function Annotation_getColorFromArray(color) {
      var rgbColor = new Uint8Array(3); // Black in RGB color space (default)
      if (!isArray(color)) {
        return null;
      }

      switch (color.length) {
        case 0: // Transparent, which we indicate with a null value
          return null;

        case 1: // Convert grayscale to RGB
          ColorSpace.singletons.gray.getRgbItem(color, 0, rgbColor, 0);
          return rgbColor;

        case 3: // Convert RGB percentages to RGB
          ColorSpace.singletons.rgb.getRgbItem(color, 0, rgbColor, 0);
          return rgbColor;

        case 4: // Convert CMYK to RGB
          ColorSpace.singletons.cmyk.getRgbItem(color, 0, rgbColor, 0);
          return rgbColor;

        default:
          return rgbColor;
      }
    },
  };
=======
    });
  }
>>>>>>> bcc96652

  getOperatorList(evaluator, task, renderForms) {
    if (!this.appearance) {
      return Promise.resolve(new OperatorList());
    }

    let data = this.data;
    let appearanceDict = this.appearance.dict;
    let resourcesPromise = this.loadResources([
      'ExtGState',
      'ColorSpace',
      'Pattern',
      'Shading',
      'XObject',
      'Font',
      // ProcSet
      // Properties
    ]);
    let bbox = appearanceDict.getArray('BBox') || [0, 0, 1, 1];
    let matrix = appearanceDict.getArray('Matrix') || [1, 0, 0, 1, 0, 0];
    let transform = getTransformMatrix(data.rect, bbox, matrix);

    return resourcesPromise.then((resources) => {
      let opList = new OperatorList();
      opList.addOp(OPS.beginAnnotation, [data.rect, transform, matrix]);
      return evaluator.getOperatorList({
        stream: this.appearance,
        task,
        resources,
        operatorList: opList,
      }).then(() => {
        opList.addOp(OPS.endAnnotation, []);
        this.appearance.reset();
        return opList;
      });
    });
  }
}

/**
 * Contains all data regarding an annotation's border style.
 */
class AnnotationBorderStyle {
  constructor() {
    this.width = 1;
    this.style = AnnotationBorderStyleType.SOLID;
    this.dashArray = [3];
    this.horizontalCornerRadius = 0;
    this.verticalCornerRadius = 0;
  }

  /**
   * Set the width.
   *
   * @public
   * @memberof AnnotationBorderStyle
   * @param {integer} width - The width
   */
  setWidth(width) {
    if (width === (width | 0)) {
      this.width = width;
    }
  }

  /**
   * Set the style.
   *
   * @public
   * @memberof AnnotationBorderStyle
   * @param {Object} style - The style object
   * @see {@link shared/util.js}
   */
  setStyle(style) {
    if (!style) {
      return;
    }
    switch (style.name) {
      case 'S':
        this.style = AnnotationBorderStyleType.SOLID;
        break;

      case 'D':
        this.style = AnnotationBorderStyleType.DASHED;
        break;

      case 'B':
        this.style = AnnotationBorderStyleType.BEVELED;
        break;

      case 'I':
        this.style = AnnotationBorderStyleType.INSET;
        break;

      case 'U':
        this.style = AnnotationBorderStyleType.UNDERLINE;
        break;

      default:
        break;
    }
  }

  /**
   * Set the dash array.
   *
   * @public
   * @memberof AnnotationBorderStyle
   * @param {Array} dashArray - The dash array with at least one element
   */
  setDashArray(dashArray) {
    // We validate the dash array, but we do not use it because CSS does not
    // allow us to change spacing of dashes. For more information, visit
    // http://www.w3.org/TR/css3-background/#the-border-style.
    if (isArray(dashArray) && dashArray.length > 0) {
      // According to the PDF specification: the elements in `dashArray`
      // shall be numbers that are nonnegative and not all equal to zero.
      let isValid = true;
      let allZeros = true;
      for (let i = 0, len = dashArray.length; i < len; i++) {
        let element = dashArray[i];
        let validNumber = (+element >= 0);
        if (!validNumber) {
          isValid = false;
          break;
        } else if (element > 0) {
          allZeros = false;
        }
      }
      if (isValid && !allZeros) {
        this.dashArray = dashArray;
      } else {
        this.width = 0; // Adobe behavior when the array is invalid.
      }
    } else if (dashArray) {
      this.width = 0; // Adobe behavior when the array is invalid.
    }
  }

  /**
   * Set the horizontal corner radius (from a Border dictionary).
   *
   * @public
   * @memberof AnnotationBorderStyle
   * @param {integer} radius - The horizontal corner radius
   */
  setHorizontalCornerRadius(radius) {
    if (radius === (radius | 0)) {
      this.horizontalCornerRadius = radius;
    }
  }

  /**
   * Set the vertical corner radius (from a Border dictionary).
   *
   * @public
   * @memberof AnnotationBorderStyle
   * @param {integer} radius - The vertical corner radius
   */
  setVerticalCornerRadius(radius) {
    if (radius === (radius | 0)) {
      this.verticalCornerRadius = radius;
    }
  }
}

class WidgetAnnotation extends Annotation {
  constructor(params) {
    super(params);

    let dict = params.dict;
    let data = this.data;

    data.annotationType = AnnotationType.WIDGET;
    data.fieldName = this._constructFieldName(dict);
    data.fieldValue = Util.getInheritableProperty(dict, 'V',
                                                  /* getArray = */ true);
    data.alternativeText = stringToPDFString(dict.get('TU') || '');
    data.defaultAppearance = Util.getInheritableProperty(dict, 'DA') || '';
    let fieldType = Util.getInheritableProperty(dict, 'FT');
    data.fieldType = isName(fieldType) ? fieldType.name : null;
    this.fieldResources = Util.getInheritableProperty(dict, 'DR') || Dict.empty;

    data.fieldFlags = Util.getInheritableProperty(dict, 'Ff');
    if (!isInt(data.fieldFlags) || data.fieldFlags < 0) {
      data.fieldFlags = 0;
    }

    data.readOnly = this.hasFieldFlag(AnnotationFieldFlag.READONLY);

    // Hide signatures because we cannot validate them.
    if (data.fieldType === 'Sig') {
      this.setFlags(AnnotationFlag.HIDDEN);
    }
  }

  /**
   * Construct the (fully qualified) field name from the (partial) field
   * names of the field and its ancestors.
   *
   * @private
   * @memberof WidgetAnnotation
   * @param {Dict} dict - Complete widget annotation dictionary
   * @return {string}
   */
  _constructFieldName(dict) {
    // Both the `Parent` and `T` fields are optional. While at least one of
    // them should be provided, bad PDF generators may fail to do so.
    if (!dict.has('T') && !dict.has('Parent')) {
      warn('Unknown field name, falling back to empty field name.');
      return '';
    }

    // If no parent exists, the partial and fully qualified names are equal.
    if (!dict.has('Parent')) {
      return stringToPDFString(dict.get('T'));
    }

    // Form the fully qualified field name by appending the partial name to
    // the parent's fully qualified name, separated by a period.
    let fieldName = [];
    if (dict.has('T')) {
      fieldName.unshift(stringToPDFString(dict.get('T')));
    }

    let loopDict = dict;
    while (loopDict.has('Parent')) {
      loopDict = loopDict.get('Parent');
      if (!isDict(loopDict)) {
        // Even though it is not allowed according to the PDF specification,
        // bad PDF generators may provide a `Parent` entry that is not a
        // dictionary, but `null` for example (issue 8143).
        break;
      }

      if (loopDict.has('T')) {
        fieldName.unshift(stringToPDFString(loopDict.get('T')));
      }
    }
    return fieldName.join('.');
  }

  /**
   * Check if a provided field flag is set.
   *
   * @public
   * @memberof WidgetAnnotation
   * @param {number} flag - Hexadecimal representation for an annotation
   *                        field characteristic
   * @return {boolean}
   * @see {@link shared/util.js}
   */
  hasFieldFlag(flag) {
    return !!(this.data.fieldFlags & flag);
  }

  /**
   * Parse widget annotation appearance and extract font infromation.
   *
   * @public
   * @memberof WidgetAnnotation
   * @param {number} flag - Hexadecimal representation for an annotation
   *                        field characteristic
   * @return {Promise}
   */
  parseAppearance(params) {
    if (!params.pdfManager || !params.pdfManager.pdfDocument) {
      return Promise.resolve(this);
    }

    var data = this.data;
    var self = this;

    var opList = new OperatorList();
    var appearanceStream = new Stream(stringToBytes(data.defaultAppearance));
    var formFonts = params.pdfManager.pdfDocument.acroForm.get('DR');
    opList.acroForm = params.pdfManager.pdfDocument.acroForm;
    return params.evaluator.getOperatorList({
      stream: appearanceStream,
      task: params.task,
      resources: formFonts,
      operatorList: opList,
    }).then(() => {
      var a = opList.argsArray;
      var i;
      for (i = 0; i < opList.fnArray.length; i++) {
        var fn = opList.fnArray[i];
        switch (fn | 0) {
          case OPS.setFont:
            data.annotationFonts = opList.acroForm.annotationFonts;
            data.fontRefName = a[i][0];
            data.fontSize = a[i][1];
            break;
          case OPS.setGrayFill:
            if (a[i].length >= 1) {
              var gray = Math.round(a[i][0] * 0x100);
              data.fontColor = Util.makeCssRgb(gray, gray, gray);
            }

            break;
          case OPS.setFillRGBColor:
            if (a[i].length >= 3) {
              data.fontColor = Util.makeCssRgb(a[i][0], a[i][1], a[i][2]);
            }

            break;
        }
      }

      return self;
    });
  }

  getOperatorList(evaluator, task, renderForms) {
    // Do not render form elements on the canvas when interactive forms are
    // enabled. The display layer is responsible for rendering them instead.
    if (renderForms) {
      return Promise.resolve(new OperatorList());
    }
    return super.getOperatorList(evaluator, task, renderForms);
  }
}

class TextWidgetAnnotation extends WidgetAnnotation {
  constructor(params) {
    super(params);

    // The field value is always a string.
    this.data.fieldValue = stringToPDFString(this.data.fieldValue || '');

    // Determine the alignment of text in the field.
    let alignment = Util.getInheritableProperty(params.dict, 'Q');
    if (!isInt(alignment) || alignment < 0 || alignment > 2) {
      alignment = null;
    }
    this.data.textAlignment = alignment;

    // Determine the maximum length of text in the field.
    let maximumLength = Util.getInheritableProperty(params.dict, 'MaxLen');
    if (!isInt(maximumLength) || maximumLength < 0) {
      maximumLength = null;
    }
    this.data.maxLen = maximumLength;

    // Process field flags for the display layer.
    this.data.multiLine = this.hasFieldFlag(AnnotationFieldFlag.MULTILINE);
    this.data.comb = this.hasFieldFlag(AnnotationFieldFlag.COMB) &&
                     !this.hasFieldFlag(AnnotationFieldFlag.MULTILINE) &&
                     !this.hasFieldFlag(AnnotationFieldFlag.PASSWORD) &&
                     !this.hasFieldFlag(AnnotationFieldFlag.FILESELECT) &&
                     this.data.maxLen !== null;
  }

  getOperatorList(evaluator, task, renderForms) {
    if (renderForms || this.appearance) {
      return super.getOperatorList(evaluator, task, renderForms);
    }

    let operatorList = new OperatorList();

    // Even if there is an appearance stream, ignore it. This is the
    // behaviour used by Adobe Reader.
    if (!this.data.defaultAppearance) {
      return Promise.resolve(operatorList);
    }

    let stream = new Stream(stringToBytes(this.data.defaultAppearance));
    return evaluator.getOperatorList({
      stream,
      task,
      resources: this.fieldResources,
      operatorList,
    }).then(function () {
      return operatorList;
    });
  }
}

class ButtonWidgetAnnotation extends WidgetAnnotation {
  constructor(params) {
    super(params);

    this.data.checkBox = !this.hasFieldFlag(AnnotationFieldFlag.RADIO) &&
                         !this.hasFieldFlag(AnnotationFieldFlag.PUSHBUTTON);
    if (this.data.checkBox) {
      if (!isName(this.data.fieldValue)) {
        return;
      }
      this.data.fieldValue = this.data.fieldValue.name;
    }

    this.data.radioButton = this.hasFieldFlag(AnnotationFieldFlag.RADIO) &&
                            !this.hasFieldFlag(AnnotationFieldFlag.PUSHBUTTON);
    if (this.data.radioButton) {
      this.data.fieldValue = this.data.buttonValue = null;

      // The parent field's `V` entry holds a `Name` object with the appearance
      // state of whichever child field is currently in the "on" state.
      let fieldParent = params.dict.get('Parent');
      if (isDict(fieldParent) && fieldParent.has('V')) {
        let fieldParentValue = fieldParent.get('V');
        if (isName(fieldParentValue)) {
          this.data.fieldValue = fieldParentValue.name;
        }
      }

      // The button's value corresponds to its appearance state.
      let appearanceStates = params.dict.get('AP');
      if (!isDict(appearanceStates)) {
        return;
      }
      let normalAppearanceState = appearanceStates.get('N');
      if (!isDict(normalAppearanceState)) {
        return;
      }
      let keys = normalAppearanceState.getKeys();
      for (let i = 0, ii = keys.length; i < ii; i++) {
        if (keys[i] !== 'Off') {
          this.data.buttonValue = keys[i];
          break;
        }
      }
    }
  }
}

class ChoiceWidgetAnnotation extends WidgetAnnotation {
  constructor(params) {
    super(params);

    // Determine the options. The options array may consist of strings or
    // arrays. If the array consists of arrays, then the first element of
    // each array is the export value and the second element of each array is
    // the display value. If the array consists of strings, then these
    // represent both the export and display value. In this case, we convert
    // it to an array of arrays as well for convenience in the display layer.
    // Note that the specification does not state that the `Opt` field is
    // inheritable, but in practice PDF generators do make annotations
    // inherit the options from a parent annotation (issue 8094).
    this.data.options = [];

    let options = Util.getInheritableProperty(params.dict, 'Opt');
    if (isArray(options)) {
      let xref = params.xref;
      for (let i = 0, ii = options.length; i < ii; i++) {
        let option = xref.fetchIfRef(options[i]);
        let isOptionArray = isArray(option);

        this.data.options[i] = {
          exportValue: isOptionArray ? xref.fetchIfRef(option[0]) : option,
          displayValue: isOptionArray ? xref.fetchIfRef(option[1]) : option,
        };
      }
    }

    // Determine the field value. In this case, it may be a string or an
    // array of strings. For convenience in the display layer, convert the
    // string to an array of one string as well.
    if (!isArray(this.data.fieldValue)) {
      this.data.fieldValue = [this.data.fieldValue];
    }

    // Process field flags for the display layer.
    this.data.combo = this.hasFieldFlag(AnnotationFieldFlag.COMBO);
    this.data.multiSelect = this.hasFieldFlag(AnnotationFieldFlag.MULTISELECT);
  }
}

class TextAnnotation extends Annotation {
  constructor(parameters) {
    const DEFAULT_ICON_SIZE = 22; // px

    super(parameters);

    this.data.annotationType = AnnotationType.TEXT;

    if (this.data.hasAppearance) {
      this.data.name = 'NoIcon';
    } else {
      this.data.rect[1] = this.data.rect[3] - DEFAULT_ICON_SIZE;
      this.data.rect[2] = this.data.rect[0] + DEFAULT_ICON_SIZE;
      this.data.name = parameters.dict.has('Name') ?
                       parameters.dict.get('Name').name : 'Note';
    }
    this._preparePopup(parameters.dict);
  }
}

class LinkAnnotation extends Annotation {
  constructor(params) {
    super(params);

    this.data.annotationType = AnnotationType.LINK;

    Catalog.parseDestDictionary({
      destDict: params.dict,
      resultObj: this.data,
      docBaseUrl: params.pdfManager.docBaseUrl,
    });
  }
}

class PopupAnnotation extends Annotation {
  constructor(parameters) {
    super(parameters);

    this.data.annotationType = AnnotationType.POPUP;

    let dict = parameters.dict;
    let parentItem = dict.get('Parent');
    if (!parentItem) {
      warn('Popup annotation has a missing or invalid parent annotation.');
      return;
    }

    let parentSubtype = parentItem.get('Subtype');
    this.data.parentType = isName(parentSubtype) ? parentSubtype.name : null;
    this.data.parentId = dict.getRaw('Parent').toString();
    this.data.title = stringToPDFString(parentItem.get('T') || '');
    this.data.contents = stringToPDFString(parentItem.get('Contents') || '');

    if (!parentItem.has('C')) {
      // Fall back to the default background color.
      this.data.color = null;
    } else {
      this.setColor(parentItem.getArray('C'));
      this.data.color = this.color;
    }

    // If the Popup annotation is not viewable, but the parent annotation is,
    // that is most likely a bug. Fallback to inherit the flags from the parent
    // annotation (this is consistent with the behaviour in Adobe Reader).
    if (!this.viewable) {
      let parentFlags = parentItem.get('F');
      if (this._isViewable(parentFlags)) {
        this.setFlags(parentFlags);
      }
    }
  }
}

class LineAnnotation extends Annotation {
  constructor(parameters) {
    super(parameters);

    this.data.annotationType = AnnotationType.LINE;

    let dict = parameters.dict;
    this.data.lineCoordinates = Util.normalizeRect(dict.getArray('L'));
    this._preparePopup(dict);
  }
}

class HighlightAnnotation extends Annotation {
  constructor(parameters) {
    super(parameters);

    this.data.annotationType = AnnotationType.HIGHLIGHT;
    this._preparePopup(parameters.dict);
  }
}

class UnderlineAnnotation extends Annotation {
  constructor(parameters) {
    super(parameters);

    this.data.annotationType = AnnotationType.UNDERLINE;
    this._preparePopup(parameters.dict);
  }
}

class SquigglyAnnotation extends Annotation {
  constructor(parameters) {
    super(parameters);

    this.data.annotationType = AnnotationType.SQUIGGLY;
    this._preparePopup(parameters.dict);
  }
}

class StrikeOutAnnotation extends Annotation {
  constructor(parameters) {
    super(parameters);

    this.data.annotationType = AnnotationType.STRIKEOUT;
    this._preparePopup(parameters.dict);
  }
}

class FileAttachmentAnnotation extends Annotation {
  constructor(parameters) {
    super(parameters);

    let file = new FileSpec(parameters.dict.get('FS'), parameters.xref);

    this.data.annotationType = AnnotationType.FILEATTACHMENT;
    this.data.file = file.serializable;
    this._preparePopup(parameters.dict);
  }
}

export {
  Annotation,
  AnnotationBorderStyle,
  AnnotationFactory,
};<|MERGE_RESOLUTION|>--- conflicted
+++ resolved
@@ -72,7 +72,7 @@
         let fieldType = Util.getInheritableProperty(dict, 'FT');
         fieldType = isName(fieldType) ? fieldType.name : null;
 
-        var widget = new WidgetAnnotation(parameters);
+        let widget = new WidgetAnnotation(parameters);
 
         switch (fieldType) {
           case 'Tx':
@@ -164,220 +164,16 @@
     this.setAppearance(dict);
 
     // Expose public properties using a data object.
-<<<<<<< HEAD
-    this.data = {};
-    this.data.id = params.id;
-    this.data.subtype = params.subtype;
-    this.data.annotationFlags = this.flags;
-    this.data.rect = this.rectangle;
-    this.data.color = this.color;
-    this.data.backgroundColor = this.backgroundColor;
-    this.data.borderColor = this.borderColor;
-    this.data.borderStyle = this.borderStyle;
-    this.data.hasAppearance = !!this.appearance;
-  }
-
-  Annotation.prototype = {
-    /**
-     * @private
-     */
-    _hasFlag: function Annotation_hasFlag(flags, flag) {
-      return !!(flags & flag);
-    },
-
-    /**
-     * @private
-     */
-    _isViewable: function Annotation_isViewable(flags) {
-      return !this._hasFlag(flags, AnnotationFlag.INVISIBLE) &&
-             !this._hasFlag(flags, AnnotationFlag.HIDDEN) &&
-             !this._hasFlag(flags, AnnotationFlag.NOVIEW);
-    },
-
-    /**
-     * @private
-     */
-    _isPrintable: function AnnotationFlag_isPrintable(flags) {
-      return this._hasFlag(flags, AnnotationFlag.PRINT) &&
-             !this._hasFlag(flags, AnnotationFlag.INVISIBLE) &&
-             !this._hasFlag(flags, AnnotationFlag.HIDDEN);
-    },
-
-    /**
-     * @return {boolean}
-     */
-    get viewable() {
-      if (this.flags === 0) {
-        return true;
-      }
-      return this._isViewable(this.flags);
-    },
-
-    /**
-     * @return {boolean}
-     */
-    get printable() {
-      if (this.flags === 0) {
-        return false;
-      }
-      return this._isPrintable(this.flags);
-    },
-
-    /**
-     * Set the flags.
-     *
-     * @public
-     * @memberof Annotation
-     * @param {number} flags - Unsigned 32-bit integer specifying annotation
-     *                         characteristics
-     * @see {@link shared/util.js}
-     */
-    setFlags: function Annotation_setFlags(flags) {
-      this.flags = (isInt(flags) && flags > 0) ? flags : 0;
-    },
-
-    /**
-     * Check if a provided flag is set.
-     *
-     * @public
-     * @memberof Annotation
-     * @param {number} flag - Hexadecimal representation for an annotation
-     *                        characteristic
-     * @return {boolean}
-     * @see {@link shared/util.js}
-     */
-    hasFlag: function Annotation_hasFlag(flag) {
-      return this._hasFlag(this.flags, flag);
-    },
-
-    /**
-     * Set the rectangle.
-     *
-     * @public
-     * @memberof Annotation
-     * @param {Array} rectangle - The rectangle array with exactly four entries
-     */
-    setRectangle: function Annotation_setRectangle(rectangle) {
-      if (isArray(rectangle) && rectangle.length === 4) {
-        this.rectangle = Util.normalizeRect(rectangle);
-      } else {
-        this.rectangle = [0, 0, 0, 0];
-      }
-    },
-
-    /**
-     * Set the color and take care of color space conversion.
-     *
-     * @public
-     * @memberof Annotation
-     * @param {Array} color - The color array containing either 0
-     *                        (transparent), 1 (grayscale), 3 (RGB) or
-     *                        4 (CMYK) elements
-     */
-    setColor: function Annotation_setColor(color) {
-      this.color = this.getColorFromArray(color);
-    },
-
-    /**
-     * Set the background color and take care of color space conversion.
-     *
-     * @public
-     * @memberof Annotation
-     * @param {Dict} dict - An appearance characteristics dictionary
-     */
-    setBackgroundColor: function Annotation_setBackroundColor(dict) {
-      if (!isDict(dict)) {
-        return;
-      }
-
-      if (dict.has('BG')) {
-        this.backgroundColor = this.getColorFromArray(dict.getArray('BG'));
-      }
-    },
-
-    /**
-     * Set the border color and take care of color space conversion.
-     *
-     * @public
-     * @memberof Annotation
-     * @param {Dict} dict - An appearance characteristic dictionary
-     */
-    setBorderColor: function Annotation_setBorderColor(dict) {
-      if (!isDict(dict)) {
-        return;
-      }
-
-      if (dict.has('BC')) {
-        this.borderColor = this.getColorFromArray(dict.getArray('BC'));
-      }
-    },
-
-    /**
-     * Set the border style (as AnnotationBorderStyle object).
-     *
-     * @public
-     * @memberof Annotation
-     * @param {Dict} borderStyle - The border style dictionary
-     */
-    setBorderStyle: function Annotation_setBorderStyle(borderStyle) {
-      this.borderStyle = new AnnotationBorderStyle();
-      if (!isDict(borderStyle)) {
-        return;
-      }
-      if (borderStyle.has('BS')) {
-        var dict = borderStyle.get('BS');
-        var dictType = dict.get('Type');
-
-        if (!dictType || isName(dictType, 'Border')) {
-          this.borderStyle.setWidth(dict.get('W'));
-          this.borderStyle.setStyle(dict.get('S'));
-          this.borderStyle.setDashArray(dict.getArray('D'));
-        }
-      } else if (borderStyle.has('Border')) {
-        var array = borderStyle.getArray('Border');
-        if (isArray(array) && array.length >= 3) {
-          this.borderStyle.setHorizontalCornerRadius(array[0]);
-          this.borderStyle.setVerticalCornerRadius(array[1]);
-          this.borderStyle.setWidth(array[2]);
-
-          if (array.length === 4) { // Dash array available
-            this.borderStyle.setDashArray(array[3]);
-          }
-        }
-      } else {
-        // There are no border entries in the dictionary. According to the
-        // specification, we should draw a solid border of width 1 in that
-        // case, but Adobe Reader did not implement that part of the
-        // specification and instead draws no border at all, so we do the same.
-        // See also https://github.com/mozilla/pdf.js/issues/6179.
-        // Note: it's a little bit more complicated, Reader draws no border
-        // if its color is transparent.
-        this.borderStyle.setWidth(this.borderColor === null ? 0 : 1);
-      }
-    },
-
-    /**
-     * Set the (normal) appearance.
-     *
-     * @public
-     * @memberof Annotation
-     * @param {Dict} dict - The annotation's data dictionary
-     */
-    setAppearance: function Annotation_setAppearance(dict) {
-      this.appearance = null;
-
-      var appearanceStates = dict.get('AP');
-      if (!isDict(appearanceStates)) {
-        return;
-=======
     this.data = {
       annotationFlags: this.flags,
+      backgroundColor: this.backgroundColor,
+      borderColor: this.borderColor,
       borderStyle: this.borderStyle,
       color: this.color,
       hasAppearance: !!this.appearance,
       id: params.id,
+      subtype: params.subtype,
       rect: this.rectangle,
-      subtype: params.subtype,
     };
   }
 
@@ -478,35 +274,40 @@
    *                        4 (CMYK) elements
    */
   setColor(color) {
-    let rgbColor = new Uint8Array(3); // Black in RGB color space (default)
-    if (!isArray(color)) {
-      this.color = rgbColor;
+    this.color = this.getColorFromArray(color);
+  }
+
+  /**
+   * Set the background color and take care of color space conversion.
+   *
+   * @public
+   * @memberof Annotation
+   * @param {Dict} dict - An appearance characteristics dictionary
+   */
+  setBackgroundColor(dict) {
+    if (!isDict(dict)) {
       return;
     }
 
-    switch (color.length) {
-      case 0: // Transparent, which we indicate with a null value
-        this.color = null;
-        break;
-
-      case 1: // Convert grayscale to RGB
-        ColorSpace.singletons.gray.getRgbItem(color, 0, rgbColor, 0);
-        this.color = rgbColor;
-        break;
-
-      case 3: // Convert RGB percentages to RGB
-        ColorSpace.singletons.rgb.getRgbItem(color, 0, rgbColor, 0);
-        this.color = rgbColor;
-        break;
-
-      case 4: // Convert CMYK to RGB
-        ColorSpace.singletons.cmyk.getRgbItem(color, 0, rgbColor, 0);
-        this.color = rgbColor;
-        break;
-
-      default:
-        this.color = rgbColor;
-        break;
+    if (dict.has('BG')) {
+      this.backgroundColor = this.getColorFromArray(dict.getArray('BG'));
+    }
+  }
+
+  /**
+   * Set the border color and take care of color space conversion.
+   *
+   * @public
+   * @memberof Annotation
+   * @param {Dict} dict - An appearance characteristic dictionary
+   */
+  setBorderColor(dict) {
+    if (!isDict(dict)) {
+      return;
+    }
+
+    if (dict.has('BC')) {
+      this.borderColor = this.getColorFromArray(dict.getArray('BC'));
     }
   }
 
@@ -541,7 +342,6 @@
         if (array.length === 4) { // Dash array available
           this.borderStyle.setDashArray(array[3]);
         }
->>>>>>> bcc96652
       }
     } else {
       // There are no border entries in the dictionary. According to the
@@ -549,7 +349,9 @@
       // case, but Adobe Reader did not implement that part of the
       // specification and instead draws no border at all, so we do the same.
       // See also https://github.com/mozilla/pdf.js/issues/6179.
-      this.borderStyle.setWidth(0);
+      // Note: it's a little bit more complicated, Reader draws no border
+      // if its color is transparent.
+      this.borderStyle.setWidth(this.borderColor === null ? 0 : 1);
     }
   }
 
@@ -615,40 +417,35 @@
       return objectLoader.load().then(function() {
         return resources;
       });
-<<<<<<< HEAD
-    },
-
-    getColorFromArray: function Annotation_getColorFromArray(color) {
-      var rgbColor = new Uint8Array(3); // Black in RGB color space (default)
-      if (!isArray(color)) {
+    });
+  }
+
+  getColorFromArray(color) {
+    let rgbColor = new Uint8Array(3); // Black in RGB color space (default)
+    if (!isArray(color)) {
+      return null;
+    }
+
+    switch (color.length) {
+      case 0: // Transparent, which we indicate with a null value
         return null;
-      }
-
-      switch (color.length) {
-        case 0: // Transparent, which we indicate with a null value
-          return null;
-
-        case 1: // Convert grayscale to RGB
-          ColorSpace.singletons.gray.getRgbItem(color, 0, rgbColor, 0);
-          return rgbColor;
-
-        case 3: // Convert RGB percentages to RGB
-          ColorSpace.singletons.rgb.getRgbItem(color, 0, rgbColor, 0);
-          return rgbColor;
-
-        case 4: // Convert CMYK to RGB
-          ColorSpace.singletons.cmyk.getRgbItem(color, 0, rgbColor, 0);
-          return rgbColor;
-
-        default:
-          return rgbColor;
-      }
-    },
-  };
-=======
-    });
-  }
->>>>>>> bcc96652
+
+      case 1: // Convert grayscale to RGB
+        ColorSpace.singletons.gray.getRgbItem(color, 0, rgbColor, 0);
+        return rgbColor;
+
+      case 3: // Convert RGB percentages to RGB
+        ColorSpace.singletons.rgb.getRgbItem(color, 0, rgbColor, 0);
+        return rgbColor;
+
+      case 4: // Convert CMYK to RGB
+        ColorSpace.singletons.cmyk.getRgbItem(color, 0, rgbColor, 0);
+        return rgbColor;
+
+      default:
+        return rgbColor;
+    }
+  }
 
   getOperatorList(evaluator, task, renderForms) {
     if (!this.appearance) {
@@ -918,12 +715,12 @@
       return Promise.resolve(this);
     }
 
-    var data = this.data;
-    var self = this;
-
-    var opList = new OperatorList();
-    var appearanceStream = new Stream(stringToBytes(data.defaultAppearance));
-    var formFonts = params.pdfManager.pdfDocument.acroForm.get('DR');
+    let data = this.data;
+    let self = this;
+
+    let opList = new OperatorList();
+    let appearanceStream = new Stream(stringToBytes(data.defaultAppearance));
+    let formFonts = params.pdfManager.pdfDocument.acroForm.get('DR');
     opList.acroForm = params.pdfManager.pdfDocument.acroForm;
     return params.evaluator.getOperatorList({
       stream: appearanceStream,
@@ -931,10 +728,10 @@
       resources: formFonts,
       operatorList: opList,
     }).then(() => {
-      var a = opList.argsArray;
-      var i;
+      let a = opList.argsArray;
+      let i;
       for (i = 0; i < opList.fnArray.length; i++) {
-        var fn = opList.fnArray[i];
+        let fn = opList.fnArray[i];
         switch (fn | 0) {
           case OPS.setFont:
             data.annotationFonts = opList.acroForm.annotationFonts;
@@ -943,7 +740,7 @@
             break;
           case OPS.setGrayFill:
             if (a[i].length >= 1) {
-              var gray = Math.round(a[i][0] * 0x100);
+              let gray = Math.round(a[i][0] * 0x100);
               data.fontColor = Util.makeCssRgb(gray, gray, gray);
             }
 
