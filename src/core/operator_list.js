/* Copyright 2017 Mozilla Foundation
 *
 * Licensed under the Apache License, Version 2.0 (the "License");
 * you may not use this file except in compliance with the License.
 * You may obtain a copy of the License at
 *
 *     http://www.apache.org/licenses/LICENSE-2.0
 *
 * Unless required by applicable law or agreed to in writing, software
 * distributed under the License is distributed on an "AS IS" BASIS,
 * WITHOUT WARRANTIES OR CONDITIONS OF ANY KIND, either express or implied.
 * See the License for the specific language governing permissions and
 * limitations under the License.
 */
/* eslint-disable no-unsanitized/method */

import { assert, ImageKind, OPS } from '../shared/util';

var QueueOptimizer = (function QueueOptimizerClosure() {
  function addState(parentState, pattern, checkFn, iterateFn, processFn) {
    var state = parentState;
    for (var i = 0, ii = pattern.length - 1; i < ii; i++) {
      var item = pattern[i];
      state = (state[item] || (state[item] = []));
    }
    state[pattern[pattern.length - 1]] = {
      checkFn,
      iterateFn,
      processFn,
    };
  }

  function handlePaintSolidColorImageMask(iFirstSave, count, fnArray,
                                          argsArray) {
    // Handles special case of mainly LaTeX documents which use image masks to
    // draw lines with the current fill style.
    // 'count' groups of (save, transform, paintImageMaskXObject, restore)+
    // have been found at iFirstSave.
    var iFirstPIMXO = iFirstSave + 2;
    for (var i = 0; i < count; i++) {
      var arg = argsArray[iFirstPIMXO + 4 * i];
      var imageMask = arg.length === 1 && arg[0];
      if (imageMask && imageMask.width === 1 && imageMask.height === 1 &&
          (!imageMask.data.length ||
           (imageMask.data.length === 1 && imageMask.data[0] === 0))) {
        fnArray[iFirstPIMXO + 4 * i] = OPS.paintSolidColorImageMask;
        continue;
      }
      break;
    }
    return count - i;
  }

  var InitialState = [];

  // This replaces (save, transform, paintInlineImageXObject, restore)+
  // sequences with one |paintInlineImageXObjectGroup| operation.
  addState(InitialState,
    [OPS.save, OPS.transform, OPS.paintInlineImageXObject, OPS.restore],
    null,
    function iterateInlineImageGroup(context, i) {
      var fnArray = context.fnArray;
      var iFirstSave = context.iCurr - 3;
      var pos = (i - iFirstSave) % 4;
      switch (pos) {
        case 0:
          return fnArray[i] === OPS.save;
        case 1:
          return fnArray[i] === OPS.transform;
        case 2:
          return fnArray[i] === OPS.paintInlineImageXObject;
        case 3:
          return fnArray[i] === OPS.restore;
      }
      throw new Error(`iterateInlineImageGroup - invalid pos: ${pos}`);
    },
    function foundInlineImageGroup(context, i) {
      var MIN_IMAGES_IN_INLINE_IMAGES_BLOCK = 10;
      var MAX_IMAGES_IN_INLINE_IMAGES_BLOCK = 200;
      var MAX_WIDTH = 1000;
      var IMAGE_PADDING = 1;

      var fnArray = context.fnArray, argsArray = context.argsArray;
      var curr = context.iCurr;
      var iFirstSave = curr - 3;
      var iFirstTransform = curr - 2;
      var iFirstPIIXO = curr - 1;

      var count = Math.min(Math.floor((i - iFirstSave) / 4),
                           MAX_IMAGES_IN_INLINE_IMAGES_BLOCK);
      if (count < MIN_IMAGES_IN_INLINE_IMAGES_BLOCK) {
        return i - (i - iFirstSave) % 4;
      }

      // assuming that heights of those image is too small (~1 pixel)
      // packing as much as possible by lines
      var maxX = 0;
      var map = [], maxLineHeight = 0;
      var currentX = IMAGE_PADDING, currentY = IMAGE_PADDING;
      var q;
      for (q = 0; q < count; q++) {
        var transform = argsArray[iFirstTransform + (q << 2)];
        var img = argsArray[iFirstPIIXO + (q << 2)][0];
        if (currentX + img.width > MAX_WIDTH) {
          // starting new line
          maxX = Math.max(maxX, currentX);
          currentY += maxLineHeight + 2 * IMAGE_PADDING;
          currentX = 0;
          maxLineHeight = 0;
        }
        map.push({
          transform,
          x: currentX, y: currentY,
          w: img.width, h: img.height,
        });
        currentX += img.width + 2 * IMAGE_PADDING;
        maxLineHeight = Math.max(maxLineHeight, img.height);
      }
      var imgWidth = Math.max(maxX, currentX) + IMAGE_PADDING;
      var imgHeight = currentY + maxLineHeight + IMAGE_PADDING;
      var imgData = new Uint8ClampedArray(imgWidth * imgHeight * 4);
      var imgRowSize = imgWidth << 2;
      for (q = 0; q < count; q++) {
        var data = argsArray[iFirstPIIXO + (q << 2)][0].data;
        // Copy image by lines and extends pixels into padding.
        var rowSize = map[q].w << 2;
        var dataOffset = 0;
        var offset = (map[q].x + map[q].y * imgWidth) << 2;
        imgData.set(data.subarray(0, rowSize), offset - imgRowSize);
        for (var k = 0, kk = map[q].h; k < kk; k++) {
          imgData.set(data.subarray(dataOffset, dataOffset + rowSize), offset);
          dataOffset += rowSize;
          offset += imgRowSize;
        }
        imgData.set(data.subarray(dataOffset - rowSize, dataOffset), offset);
        while (offset >= 0) {
          data[offset - 4] = data[offset];
          data[offset - 3] = data[offset + 1];
          data[offset - 2] = data[offset + 2];
          data[offset - 1] = data[offset + 3];
          data[offset + rowSize] = data[offset + rowSize - 4];
          data[offset + rowSize + 1] = data[offset + rowSize - 3];
          data[offset + rowSize + 2] = data[offset + rowSize - 2];
          data[offset + rowSize + 3] = data[offset + rowSize - 1];
          offset -= imgRowSize;
        }
      }

      // Replace queue items.
      fnArray.splice(iFirstSave, count * 4, OPS.paintInlineImageXObjectGroup);
      argsArray.splice(iFirstSave, count * 4,
        [{ width: imgWidth, height: imgHeight, kind: ImageKind.RGBA_32BPP,
           data: imgData, }, map]);

      return iFirstSave + 1;
    });

  // This replaces (save, transform, paintImageMaskXObject, restore)+
  // sequences with one |paintImageMaskXObjectGroup| or one
  // |paintImageMaskXObjectRepeat| operation.
  addState(InitialState,
    [OPS.save, OPS.transform, OPS.paintImageMaskXObject, OPS.restore],
    null,
    function iterateImageMaskGroup(context, i) {
      var fnArray = context.fnArray;
      var iFirstSave = context.iCurr - 3;
      var pos = (i - iFirstSave) % 4;
      switch (pos) {
        case 0:
          return fnArray[i] === OPS.save;
        case 1:
          return fnArray[i] === OPS.transform;
        case 2:
          return fnArray[i] === OPS.paintImageMaskXObject;
        case 3:
          return fnArray[i] === OPS.restore;
      }
      throw new Error(`iterateImageMaskGroup - invalid pos: ${pos}`);
    },
    function foundImageMaskGroup(context, i) {
      var MIN_IMAGES_IN_MASKS_BLOCK = 10;
      var MAX_IMAGES_IN_MASKS_BLOCK = 100;
      var MAX_SAME_IMAGES_IN_MASKS_BLOCK = 1000;

      var fnArray = context.fnArray, argsArray = context.argsArray;
      var curr = context.iCurr;
      var iFirstSave = curr - 3;
      var iFirstTransform = curr - 2;
      var iFirstPIMXO = curr - 1;

      // At this point, i is the index of the first op past the last valid
      // quartet.
      var count = Math.floor((i - iFirstSave) / 4);
      count = handlePaintSolidColorImageMask(iFirstSave, count, fnArray,
                                             argsArray);
      if (count < MIN_IMAGES_IN_MASKS_BLOCK) {
        return i - (i - iFirstSave) % 4;
      }

      var q;
      var isSameImage = false;
      var iTransform, transformArgs;
      var firstPIMXOArg0 = argsArray[iFirstPIMXO][0];
      if (argsArray[iFirstTransform][1] === 0 &&
          argsArray[iFirstTransform][2] === 0) {
        isSameImage = true;
        var firstTransformArg0 = argsArray[iFirstTransform][0];
        var firstTransformArg3 = argsArray[iFirstTransform][3];
        iTransform = iFirstTransform + 4;
        var iPIMXO = iFirstPIMXO + 4;
        for (q = 1; q < count; q++, iTransform += 4, iPIMXO += 4) {
          transformArgs = argsArray[iTransform];
          if (argsArray[iPIMXO][0] !== firstPIMXOArg0 ||
              transformArgs[0] !== firstTransformArg0 ||
              transformArgs[1] !== 0 ||
              transformArgs[2] !== 0 ||
              transformArgs[3] !== firstTransformArg3) {
            if (q < MIN_IMAGES_IN_MASKS_BLOCK) {
              isSameImage = false;
            } else {
              count = q;
            }
            break; // different image or transform
          }
        }
      }

      if (isSameImage) {
        count = Math.min(count, MAX_SAME_IMAGES_IN_MASKS_BLOCK);
        var positions = new Float32Array(count * 2);
        iTransform = iFirstTransform;
        for (q = 0; q < count; q++, iTransform += 4) {
          transformArgs = argsArray[iTransform];
          positions[(q << 1)] = transformArgs[4];
          positions[(q << 1) + 1] = transformArgs[5];
        }

        // Replace queue items.
        fnArray.splice(iFirstSave, count * 4, OPS.paintImageMaskXObjectRepeat);
        argsArray.splice(iFirstSave, count * 4,
          [firstPIMXOArg0, firstTransformArg0, firstTransformArg3, positions]);
      } else {
        count = Math.min(count, MAX_IMAGES_IN_MASKS_BLOCK);
        var images = [];
        for (q = 0; q < count; q++) {
          transformArgs = argsArray[iFirstTransform + (q << 2)];
          var maskParams = argsArray[iFirstPIMXO + (q << 2)][0];
          images.push({ data: maskParams.data, width: maskParams.width,
                        height: maskParams.height,
                        transform: transformArgs, });
        }

        // Replace queue items.
        fnArray.splice(iFirstSave, count * 4, OPS.paintImageMaskXObjectGroup);
        argsArray.splice(iFirstSave, count * 4, [images]);
      }

      return iFirstSave + 1;
    });

  // This replaces (save, transform, paintImageXObject, restore)+ sequences
  // with one paintImageXObjectRepeat operation, if the |transform| and
  // |paintImageXObjectRepeat| ops are appropriate.
  addState(InitialState,
    [OPS.save, OPS.transform, OPS.paintImageXObject, OPS.restore],
    function (context) {
      var argsArray = context.argsArray;
      var iFirstTransform = context.iCurr - 2;
      return argsArray[iFirstTransform][1] === 0 &&
             argsArray[iFirstTransform][2] === 0;
    },
    function iterateImageGroup(context, i) {
      var fnArray = context.fnArray, argsArray = context.argsArray;
      var iFirstSave = context.iCurr - 3;
      var pos = (i - iFirstSave) % 4;
      switch (pos) {
        case 0:
          return fnArray[i] === OPS.save;
        case 1:
          if (fnArray[i] !== OPS.transform) {
            return false;
          }
          var iFirstTransform = context.iCurr - 2;
          var firstTransformArg0 = argsArray[iFirstTransform][0];
          var firstTransformArg3 = argsArray[iFirstTransform][3];
          if (argsArray[i][0] !== firstTransformArg0 ||
              argsArray[i][1] !== 0 ||
              argsArray[i][2] !== 0 ||
              argsArray[i][3] !== firstTransformArg3) {
            return false; // transforms don't match
          }
          return true;
        case 2:
          if (fnArray[i] !== OPS.paintImageXObject) {
            return false;
          }
          var iFirstPIXO = context.iCurr - 1;
          var firstPIXOArg0 = argsArray[iFirstPIXO][0];
          if (argsArray[i][0] !== firstPIXOArg0) {
            return false; // images don't match
          }
          return true;
        case 3:
          return fnArray[i] === OPS.restore;
      }
      throw new Error(`iterateImageGroup - invalid pos: ${pos}`);
    },
    function (context, i) {
      var MIN_IMAGES_IN_BLOCK = 3;
      var MAX_IMAGES_IN_BLOCK = 1000;

      var fnArray = context.fnArray, argsArray = context.argsArray;
      var curr = context.iCurr;
      var iFirstSave = curr - 3;
      var iFirstTransform = curr - 2;
      var iFirstPIXO = curr - 1;
      var firstPIXOArg0 = argsArray[iFirstPIXO][0];
      var firstTransformArg0 = argsArray[iFirstTransform][0];
      var firstTransformArg3 = argsArray[iFirstTransform][3];

      // At this point, i is the index of the first op past the last valid
      // quartet.
      var count = Math.min(Math.floor((i - iFirstSave) / 4),
                           MAX_IMAGES_IN_BLOCK);
      if (count < MIN_IMAGES_IN_BLOCK) {
        return i - (i - iFirstSave) % 4;
      }

      // Extract the (x,y) positions from all of the matching transforms.
      var positions = new Float32Array(count * 2);
      var iTransform = iFirstTransform;
      for (var q = 0; q < count; q++, iTransform += 4) {
        var transformArgs = argsArray[iTransform];
        positions[(q << 1)] = transformArgs[4];
        positions[(q << 1) + 1] = transformArgs[5];
      }

      // Replace queue items.
      var args = [firstPIXOArg0, firstTransformArg0, firstTransformArg3,
                  positions];
      fnArray.splice(iFirstSave, count * 4, OPS.paintImageXObjectRepeat);
      argsArray.splice(iFirstSave, count * 4, args);

      return iFirstSave + 1;
    });

  // This replaces (beginText, setFont, setTextMatrix, showText, endText)+
  // sequences with (beginText, setFont, (setTextMatrix, showText)+, endText)+
  // sequences, if the font for each one is the same.
  addState(InitialState,
    [OPS.beginText, OPS.setFont, OPS.setTextMatrix, OPS.showText, OPS.endText],
    null,
    function iterateShowTextGroup(context, i) {
      var fnArray = context.fnArray, argsArray = context.argsArray;
      var iFirstSave = context.iCurr - 4;
      var pos = (i - iFirstSave) % 5;
      switch (pos) {
        case 0:
          return fnArray[i] === OPS.beginText;
        case 1:
          return fnArray[i] === OPS.setFont;
        case 2:
          return fnArray[i] === OPS.setTextMatrix;
        case 3:
          if (fnArray[i] !== OPS.showText) {
            return false;
          }
          var iFirstSetFont = context.iCurr - 3;
          var firstSetFontArg0 = argsArray[iFirstSetFont][0];
          var firstSetFontArg1 = argsArray[iFirstSetFont][1];
          if (argsArray[i][0] !== firstSetFontArg0 ||
              argsArray[i][1] !== firstSetFontArg1) {
            return false; // fonts don't match
          }
          return true;
        case 4:
          return fnArray[i] === OPS.endText;
      }
      throw new Error(`iterateShowTextGroup - invalid pos: ${pos}`);
    },
    function (context, i) {
      var MIN_CHARS_IN_BLOCK = 3;
      var MAX_CHARS_IN_BLOCK = 1000;

      var fnArray = context.fnArray, argsArray = context.argsArray;
      var curr = context.iCurr;
      var iFirstBeginText = curr - 4;
      var iFirstSetFont = curr - 3;
      var iFirstSetTextMatrix = curr - 2;
      var iFirstShowText = curr - 1;
      var iFirstEndText = curr;
      var firstSetFontArg0 = argsArray[iFirstSetFont][0];
      var firstSetFontArg1 = argsArray[iFirstSetFont][1];

      // At this point, i is the index of the first op past the last valid
      // quintet.
      var count = Math.min(Math.floor((i - iFirstBeginText) / 5),
                           MAX_CHARS_IN_BLOCK);
      if (count < MIN_CHARS_IN_BLOCK) {
        return i - (i - iFirstBeginText) % 5;
      }

      // If the preceding quintet is (<something>, setFont, setTextMatrix,
      // showText, endText), include that as well. (E.g. <something> might be
      // |dependency|.)
      var iFirst = iFirstBeginText;
      if (iFirstBeginText >= 4 &&
          fnArray[iFirstBeginText - 4] === fnArray[iFirstSetFont] &&
          fnArray[iFirstBeginText - 3] === fnArray[iFirstSetTextMatrix] &&
          fnArray[iFirstBeginText - 2] === fnArray[iFirstShowText] &&
          fnArray[iFirstBeginText - 1] === fnArray[iFirstEndText] &&
          argsArray[iFirstBeginText - 4][0] === firstSetFontArg0 &&
          argsArray[iFirstBeginText - 4][1] === firstSetFontArg1) {
        count++;
        iFirst -= 5;
      }

      // Remove (endText, beginText, setFont) trios.
      var iEndText = iFirst + 4;
      for (var q = 1; q < count; q++) {
        fnArray.splice(iEndText, 3);
        argsArray.splice(iEndText, 3);
        iEndText += 2;
      }

      return iEndText + 1;
    });

  function QueueOptimizer(queue) {
    this.queue = queue;
    this.state = null;
    this.context = {
      iCurr: 0,
      fnArray: queue.fnArray,
      argsArray: queue.argsArray,
    };
    this.match = null;
    this.lastProcessed = 0;
  }

  QueueOptimizer.prototype = {
    _optimize() {
      // Process new fnArray item(s) chunk.
      const fnArray = this.queue.fnArray;
      let i = this.lastProcessed, ii = fnArray.length;
      let state = this.state;
      let match = this.match;
      if (!state && !match && (i + 1 === ii) && !InitialState[fnArray[i]]) {
        // Micro-optimization for the common case: last item is not
        // optimizable, just skipping it.
        this.lastProcessed = ii;
        return;
      }

      const context = this.context;
      while (i < ii) {
        if (match) {
          // Already find a block of potentially optimizable items, iterating...
          const iterate = (0, match.iterateFn)(context, i);
          if (iterate) {
            i++;
            continue;
          }
          // Found last items for the block, processing...
          i = (0, match.processFn)(context, i + 1);
          ii = fnArray.length;
          match = null;
          state = null;
          if (i >= ii) {
            break;
          }
        }
        // Find the potentially optimizable items.
        state = (state || InitialState)[fnArray[i]];
        if (!state || Array.isArray(state)) {
          i++;
          continue;
        }
        // Found a start of the block based on addState rules.
        context.iCurr = i;
        i++;
        if (state.checkFn && !(0, state.checkFn)(context)) {
          // Check failed, continue search...
          state = null;
          continue;
        }
        match = state;
        state = null;
      }
      this.state = state;
      this.match = match;
      this.lastProcessed = i;
    },

    push(fn, args) {
      this.queue.fnArray.push(fn);
      this.queue.argsArray.push(args);
      this._optimize();
    },

    flush() {
      while (this.match) {
        const length = this.queue.fnArray.length;
        this.lastProcessed = (0, this.match.processFn)(this.context, length);
        this.match = null;
        this.state = null;
        // Repeat optimization until all chunks are exhausted.
        this._optimize();
      }
    },

    reset() {
      this.state = null;
      this.match = null;
      this.lastProcessed = 0;
    },
  };
  return QueueOptimizer;
})();

var NullOptimizer = (function NullOptimizerClosure() {
  function NullOptimizer(queue) {
    this.queue = queue;
  }

  NullOptimizer.prototype = {
    push(fn, args) {
      this.queue.fnArray.push(fn);
      this.queue.argsArray.push(args);
    },

    flush() { },

    reset() { },
  };

  return NullOptimizer;
})();

var OperatorList = (function OperatorListClosure() {
  var CHUNK_SIZE = 1000;
  var CHUNK_SIZE_ABOUT = CHUNK_SIZE - 5; // close to chunk size

<<<<<<< HEAD
  function OperatorList(intent, messageHandler, pageIndex, acroForm) {
    this.messageHandler = messageHandler;
=======
  function OperatorList(intent, streamSink, pageIndex) {
    this._streamSink = streamSink;
>>>>>>> d7c7f155
    this.fnArray = [];
    this.argsArray = [];
    if (streamSink && intent !== 'oplist') {
      this.optimizer = new QueueOptimizer(this);
    } else {
      this.optimizer = new NullOptimizer(this);
    }
    this.dependencies = Object.create(null);
    this._totalLength = 0;
    this.pageIndex = pageIndex;
    this.intent = intent;
    this.weight = 0;
<<<<<<< HEAD
    this.acroForm = acroForm;
=======
    this._resolved = streamSink ? null : Promise.resolve();
>>>>>>> d7c7f155
  }

  OperatorList.prototype = {
    get length() {
      return this.argsArray.length;
    },

    get ready() {
      return this._resolved || this._streamSink.ready;
    },

    /**
     * @returns {number} The total length of the entire operator list,
     *                   since `this.length === 0` after flushing.
     */
    get totalLength() {
      return (this._totalLength + this.length);
    },

    addOp(fn, args) {
      this.optimizer.push(fn, args);
      this.weight++;
      if (this._streamSink) {
        if (this.weight >= CHUNK_SIZE) {
          this.flush();
        } else if (this.weight >= CHUNK_SIZE_ABOUT &&
                   (fn === OPS.restore || fn === OPS.endText)) {
          // heuristic to flush on boundary of restore or endText
          this.flush();
        }
      }
    },

    addDependency(dependency) {
      if (dependency in this.dependencies) {
        return;
      }
      this.dependencies[dependency] = true;
      this.addOp(OPS.dependency, [dependency]);
    },

    addDependencies(dependencies) {
      for (var key in dependencies) {
        this.addDependency(key);
      }
    },

    addOpList(opList) {
      Object.assign(this.dependencies, opList.dependencies);
      for (var i = 0, ii = opList.length; i < ii; i++) {
        this.addOp(opList.fnArray[i], opList.argsArray[i]);
      }
    },

    getIR() {
      return {
        fnArray: this.fnArray,
        argsArray: this.argsArray,
        length: this.length,
      };
    },

    get _transfers() {
      const transfers = [];
      const { fnArray, argsArray, length, } = this;
      for (let i = 0; i < length; i++) {
        switch (fnArray[i]) {
          case OPS.paintInlineImageXObject:
          case OPS.paintInlineImageXObjectGroup:
          case OPS.paintImageMaskXObject:
            const arg = argsArray[i][0]; // first param in imgData

            if (typeof PDFJSDev === 'undefined' ||
                PDFJSDev.test('!PRODUCTION || TESTING')) {
              assert(arg.data instanceof Uint8ClampedArray,
                     'OperatorList._transfers: Unsupported "arg.data" type.');
            }
            if (!arg.cached) {
              transfers.push(arg.data.buffer);
            }
            break;
        }
      }
      return transfers;
    },

    flush(lastChunk = false) {
      this.optimizer.flush();
      const length = this.length;
      this._totalLength += length;

      this._streamSink.enqueue({
        fnArray: this.fnArray,
        argsArray: this.argsArray,
        lastChunk,
        length,
      }, 1, this._transfers);

      this.dependencies = Object.create(null);
      this.fnArray.length = 0;
      this.argsArray.length = 0;
      this.weight = 0;
      this.optimizer.reset();
    },
  };

  return OperatorList;
})();

export {
  OperatorList,
};<|MERGE_RESOLUTION|>--- conflicted
+++ resolved
@@ -541,13 +541,8 @@
   var CHUNK_SIZE = 1000;
   var CHUNK_SIZE_ABOUT = CHUNK_SIZE - 5; // close to chunk size
 
-<<<<<<< HEAD
-  function OperatorList(intent, messageHandler, pageIndex, acroForm) {
-    this.messageHandler = messageHandler;
-=======
-  function OperatorList(intent, streamSink, pageIndex) {
+  function OperatorList(intent, streamSink, pageIndex, acroForm) {
     this._streamSink = streamSink;
->>>>>>> d7c7f155
     this.fnArray = [];
     this.argsArray = [];
     if (streamSink && intent !== 'oplist') {
@@ -560,11 +555,8 @@
     this.pageIndex = pageIndex;
     this.intent = intent;
     this.weight = 0;
-<<<<<<< HEAD
     this.acroForm = acroForm;
-=======
     this._resolved = streamSink ? null : Promise.resolve();
->>>>>>> d7c7f155
   }
 
   OperatorList.prototype = {
