/* Copyright 2014 Mozilla Foundation
 *
 * Licensed under the Apache License, Version 2.0 (the "License");
 * you may not use this file except in compliance with the License.
 * You may obtain a copy of the License at
 *
 *     http://www.apache.org/licenses/LICENSE-2.0
 *
 * Unless required by applicable law or agreed to in writing, software
 * distributed under the License is distributed on an "AS IS" BASIS,
 * WITHOUT WARRANTIES OR CONDITIONS OF ANY KIND, either express or implied.
 * See the License for the specific language governing permissions and
 * limitations under the License.
 */
/* eslint no-var: error */

import {
  addLinkAttributes,
  DOMSVGFactory,
  getFilenameFromUrl,
  LinkTarget,
  PDFDateString,
} from "./display_utils.js";
import {
  AnnotationBorderStyleType,
  AnnotationCheckboxType,
  AnnotationType,
  stringToPDFString,
  unreachable,
  Util,
  warn,
} from "../shared/util.js";
import { AnnotationStorage } from "./annotation_storage.js";

/**
 * @typedef {Object} AnnotationElementParameters
 * @property {Object} data
 * @property {HTMLDivElement} layer
 * @property {PDFPage} page
 * @property {PageViewport} viewport
 * @property {IPDFLinkService} linkService
 * @property {DownloadManager} downloadManager
 * @property {AnnotationStorage} [annotationStorage]
 * @property {string} [imageResourcesPath] - Path for image resources, mainly
 *   for annotation icons. Include trailing slash.
 * @property {boolean} renderInteractiveForms
 * @property {Object} svgFactory
 */

class AnnotationElementFactory {
  /**
   * @param {AnnotationElementParameters} parameters
   * @returns {AnnotationElement}
   */
  static create(parameters) {
    const subtype = parameters.data.annotationType;

    switch (subtype) {
      case AnnotationType.LINK:
        return new LinkAnnotationElement(parameters);

      case AnnotationType.TEXT:
        return new TextAnnotationElement(parameters);

      case AnnotationType.WIDGET:
        const fieldType = parameters.data.fieldType;

        switch (fieldType) {
          case "Tx":
            return new TextWidgetAnnotationElement(parameters);
          case "Btn":
            if (parameters.data.radioButton) {
              return new RadioButtonWidgetAnnotationElement(parameters);
            } else if (parameters.data.checkBox) {
              return new CheckboxWidgetAnnotationElement(parameters);
            }
            return new PushButtonWidgetAnnotationElement(parameters);
          case "Ch":
            return new ChoiceWidgetAnnotationElement(parameters);
        }
        return new WidgetAnnotationElement(parameters);

      case AnnotationType.POPUP:
        return new PopupAnnotationElement(parameters);

      case AnnotationType.FREETEXT:
        return new FreeTextAnnotationElement(parameters);

      case AnnotationType.LINE:
        return new LineAnnotationElement(parameters);

      case AnnotationType.SQUARE:
        return new SquareAnnotationElement(parameters);

      case AnnotationType.CIRCLE:
        return new CircleAnnotationElement(parameters);

      case AnnotationType.POLYLINE:
        return new PolylineAnnotationElement(parameters);

      case AnnotationType.CARET:
        return new CaretAnnotationElement(parameters);

      case AnnotationType.INK:
        return new InkAnnotationElement(parameters);

      case AnnotationType.POLYGON:
        return new PolygonAnnotationElement(parameters);

      case AnnotationType.HIGHLIGHT:
        return new HighlightAnnotationElement(parameters);

      case AnnotationType.UNDERLINE:
        return new UnderlineAnnotationElement(parameters);

      case AnnotationType.SQUIGGLY:
        return new SquigglyAnnotationElement(parameters);

      case AnnotationType.STRIKEOUT:
        return new StrikeOutAnnotationElement(parameters);

      case AnnotationType.STAMP:
        return new StampAnnotationElement(parameters);

      case AnnotationType.FILEATTACHMENT:
        return new FileAttachmentAnnotationElement(parameters);

      default:
        return new AnnotationElement(parameters);
    }
  }
}

class AnnotationElement {
  constructor(parameters, isRenderable = false, ignoreBorder = false) {
    this.isRenderable = isRenderable;
    this.data = parameters.data;
    this.layer = parameters.layer;
    this.page = parameters.page;
    this.viewport = parameters.viewport;
    this.linkService = parameters.linkService;
    this.downloadManager = parameters.downloadManager;
    this.imageResourcesPath = parameters.imageResourcesPath;
    this.renderInteractiveForms = parameters.renderInteractiveForms;
    this.svgFactory = parameters.svgFactory;
    this.annotationStorage = parameters.annotationStorage;

    if (isRenderable) {
      this.container = this._createContainer(ignoreBorder);
    }
  }

  /**
   * Create an empty container for the annotation's HTML element.
   *
   * @private
   * @param {boolean} ignoreBorder
   * @memberof AnnotationElement
   * @returns {HTMLSectionElement}
   */
  _createContainer(ignoreBorder = false) {
    const data = this.data,
      page = this.page,
      viewport = this.viewport;
    const container = document.createElement("section");
    let width = data.rect[2] - data.rect[0];
    let height = data.rect[3] - data.rect[1];

    container.setAttribute("data-annotation-id", data.id);

    // Do *not* modify `data.rect`, since that will corrupt the annotation
    // position on subsequent calls to `_createContainer` (see issue 6804).
    const rect = Util.normalizeRect([
      data.rect[0],
      page.view[3] - data.rect[1] + page.view[1],
      data.rect[2],
      page.view[3] - data.rect[3] + page.view[1],
    ]);

    container.style.transform = `matrix(${viewport.transform.join(",")})`;
    container.style.transformOrigin = `${-rect[0]}px ${-rect[1]}px`;

    if (!ignoreBorder && data.borderStyle.width > 0 && data.borderColor) {
      container.style.borderWidth = `${data.borderStyle.width}px`;
      if (data.borderStyle.style !== AnnotationBorderStyleType.UNDERLINE) {
        // Underline styles only have a bottom border, so we do not need
        // to adjust for all borders. This yields a similar result as
        // Adobe Acrobat/Reader.
        width = width - 2 * data.borderStyle.width;
        height = height - 2 * data.borderStyle.width;
      }

      const horizontalRadius = data.borderStyle.horizontalCornerRadius;
      const verticalRadius = data.borderStyle.verticalCornerRadius;
      if (horizontalRadius > 0 || verticalRadius > 0) {
        const radius = `${horizontalRadius}px / ${verticalRadius}px`;
        container.style.borderRadius = radius;
      }

      switch (data.borderStyle.style) {
        case AnnotationBorderStyleType.SOLID:
        case AnnotationBorderStyleType.INSET:
        case AnnotationBorderStyleType.BEVELED:
          // border styles 'inset' and 'beveled' are applied
          // to the underlying control
          container.style.borderStyle = "solid";
          break;

        case AnnotationBorderStyleType.DASHED:
          container.style.borderStyle = "dashed";
          break;

        case AnnotationBorderStyleType.UNDERLINE:
          container.style.borderBottomStyle = "solid";
          break;

        default:
          break;
      }

      if (data.borderColor) {
        container.style.borderColor = Util.makeCssRgb(
          data.borderColor[0] | 0,
          data.borderColor[1] | 0,
          data.borderColor[2] | 0
        );
      } else if (data.color) {
        container.style.borderColor = Util.makeCssRgb(
          data.color[0] | 0,
          data.color[1] | 0,
          data.color[2] | 0
        );
      } else {
        // Transparent (invisible) border, so do not draw it at all.
        container.style.borderWidth = 0;
      }
    }

    container.style.left = `${rect[0]}px`;
    container.style.top = `${rect[1]}px`;
    container.style.width = `${width}px`;
    container.style.height = `${height}px`;
    return container;
  }

  /**
   * Create a popup for the annotation's HTML element. This is used for
   * annotations that do not have a Popup entry in the dictionary, but
   * are of a type that works with popups (such as Highlight annotations).
   *
   * @private
   * @param {HTMLSectionElement} container
   * @param {HTMLDivElement|HTMLImageElement|null} trigger
   * @param {Object} data
   * @memberof AnnotationElement
   */
  _createPopup(container, trigger, data) {
    // If no trigger element is specified, create it.
    if (!trigger) {
      trigger = document.createElement("div");
      trigger.style.height = container.style.height;
      trigger.style.width = container.style.width;
      container.appendChild(trigger);
    }

    const popupElement = new PopupElement({
      container,
      trigger,
      color: data.color,
      title: data.title,
      modificationDate: data.modificationDate,
      contents: data.contents,
      hideWrapper: true,
    });
    const popup = popupElement.render();

    // Position the popup next to the annotation's container.
    popup.style.left = container.style.width;

    container.appendChild(popup);
  }

  /**
   * Render the annotation's HTML element in the empty container.
   *
   * @public
   * @memberof AnnotationElement
   */
  render() {
    unreachable("Abstract method `AnnotationElement.render` called");
  }
}

class LinkAnnotationElement extends AnnotationElement {
  constructor(parameters) {
    const isRenderable = !!(
      parameters.data.url ||
      parameters.data.dest ||
      parameters.data.action
    );
    super(parameters, isRenderable);
  }

  /**
   * Render the link annotation's HTML element in the empty container.
   *
   * @public
   * @memberof LinkAnnotationElement
   * @returns {HTMLSectionElement}
   */
  render() {
    this.container.className = "linkAnnotation";

    const { data, linkService } = this;
    const link = document.createElement("a");

    if (data.url) {
      addLinkAttributes(link, {
        url: data.url,
        target: data.newWindow
          ? LinkTarget.BLANK
          : linkService.externalLinkTarget,
        rel: linkService.externalLinkRel,
        enabled: linkService.externalLinkEnabled,
      });
    } else if (data.action) {
      this._bindNamedAction(link, data.action);
    } else {
      this._bindLink(link, data.dest);
    }

    this.container.appendChild(link);
    return this.container;
  }

  /**
   * Bind internal links to the link element.
   *
   * @private
   * @param {Object} link
   * @param {Object} destination
   * @memberof LinkAnnotationElement
   */
  _bindLink(link, destination) {
    link.href = this.linkService.getDestinationHash(destination);
    link.onclick = () => {
      if (destination) {
        this.linkService.navigateTo(destination);
      }
      return false;
    };
    if (destination) {
      link.className = "internalLink";
    }
  }

  /**
   * Bind named actions to the link element.
   *
   * @private
   * @param {Object} link
   * @param {Object} action
   * @memberof LinkAnnotationElement
   */
  _bindNamedAction(link, action) {
    link.href = this.linkService.getAnchorUrl("");
    link.onclick = () => {
      this.linkService.executeNamedAction(action);
      return false;
    };
    link.className = "internalLink";
  }
}

class TextAnnotationElement extends AnnotationElement {
  constructor(parameters) {
    const isRenderable = !!(
      parameters.data.hasPopup ||
      parameters.data.title ||
      parameters.data.contents
    );
    super(parameters, isRenderable);
  }

  /**
   * Render the text annotation's HTML element in the empty container.
   *
   * @public
   * @memberof TextAnnotationElement
   * @returns {HTMLSectionElement}
   */
  render() {
    this.container.className = "textAnnotation";

    const image = document.createElement("img");
    image.style.height = this.container.style.height;
    image.style.width = this.container.style.width;
    image.src =
      this.imageResourcesPath +
      "annotation-" +
      this.data.name.toLowerCase() +
      ".svg";
    image.alt = "[{{type}} Annotation]";
    image.dataset.l10nId = "text_annotation_type";
    image.dataset.l10nArgs = JSON.stringify({ type: this.data.name });

    if (!this.data.hasPopup) {
      this._createPopup(this.container, image, this.data);
    }

    this.container.appendChild(image);
    return this.container;
  }
}

class WidgetAnnotationElement extends AnnotationElement {
  /**
   * Render the widget annotation's HTML element in the empty container.
   *
   * @public
   * @memberof WidgetAnnotationElement
   * @returns {HTMLSectionElement}
   */
  render() {
    // Show only the container for unsupported field types.
    return this.container;
  }

  /**
   * Set element background color
   *
   * @protected
   * @param {HTMLElement} element
   * @param {Object} color
   * @memberof WidgetAnnotationElement
   */
  _setBackgroundColor(element, color) {
    if (color && color.length >= 3) {
      const bgColor = Util.makeCssRgb(color[0] | 0, color[1] | 0, color[2] | 0);

      element.style.backgroundColor = bgColor;
    }
  }

  /**
   * Get default font namer
   *
   * @protected
   * @memberof WidgetAnnotationElement
   * @returns {String}
   */
  _getDefaultFontName() {
    return "Helvetica, sans-serif";
  }

  /**
   * Measure annotation's text
   *
   * @protected
   * @param {String} line of text
   * @param {String} text font
   * @memberof WidgetAnnotationElement
   * @returns {TextMetrics}
   */
  _measureText(text, font) {
<<<<<<< HEAD
    let canvas = document.createElement('canvas');
    if (canvas) {
      let ctx = canvas.getContext('2d');
=======
    const canvases = document.getElementsByTagName("canvas");
    if (canvases && this.page.pageNumber <= canvases.length) {
      const ctx = canvases[this.page.pageNumber - 1].getContext("2d");
>>>>>>> 229eba8a
      ctx.font = font;
      return ctx.measureText(text);
    }

    return null;
  }

  /**
   * Process duplicate annotations
   *
   * @protected
   * @param {WidgetAnnotationElement} annotation
   * @param {Function} callback function
   * @memberof WidgetAnnotationElement
   */
  _processDuplicates(annotation, callback) {
<<<<<<< HEAD
    this.layer.querySelectorAll('[annotation-name="' +
      `${annotation.getAttribute('annotation-name')}"][annotation-value="` +
      `${annotation.getAttribute('annotation-value')}"]`).forEach((a) => {
=======
    this.layer
      .querySelectorAll(
        '[annotation-name="' +
          annotation.getAttribute("annotation-name") +
          '"][annotation-value="' +
          annotation.getAttribute("annotation-value") +
          '"]'
      )
      .forEach(a => {
>>>>>>> 229eba8a
        if (a !== annotation) {
          callback(annotation, a);
        }
      });
  }

  /**
   * Calculate font auto size.
   *
   * @private
   * @param {HTMLDivElement} element
   * @param {String} text
   * @memberof WidgetAnnotationElement
   * @returns {String}
   */
  _calculateFontAutoSize(element, text, offset) {
    const style = element.style;
    const maxHeight = parseInt(element.offsetHeight);
    offset = offset || 0;

    let fSize = 2;
    const sizeStep = 0.1;
    for (fSize = 2; fSize < maxHeight * 0.8; fSize += sizeStep) {
<<<<<<< HEAD
      let m = this._measureText(text,
        `${style.fontStyle ? style.fontStyle + ' ' : ''}` +
        `${style.fontWeight ? style.fontWeight + ' ' : ''}` +
        `${fSize}px ${this.fontFamily || this._getDefaultFontName()}`);
=======
      const m = this._measureText(
        text,
        (style.fontStyle ? style.fontStyle + " " : "") +
          (style.fontWeight ? style.fontWeight + " " : "") +
          fSize +
          "px " +
          (this.fontFamily || this._getDefaultFontName())
      );
>>>>>>> 229eba8a

      if (m.width + offset > parseInt(element.offsetWidth)) {
        break;
      }
    }

    return `${fSize - sizeStep}px`;
  }

  /**
   * Get style of the checkbox or radiobutton.
   *
   * @private
   * @param {Object} type
   * @memberof WidgetAnnotationElement
   * @returns {String}
   */
  _getCheckBoxStyle(type) {
    switch (type) {
      case AnnotationCheckboxType.CHECK:
        return "check";
      case AnnotationCheckboxType.CIRCLE:
        return "circle";
      case AnnotationCheckboxType.CROSS:
        return "cross";
      case AnnotationCheckboxType.DIAMOND:
        return "diamond";
      case AnnotationCheckboxType.SQUARE:
        return "square";
      case AnnotationCheckboxType.STAR:
        return "star";
      default:
        return "";
    }
  }

  /**
   * Get checkmark/radio button symbols.
   *
   * @private
   * @memberof WidgetAnnotationElement
   * @returns {Array}
   */
  _getCheckmarkSymbols() {
    const checkMarkSymbols = [];
    checkMarkSymbols[AnnotationCheckboxType.CHECK] = "✓";
    checkMarkSymbols[AnnotationCheckboxType.CIRCLE] = "●";
    checkMarkSymbols[AnnotationCheckboxType.CROSS] = "✕";
    checkMarkSymbols[AnnotationCheckboxType.DIAMOND] = "◆";
    checkMarkSymbols[AnnotationCheckboxType.SQUARE] = "■";
    checkMarkSymbols[AnnotationCheckboxType.STAR] = "★";
    return checkMarkSymbols;
  }
}

class TextWidgetAnnotationElement extends WidgetAnnotationElement {
  constructor(parameters) {
    const isRenderable =
      parameters.renderInteractiveForms ||
      (!parameters.data.hasAppearance && !!parameters.data.fieldValue);
    super(parameters, isRenderable);
  }

  /**
   * Render the text widget annotation's HTML element in the empty container.
   *
   * @public
   * @memberof TextWidgetAnnotationElement
   * @returns {HTMLSectionElement}
   */
  render() {
    const TEXT_ALIGNMENT = ["left", "center", "right"];
    const storage = this.annotationStorage;
    const id = this.data.id;

    this.container.className = "textWidgetAnnotation";

    if (!this.data.readOnly) {
      this.container.title = this.data.alternativeText;
    }

    let element = null;
    let font = null;
    if (this.renderInteractiveForms) {
      // NOTE: We cannot set the values using `element.value` below, since it
      //       prevents the AnnotationLayer rasterizer in `test/driver.js`
      //       from parsing the elements correctly for the reference tests.
      const textContent = storage.getOrCreateValue(id, this.data.fieldValue);

      if (this.data.multiLine) {
        element = document.createElement("textarea");
        element.textContent = textContent;
      } else {
        element = document.createElement("input");
        element.type = "text";
        element.setAttribute("value", textContent);
      }

      element.setAttribute(
        "annotation-name",
        encodeURIComponent(this.data.fieldName)
      );
      element.addEventListener("input", function (event) {
        storage.setValue(id, event.target.value);
      });

      element.addEventListener("blur", function (event) {
        event.target.setSelectionRange(0, 0);
      });

      element.disabled = this.data.readOnly;
      element.name = this.data.fieldName;

      if (this.data.required) {
        element.setAttribute('annotation-required', true);
      }

      if (this.data.maxLen !== null) {
        element.maxLength = this.data.maxLen;
      }

      if (this.data.borderStyle.style === AnnotationBorderStyleType.INSET) {
        element.className = "inset";
      }

      if (this.data.borderStyle.style === AnnotationBorderStyleType.BEVELED) {
        element.className = "beveled";
      }

      if (this.data.comb) {
        const fieldWidth = this.data.rect[2] - this.data.rect[0];
        const combWidth = fieldWidth / this.data.maxLen;

        element.classList.add("comb");
        element.style.letterSpacing = `calc(${combWidth}px - 1ch)`;
      }

<<<<<<< HEAD
      for (let f of this.data.annotationFonts) {
        if (f.length >= 3 && this.data.fontRefName &&
          f[0] === this.data.fontRefName) {
          font = f[2];
          break;
=======
      if (this.data.fontRefName) {
        const fonts = this.data.annotationFonts;
        for (let f = 0; f < fonts.length; f++) {
          if (fonts[f].length >= 3 && fonts[f][0] === this.data.fontRefName) {
            font = fonts[f][2];
            break;
          }
>>>>>>> 229eba8a
        }
      }
    } else {
      element = document.createElement("div");
      element.textContent = this.data.fieldValue;
      element.style.verticalAlign = "middle";
      element.style.display = "table-cell";

      if (
        this.data.fontRefName &&
        this.page.commonObjs.has(this.data.fontRefName)
      ) {
        font = this.page.commonObjs.get(this.data.fontRefName);
      }
    }

    this._setTextStyle(element, font);

    if (this.data.textAlignment !== null) {
      element.style.textAlign = TEXT_ALIGNMENT[this.data.textAlignment];
    }

    this._setBackgroundColor(element, this.data.backgroundColor);

    this.container.appendChild(element);
    return this.container;
  }

  /**
   * Apply text styles to the text in the element.
   *
   * @private
   * @param {HTMLDivElement} element
   * @param {Object} font
   * @memberof TextWidgetAnnotationElement
   */
  _setTextStyle(element, font) {
    // TODO: This duplicates some of the logic in CanvasGraphics.setFont().
    const style = element.style;

    if (this.data.fontColor) {
      style.color = this.data.fontColor;
    }

    if (this.data.fontSize) {
      style.fontSize = `${this.data.fontSize}px`;
    }

    if (this.data.fontDirection) {
      style.direction = this.data.fontDirection < 0 ? "rtl" : "ltr";
    }

    if (font) {
      let bold = "normal";
      if (font.black) {
        bold = "900";
      } else if (font.bold) {
        bold = "bold";
      }
      style.fontWeight = bold;
      style.fontStyle = font.italic ? "italic" : "normal";

      // Use a reasonable default font if the font doesn't specify a fallback.
<<<<<<< HEAD
      let fontFamily = font.loadedName ? `"${font.loadedName}", ` : '';
      let fallbackName = font.fallbackName || this._getDefaultFontName();
=======
      const fontFamily = font.loadedName ? '"' + font.loadedName + '", ' : "";
      const fallbackName = font.fallbackName || this._getDefaultFontName();
>>>>>>> 229eba8a
      style.fontFamily = fontFamily + fallbackName;
    }

    const self = this;

    element.onblur = () => {
      if (!style.fontSize && !self.data.multiLine) {
        style.fontSize = self._calculateFontAutoSize(element, element.value);
      }

      self._processDuplicates(element, (a, b) => {
        b.value = a.value;
      });
    };

    // Auto size
    if (!style.fontSize && !this.data.multiLine) {
      window.setTimeout(
        () => {
          element.style.fontSize = self._calculateFontAutoSize(
            element,
            element.value
          );
        },
        100,
        element,
        this
      );

      element.onkeypress = () => {
        style.fontSize = self._calculateFontAutoSize(element, element.value);
      };
    }
  }
}

class CheckboxWidgetAnnotationElement extends WidgetAnnotationElement {
  constructor(parameters) {
    super(parameters, parameters.renderInteractiveForms);
  }

  /**
   * Render the checkbox widget annotation's HTML element
   * in the empty container.
   *
   * @public
   * @memberof CheckboxWidgetAnnotationElement
   * @returns {HTMLSectionElement}
   */
  render() {
    const storage = this.annotationStorage;
    const data = this.data;
    const id = data.id;
    const value = storage.getOrCreateValue(
      id,
      data.fieldValue && data.fieldValue !== "Off"
    );

    this.container.className = "buttonWidgetAnnotation checkBox ";

    if (!data.readOnly) {
      this.container.title = data.alternativeText;
    }

    const element = document.createElement("input");
    element.setAttribute("annotation-name", encodeURIComponent(data.fieldName));
    element.setAttribute(
      "annotation-value",
      data.buttonValue ? encodeURIComponent(data.buttonValue) : ""
    );
    element.disabled = data.readOnly;
    element.type = "checkbox";
    element.name = data.fieldName;
    if (value) {
      element.setAttribute("checked", true);
    }
    element.checkBoxType = data.checkBoxType;

    if (data.borderStyle.style === AnnotationBorderStyleType.INSET) {
      element.className = "inset";
    }

    if (data.borderStyle.style === AnnotationBorderStyleType.BEVELED) {
      element.className = "beveled";
    }

    element.addEventListener("change", function (event) {
      storage.setValue(id, event.target.checked);
    });

    this.container.appendChild(element);

    // We have to create a div with checkbox symbol
    // in order to deal with background color, when
    // div with text handles onclick event.
    const span = document.createElement("span");

    const checkMarkSymbols = this._getCheckmarkSymbols();

    span.innerText = element.checked
      ? checkMarkSymbols[element.checkBoxType]
      : "";

    const self = this;

    element.onchange = () => {
      span.innerText = element.checked
        ? checkMarkSymbols[element.checkBoxType]
        : "";

      self._processDuplicates(element, (a, b) => {
        if (b.parentElement) {
          b.checked = a.checked;

          const annotationSpans = b.parentElement.getElementsByTagName("span");

          if (annotationSpans.length > 0) {
            annotationSpans[0].innerText = a.checked
              ? checkMarkSymbols[b.checkBoxType]
              : "";
          }
        }
      });
    };

    span.onclick = () => {
      if (!element.disabled) {
        element.checked = false;
        element.onchange();
      }
    };

    let fontSizeFactor = 1.0;

    if (
      this.data.checkBoxType === AnnotationCheckboxType.CIRCLE ||
      this.data.checkBoxType === AnnotationCheckboxType.DIAMOND ||
      this.data.checkBoxType === AnnotationCheckboxType.SQUARE
    ) {
      fontSizeFactor = 1.5;
    }

    if (this.data.checkBoxType === AnnotationCheckboxType.STAR) {
      fontSizeFactor = 0.5;
    }

    const fontSizePadding =
      this.data.checkBoxType !== AnnotationCheckboxType.STAR &&
      (this.data.borderStyle.style === AnnotationBorderStyleType.INSET ||
        this.data.borderStyle.style === AnnotationBorderStyleType.BEVELED)
        ? 4
        : 0;

    span.style.lineHeight = this.container.style.height;

<<<<<<< HEAD
    span.style.fontSize = `${parseFloat(this.container.style.height) *
      fontSizeFactor - fontSizePadding}px`;
=======
    span.style.fontSize =
      parseFloat(this.container.style.height) * fontSizeFactor -
      fontSizePadding +
      "px";
>>>>>>> 229eba8a

    span.style.color = this.data.fontColor;
    this.container.className += this._getCheckBoxStyle(this.data.checkBoxType);

    this._setBackgroundColor(element, this.data.backgroundColor);

    this.container.appendChild(span);

    return this.container;
  }
}

class RadioButtonWidgetAnnotationElement extends WidgetAnnotationElement {
  constructor(parameters) {
    super(parameters, parameters.renderInteractiveForms);
  }

  /**
   * Render the radio button widget annotation's HTML element
   * in the empty container.
   *
   * @public
   * @memberof RadioButtonWidgetAnnotationElement
   * @returns {HTMLSectionElement}
   */
  render() {
    this.container.className = "buttonWidgetAnnotation radioButton ";
    const storage = this.annotationStorage;
    const data = this.data;
    const id = data.id;
    const value = storage.getOrCreateValue(
      id,
      data.fieldValue === data.buttonValue
    );

    if (!data.readOnly) {
      this.container.title = data.alternativeText;
    }

    const element = document.createElement("input");
    element.disabled = data.readOnly;
    element.name = encodeURIComponent(this.data.fieldName);
    element.setAttribute(
      "annotation-name",
      encodeURIComponent(`${data.fieldName}_${data.buttonValue || ""}`)
    );
    element.disabled = data.readOnly;
    element.type = "radio";
    element.name = data.fieldName;
    if (value) {
      element.setAttribute("checked", true);
    }

    element.radioButtonType = data.radioButtonType;

    if (data.radioButtonType === AnnotationCheckboxType.CIRCLE) {
      element.style.width = this.container.style.width = this.container.style.height;
      this.container.borderRadius = "50%";
    }

    if (data.borderStyle.style === AnnotationBorderStyleType.INSET) {
      element.className = "inset";
    }

    if (data.borderStyle.style === AnnotationBorderStyleType.BEVELED) {
      element.className = "beveled";
    }

    element.addEventListener("change", function (event) {
      const name = event.target.name;
      for (const radio of document.getElementsByName(name)) {
        if (radio !== event.target) {
          storage.setValue(
            radio.parentNode.getAttribute("data-annotation-id"),
            false
          );
        }
      }
      storage.setValue(id, event.target.checked);
    });

    this.container.appendChild(element);

    const span = document.createElement("span");

    const checkMarkSymbols = this._getCheckmarkSymbols();

    span.innerText = element.checked
      ? checkMarkSymbols[element.radioButtonType]
      : "";

    element.onchange = () => {
      span.innerText = checkMarkSymbols[element.radioButtonType];

      const annotations = document.getElementsByName(element.name);
      for (const index in annotations) {
        if (
          annotations[index] !== element &&
          annotations[index].parentElement
        ) {
          const annotationSpans = annotations[
            index
          ].parentElement.getElementsByTagName("span");
          if (annotationSpans.length > 0) {
            annotationSpans[0].innerHTML = "";
          }
        }
      }
    };

<<<<<<< HEAD
    let fontSizeFactor =
      this.data.radioButtonType === AnnotationCheckboxType.CIRCLE ||
      this.data.radioButtonType === AnnotationCheckboxType.DIAMOND ||
      this.data.radioButtonType === AnnotationCheckboxType.SQUARE ? 1.5 :
      this.data.radioButtonType === AnnotationCheckboxType.STAR ? 0.5 : 1.0;
=======
    let fontSizeFactor = 1.0;

    if (
      this.data.radioButtonType === AnnotationCheckboxType.CIRCLE ||
      this.data.radioButtonType === AnnotationCheckboxType.DIAMOND ||
      this.data.radioButtonType === AnnotationCheckboxType.SQUARE
    ) {
      fontSizeFactor = 1.5;
    }

    if (this.data.radioButtonType === AnnotationCheckboxType.STAR) {
      fontSizeFactor = 0.5;
    }
>>>>>>> 229eba8a

    const fontSizePadding =
      this.data.radioButtonType !== AnnotationCheckboxType.STAR &&
      (this.data.borderStyle.style === AnnotationBorderStyleType.INSET ||
        this.data.borderStyle.style === AnnotationBorderStyleType.BEVELED)
        ? 4
        : 0;

    span.style.lineHeight = this.container.style.height;

<<<<<<< HEAD
    span.style.fontSize = `${parseFloat(this.container.style.height) *
      fontSizeFactor - fontSizePadding}px`;
=======
    span.style.fontSize =
      parseFloat(this.container.style.height) * fontSizeFactor -
      fontSizePadding +
      "px";
>>>>>>> 229eba8a

    span.style.color = this.data.fontColor;
    this.container.className += this._getCheckBoxStyle(
      this.data.radioButtonType
    );

    this._setBackgroundColor(element, this.data.backgroundColor);

    this.container.appendChild(span);

    return this.container;
  }
}

class PushButtonWidgetAnnotationElement extends LinkAnnotationElement {
  /**
   * Render the push button widget annotation's HTML element
   * in the empty container.
   *
   * @public
   * @memberof PushButtonWidgetAnnotationElement
   * @returns {HTMLSectionElement}
   */
  render() {
    // The rendering and functionality of a push button widget annotation is
    // equal to that of a link annotation, but may have more functionality, such
    // as performing actions on form fields (resetting, submitting, et cetera).
    const container = super.render();
    container.className = "buttonWidgetAnnotation pushButton";
    return container;
  }
}

class ChoiceWidgetAnnotationElement extends WidgetAnnotationElement {
  constructor(parameters) {
    super(parameters, parameters.renderInteractiveForms);
  }

  /**
   * Render the choice widget annotation's HTML element in the empty
   * container.
   *
   * @public
   * @memberof ChoiceWidgetAnnotationElement
   * @returns {HTMLSectionElement}
   */
  render() {
<<<<<<< HEAD
    this.container.className = 'choiceWidgetAnnotation';

    let style;
    let itemName = encodeURIComponent(this.data.fieldName) + '_item';

    let self = this;
=======
    this.container.className = "choiceWidgetAnnotation";
    const storage = this.annotationStorage;
    const id = this.data.id;

    let style;
    const itemName = encodeURIComponent(this.data.fieldName) + "_item";

    const self = this;

    // For printing/saving we currently only support choice widgets with one
    // option selection. Therefore, listboxes (#12189) and comboboxes (#12224)
    // are not properly printed/saved yet, so we only store the first item in
    // the field value array instead of the entire array. Once support for those
    // two field types is implemented, we should use the same pattern as the
    // other interactive widgets where the return value of `getOrCreateValue` is
    // used and the full array of field values is stored.
    storage.getOrCreateValue(
      id,
      this.data.fieldValue.length > 0 ? this.data.fieldValue[0] : null
    );
>>>>>>> 229eba8a

    if (!this.data.combo) {
      const selectElement = document.createElement("select");
      selectElement.disabled = this.data.readOnly;
      selectElement.name = itemName;

      selectElement.setAttribute(
        "annotation-name",
        encodeURIComponent(this.data.fieldName)
      );

      if (this.data.borderStyle.style === AnnotationBorderStyleType.INSET) {
        selectElement.className = "inset";
      }

      if (this.data.borderStyle.style === AnnotationBorderStyleType.BEVELED) {
        selectElement.className = "beveled";
      }

      style = selectElement.style;

      this._setElementFont(selectElement);

      this._setBackgroundColor(selectElement, this.data.backgroundColor);

      // List boxes have a size and (optionally) multiple selection.
      selectElement.size = this.data.options.length;
      if (this.data.multiSelect) {
        selectElement.setAtttibute("multiple", true);
      }

      // Insert the options into the choice field.
      for (const option of this.data.options) {
        const optionElement = document.createElement("option");
        optionElement.textContent = option.displayValue;
        optionElement.value = option.exportValue;
        if (this.data.fieldValue.includes(option.displayValue)) {
          optionElement.setAttribute("selected", true);
        }
        selectElement.appendChild(optionElement);
      }

      selectElement.onblur = () => {
        self._processDuplicates(selectElement, (a, b) => {
          for (let i = 0; i < a.options.length; i++) {
            if (i < b.options.length) {
              b.options[i].setAttribute(
                "selected",
                a.options[i].getAttribute("selected")
              );
            }
          }
        });
      };

      selectElement.addEventListener("input", function (event) {
        const options = event.target.options;
        const value = options[options.selectedIndex].text;
        storage.setValue(id, value);
      });

      this.container.appendChild(selectElement);
    } else {
      const hoverClass = "hover";
      const showClass = "show";

      const comboElementDiv = document.createElement("div");
      comboElementDiv.className = "combo";
      comboElementDiv.style.height = this.container.style.height;

      const comboElement = document.createElement("input");
      comboElement.type = "text";
      comboElement.readOnly = !this.data.customText;
      comboElement.setAttribute(
        "annotation-name",
        encodeURIComponent(this.data.fieldName)
      );
      comboElement.style.height = this.container.style.height;
      comboElement.style.width = this.container.style.width;

      if (this.data.borderStyle.style === AnnotationBorderStyleType.INSET) {
        comboElement.className = "inset";
      }

      if (this.data.borderStyle.style === AnnotationBorderStyleType.BEVELED) {
        comboElement.className = "beveled";
      }

      style = comboElement.style;

      this._setElementFont(comboElement);

      this._setBackgroundColor(comboElement, this.data.backgroundColor);

      const comboContent = document.createElement("div");
      comboContent.className = "combo-content";

      this._setElementFont(comboContent);

      comboContent.onmouseover = () => {
        comboElement.selected = true;
      };

      comboContent.onmouseout = () => {
        comboElement.selected = false;
      };

      comboElement.onkeypress = event => {
        if (event.key === "Enter") {
          comboContent.classList.toggle(showClass);
          return;
        }

        const filterChar = event.key.toUpperCase();

        const items = comboContent.getElementsByTagName("a");
        let selectedIndex = -1;
        let firstIndex = -1;
        let lastIndex = -1;
        let newIndex = -1;

        for (let i = 0; i < items.length; i++) {
          if (
            items[i].classList.contains(hoverClass) &&
            items[i].text[0].toUpperCase() === filterChar
          ) {
            selectedIndex = i;
          }

          if (
            items[i].text &&
            items[i].text.length > 0 &&
            items[i].text[0].toUpperCase() === filterChar
          ) {
            if (firstIndex < 0) {
              firstIndex = i;
            }

            lastIndex = i;
          }

          items[i].classList.remove(hoverClass);
        }

        for (let i = 0; i < items.length; i++) {
          if (
            items[i].text &&
            items[i].text.length > 0 &&
            items[i].text[0].toUpperCase() === filterChar &&
            i > selectedIndex
          ) {
            newIndex = i;
            break;
          }
        }

        let selectedItem = null;
        let selectedItemIndex = -1;
        if (newIndex >= 0) {
          selectedItemIndex = newIndex;
        } else if (selectedIndex >= 0 && selectedIndex !== lastIndex) {
          selectedItemIndex = selectedIndex;
        } else if (firstIndex >= 0) {
          selectedItemIndex = firstIndex;
        }

        if (selectedItemIndex >= 0) {
          selectedItem = items[selectedItemIndex];
          selectedItem.classList.add(hoverClass);
          comboElement.value = selectedItem.text;

          const hRatio = comboContent.clientHeight / comboContent.scrollHeight;
          const pRatio = (selectedItemIndex + 1) / items.length;

          if (hRatio <= pRatio) {
            comboContent.scrollTop =
              (selectedItemIndex / items.length) * comboContent.scrollHeight;
          } else {
            comboContent.scrollTop = 0;
          }

          // Auto size
          if (comboElement.autoSize) {
            style.fontSize = self._calculateFontAutoSize(
              comboElement,
              selectedItem.text,
              downArrowWidth
            );
          }
        }
      };

      comboElement.onblur = () => {
        if (!comboElement.selected) {
          comboContent.classList.remove(showClass);
          self.container.style.position = "";
          self.container.style.zIndex = "";
        }

        self._processDuplicates(comboElement, (a, b) => {
          b.value = a.value;
        });
      };

<<<<<<< HEAD
      let spanElement = document.createElement('span');

      spanElement.style.fontSize = '10px';

=======
      const spanElement = document.createElement("span");
>>>>>>> 229eba8a
      spanElement.onclick = () => {
        if (!comboElement.disabled) {
          comboElement.focus();
          comboContent.classList.toggle(showClass);
          self.container.style.position = "absolute";
          self.container.style.zIndex = "100";
        }
      };

      let comboWidth = parseFloat(self.container.style.width);
      let increaseComboWidth = false;

<<<<<<< HEAD
      let aElementPadding = 2;
      let downArrowWidth = self._measureText('▼',
        spanElement.style.fontSize + ' ' +
        self._getDefaultFontName()).width;

      for (let optionItem of this.data.options) {
        if (this.data.fieldValue.includes(optionItem.exportValue)) {
          comboElement.value = optionItem.displayValue;
        }

        let aElement = document.createElement('a');
        aElement.setAttribute('value', optionItem.exportValue);
        aElement.text = optionItem.displayValue;
        aElement.name = itemName;
        aElement.style.padding = `${aElementPadding}px`;
        aElement.style.fontSize = `${style.fontSize ? style.fontSize : 9}px`;

        let aElementWidth = self._measureText(aElement.text,
          `${style.fontStyle ? style.fontStyle + ' ' : ''}
           ${style.fontWeight ? style.fontWeight + ' ' : ''}
           ${style.fontSize ? style.fontSize : '9'}px 
           ${style.fontFamily || self._getDefaultFontName()}`);

        if (aElementWidth.width + downArrowWidth +
          aElementPadding * 2 > comboWidth) {
=======
      const aElementPadding = 2;
      const downArrowWidth = self._measureText(
        "▼",
        "8pt " + self._getDefaultFontName()
      ).width;

      for (const option of this.data.options) {
        if (this.data.fieldValue.includes(option.exportValue)) {
          comboElement.value = option.displayValue;
        }

        const aElement = document.createElement("a");
        aElement.value = option.exportValue;
        aElement.text = option.displayValue;
        aElement.style.padding = aElementPadding + "px";
        if (!style.fontSize) {
          aElement.style.fontSize = "9px";
        } else {
          aElement.style.fontSize = style.fontSize;
        }

        const aElementWidth = self._measureText(
          aElement.text,
          (style.fontStyle ? style.fontStyle + " " : "") +
            (style.fontWeight ? style.fontWeight + " " : "") +
            (style.fontSize ? style.fontSize : "9") +
            "px " +
            (style.fontFamily || self._getDefaultFontName())
        );

        if (
          aElementWidth.width + downArrowWidth + aElementPadding * 2 >
          comboWidth
        ) {
>>>>>>> 229eba8a
          comboWidth = aElementWidth.width;
          increaseComboWidth = true;
        }

        aElement.onclick = () => {
          storage.setValue(id, aElement.text);
          comboElement.value = aElement.text;
          comboContent.classList.remove(showClass);
          self.container.style.position = "";
          self.container.style.zIndex = "";

          // Auto size
          if (comboElement.autoSize) {
            style.fontSize = self._calculateFontAutoSize(
              comboElement,
              aElement.text,
              downArrowWidth
            );
          }
        };

        aElement.onmouseover = () => {
<<<<<<< HEAD
          for (let item of comboContent.getElementsByTagName('a')) {
=======
          const items = comboContent.getElementsByTagName("a");

          for (const item of items) {
>>>>>>> 229eba8a
            item.classList.remove(hoverClass);
          }

          aElement.classList.add(hoverClass);
        };

        aElement.onmouseout = () => {
          aElement.classList.remove(hoverClass);
        };

        comboContent.appendChild(aElement);
      }

      if (increaseComboWidth) {
<<<<<<< HEAD
        comboContent.style.width = `${comboWidth + downArrowWidth +
          aElementPadding * 2}px`;
=======
        comboContent.style.width =
          comboWidth + downArrowWidth + aElementPadding * 2 + "px";
>>>>>>> 229eba8a
      }

      if (!style.fontSize) {
        comboElement.autoSize = true;

        window.setTimeout(
          element => {
            element.style.fontSize = self._calculateFontAutoSize(
              element,
              element.value,
              downArrowWidth
            );
          },
          100,
          comboElement,
          this,
          downArrowWidth
        );
      }

      comboElementDiv.appendChild(comboElement);

      if (!this.data.readOnly) {
        comboElementDiv.appendChild(spanElement);
        comboElementDiv.appendChild(comboContent);
      }

      this.container.appendChild(comboElementDiv);
    }

    let styleExpression = "";

    if (this.data.backgroundColor) {
      const bgColor = Util.makeCssRgb(
        this.data.backgroundColor[0] | 0,
        this.data.backgroundColor[1] | 0,
        this.data.backgroundColor[2] | 0
      );

<<<<<<< HEAD
      styleExpression = `background-color:${bgColor};`;
    }

    styleExpression +=
      `${style.color ? 'color:' + style.color + ';' : ''}
       ${style.fontSize ? 'font-size:' + style.fontSize + ';' : ''}
       ${style.fontWeight ? 'font-weight:' + style.fontWeight + ';' : ''}
       ${style.fontStyle ? 'font-style:' + style.fontStyle + ';' : ''}
       ${style.fontFamily ? 'font-family:' + style.fontFamily + ';' : ''}`;
=======
      styleExpression = "background-color:" + bgColor + ";";
    }

    styleExpression +=
      (style.color ? "color:" + style.color + ";" : "") +
      (style.fontSize ? "font-size:" + style.fontSize + ";" : "") +
      (style.fontWeight ? "font-weight:" + style.fontWeight + ";" : "") +
      (style.fontStyle ? "font-style:" + style.fontStyle + ";" : "") +
      (style.fontFamily ? "font-family:" + style.fontFamily + ";" : "");
>>>>>>> 229eba8a

    const cssClass = document.createElement("style");
    cssClass.innerText =
      `.${this.layer.className} .${this.container.className} 
      [name='${itemName}']{${styleExpression}}`;

    document.body.appendChild(cssClass);

    return this.container;
  }

  /**
   * Set element font.
   *
   * @private
   * @param {HTMLElement} element
   * @memberof ChoiceWidgetAnnotationElement
   */
  _setElementFont(element) {
    const style = element.style;

    if (this.data.fontColor) {
      style.color = this.data.fontColor;
    }

    if (this.data.fontSize) {
<<<<<<< HEAD
      style.fontSize = `${this.data.fontSize}px`;
    }

    if (this.data.fontRefName) {
      for (let f of this.data.annotationFonts) {
        if (f.length >= 3 && f[0] === this.data.fontRefName) {
          let font = f[2];

          style.fontWeight = font.black ? font.bold ? '900' :
                               'bold' : font.bold ? 'bold' : 'normal';
          style.fontStyle = font.italic ? 'italic' : 'normal';
          let fontFamily = font.loadedName ? `"${font.loadedName}", ` : '';
          let fallbackName = font.fallbackName || this._getDefaultFontName();
=======
      style.fontSize = this.data.fontSize + "px";
    }

    if (this.data.fontRefName) {
      const fonts = this.data.annotationFonts;
      for (let f = 0; f < fonts.length; f++) {
        if (fonts[f].length >= 3 && fonts[f][0] === this.data.fontRefName) {
          const font = fonts[f][2];

          let bold = "normal";
          if (font.black) {
            bold = "900";
          } else if (font.bold) {
            bold = "bold";
          }
          style.fontWeight = bold;
          style.fontStyle = font.italic ? "italic" : "normal";

          // Use a reasonable default font if the font doesn't specify
          // a fallback.
          const fontFamily = font.loadedName ? `"${font.loadedName}", ` : "";
          const fallbackName = font.fallbackName || this._getDefaultFontName();
>>>>>>> 229eba8a
          style.fontFamily = fontFamily + fallbackName;
          break;
        }
      }
    }
  }
}

class PopupAnnotationElement extends AnnotationElement {
  constructor(parameters) {
    const isRenderable = !!(parameters.data.title || parameters.data.contents);
    super(parameters, isRenderable);
  }

  /**
   * Render the popup annotation's HTML element in the empty container.
   *
   * @public
   * @memberof PopupAnnotationElement
   * @returns {HTMLSectionElement}
   */
  render() {
    // Do not render popup annotations for parent elements with these types as
    // they create the popups themselves (because of custom trigger divs).
    const IGNORE_TYPES = [
      "Line",
      "Square",
      "Circle",
      "PolyLine",
      "Polygon",
      "Ink",
    ];

    this.container.className = "popupAnnotation";

    if (IGNORE_TYPES.includes(this.data.parentType)) {
      return this.container;
    }

    const selector = `[data-annotation-id="${this.data.parentId}"]`;
    const parentElement = this.layer.querySelector(selector);
    if (!parentElement) {
      return this.container;
    }

    const popup = new PopupElement({
      container: this.container,
      trigger: parentElement,
      color: this.data.color,
      title: this.data.title,
      modificationDate: this.data.modificationDate,
      contents: this.data.contents,
    });

    // Position the popup next to the parent annotation's container.
    // PDF viewers ignore a popup annotation's rectangle.
    const parentTop = parseFloat(parentElement.style.top),
      parentLeft = parseFloat(parentElement.style.left),
      parentWidth = parseFloat(parentElement.style.width);
    const popupLeft = parentLeft + parentWidth;

    this.container.style.transformOrigin = `${-popupLeft}px ${-parentTop}px`;
    this.container.style.left = `${popupLeft}px`;

    this.container.appendChild(popup.render());
    return this.container;
  }
}

class PopupElement {
  constructor(parameters) {
    this.container = parameters.container;
    this.trigger = parameters.trigger;
    this.color = parameters.color;
    this.title = parameters.title;
    this.modificationDate = parameters.modificationDate;
    this.contents = parameters.contents;
    this.hideWrapper = parameters.hideWrapper || false;

    this.pinned = false;
  }

  /**
   * Render the popup's HTML element.
   *
   * @public
   * @memberof PopupElement
   * @returns {HTMLSectionElement}
   */
  render() {
    const BACKGROUND_ENLIGHT = 0.7;

    const wrapper = document.createElement("div");
    wrapper.className = "popupWrapper";

    // For Popup annotations we hide the entire section because it contains
    // only the popup. However, for Text annotations without a separate Popup
    // annotation, we cannot hide the entire container as the image would
    // disappear too. In that special case, hiding the wrapper suffices.
    this.hideElement = this.hideWrapper ? wrapper : this.container;
    this.hideElement.setAttribute("hidden", true);

    const popup = document.createElement("div");
    popup.className = "popup";

    const color = this.color;
    if (color) {
      // Enlighten the color.
      const r = BACKGROUND_ENLIGHT * (255 - color[0]) + color[0];
      const g = BACKGROUND_ENLIGHT * (255 - color[1]) + color[1];
      const b = BACKGROUND_ENLIGHT * (255 - color[2]) + color[2];
      popup.style.backgroundColor = Util.makeCssRgb(r | 0, g | 0, b | 0);
    }

    const title = document.createElement("h1");
    title.textContent = this.title;
    popup.appendChild(title);

    // The modification date is shown in the popup instead of the creation
    // date if it is available and can be parsed correctly, which is
    // consistent with other viewers such as Adobe Acrobat.
    const dateObject = PDFDateString.toDateObject(this.modificationDate);
    if (dateObject) {
      const modificationDate = document.createElement("span");
      modificationDate.textContent = "{{date}}, {{time}}";
      modificationDate.dataset.l10nId = "annotation_date_string";
      modificationDate.dataset.l10nArgs = JSON.stringify({
        date: dateObject.toLocaleDateString(),
        time: dateObject.toLocaleTimeString(),
      });
      popup.appendChild(modificationDate);
    }

    const contents = this._formatContents(this.contents);
    popup.appendChild(contents);

    // Attach the event listeners to the trigger element.
    this.trigger.addEventListener("click", this._toggle.bind(this));
    this.trigger.addEventListener("mouseover", this._show.bind(this, false));
    this.trigger.addEventListener("mouseout", this._hide.bind(this, false));
    popup.addEventListener("click", this._hide.bind(this, true));

    wrapper.appendChild(popup);
    return wrapper;
  }

  /**
   * Format the contents of the popup by adding newlines where necessary.
   *
   * @private
   * @param {string} contents
   * @memberof PopupElement
   * @returns {HTMLParagraphElement}
   */
  _formatContents(contents) {
    const p = document.createElement("p");
    const lines = contents.split(/(?:\r\n?|\n)/);
    for (let i = 0, ii = lines.length; i < ii; ++i) {
      const line = lines[i];
      p.appendChild(document.createTextNode(line));
      if (i < ii - 1) {
        p.appendChild(document.createElement("br"));
      }
    }
    return p;
  }

  /**
   * Toggle the visibility of the popup.
   *
   * @private
   * @memberof PopupElement
   */
  _toggle() {
    if (this.pinned) {
      this._hide(true);
    } else {
      this._show(true);
    }
  }

  /**
   * Show the popup.
   *
   * @private
   * @param {boolean} pin
   * @memberof PopupElement
   */
  _show(pin = false) {
    if (pin) {
      this.pinned = true;
    }
    if (this.hideElement.hasAttribute("hidden")) {
      this.hideElement.removeAttribute("hidden");
      this.container.style.zIndex += 1;
    }
  }

  /**
   * Hide the popup.
   *
   * @private
   * @param {boolean} unpin
   * @memberof PopupElement
   */
  _hide(unpin = true) {
    if (unpin) {
      this.pinned = false;
    }
    if (!this.hideElement.hasAttribute("hidden") && !this.pinned) {
      this.hideElement.setAttribute("hidden", true);
      this.container.style.zIndex -= 1;
    }
  }
}

class FreeTextAnnotationElement extends AnnotationElement {
  constructor(parameters) {
    const isRenderable = !!(
      parameters.data.hasPopup ||
      parameters.data.title ||
      parameters.data.contents
    );
    super(parameters, isRenderable, /* ignoreBorder = */ true);
  }

  /**
   * Render the free text annotation's HTML element in the empty container.
   *
   * @public
   * @memberof FreeTextAnnotationElement
   * @returns {HTMLSectionElement}
   */
  render() {
    this.container.className = "freeTextAnnotation";

    if (!this.data.hasPopup) {
      this._createPopup(this.container, null, this.data);
    }
    return this.container;
  }
}

class LineAnnotationElement extends AnnotationElement {
  constructor(parameters) {
    const isRenderable = !!(
      parameters.data.hasPopup ||
      parameters.data.title ||
      parameters.data.contents
    );
    super(parameters, isRenderable, /* ignoreBorder = */ true);
  }

  /**
   * Render the line annotation's HTML element in the empty container.
   *
   * @public
   * @memberof LineAnnotationElement
   * @returns {HTMLSectionElement}
   */
  render() {
    this.container.className = "lineAnnotation";

    // Create an invisible line with the same starting and ending coordinates
    // that acts as the trigger for the popup. Only the line itself should
    // trigger the popup, not the entire container.
    const data = this.data;
    const width = data.rect[2] - data.rect[0];
    const height = data.rect[3] - data.rect[1];
    const svg = this.svgFactory.create(width, height);

    // PDF coordinates are calculated from a bottom left origin, so transform
    // the line coordinates to a top left origin for the SVG element.
    const line = this.svgFactory.createElement("svg:line");
    line.setAttribute("x1", data.rect[2] - data.lineCoordinates[0]);
    line.setAttribute("y1", data.rect[3] - data.lineCoordinates[1]);
    line.setAttribute("x2", data.rect[2] - data.lineCoordinates[2]);
    line.setAttribute("y2", data.rect[3] - data.lineCoordinates[3]);
    // Ensure that the 'stroke-width' is always non-zero, since otherwise it
    // won't be possible to open/close the popup (note e.g. issue 11122).
    line.setAttribute("stroke-width", data.borderStyle.width || 1);
    line.setAttribute("stroke", "transparent");

    svg.appendChild(line);
    this.container.append(svg);

    // Create the popup ourselves so that we can bind it to the line instead
    // of to the entire container (which is the default).
    this._createPopup(this.container, line, data);

    return this.container;
  }
}

class SquareAnnotationElement extends AnnotationElement {
  constructor(parameters) {
    const isRenderable = !!(
      parameters.data.hasPopup ||
      parameters.data.title ||
      parameters.data.contents
    );
    super(parameters, isRenderable, /* ignoreBorder = */ true);
  }

  /**
   * Render the square annotation's HTML element in the empty container.
   *
   * @public
   * @memberof SquareAnnotationElement
   * @returns {HTMLSectionElement}
   */
  render() {
    this.container.className = "squareAnnotation";

    // Create an invisible square with the same rectangle that acts as the
    // trigger for the popup. Only the square itself should trigger the
    // popup, not the entire container.
    const data = this.data;
    const width = data.rect[2] - data.rect[0];
    const height = data.rect[3] - data.rect[1];
    const svg = this.svgFactory.create(width, height);

    // The browser draws half of the borders inside the square and half of
    // the borders outside the square by default. This behavior cannot be
    // changed programmatically, so correct for that here.
    const borderWidth = data.borderStyle.width;
    const square = this.svgFactory.createElement("svg:rect");
    square.setAttribute("x", borderWidth / 2);
    square.setAttribute("y", borderWidth / 2);
    square.setAttribute("width", width - borderWidth);
    square.setAttribute("height", height - borderWidth);
    // Ensure that the 'stroke-width' is always non-zero, since otherwise it
    // won't be possible to open/close the popup (note e.g. issue 11122).
    square.setAttribute("stroke-width", borderWidth || 1);
    square.setAttribute("stroke", "transparent");
    square.setAttribute("fill", "none");

    svg.appendChild(square);
    this.container.append(svg);

    // Create the popup ourselves so that we can bind it to the square instead
    // of to the entire container (which is the default).
    this._createPopup(this.container, square, data);

    return this.container;
  }
}

class CircleAnnotationElement extends AnnotationElement {
  constructor(parameters) {
    const isRenderable = !!(
      parameters.data.hasPopup ||
      parameters.data.title ||
      parameters.data.contents
    );
    super(parameters, isRenderable, /* ignoreBorder = */ true);
  }

  /**
   * Render the circle annotation's HTML element in the empty container.
   *
   * @public
   * @memberof CircleAnnotationElement
   * @returns {HTMLSectionElement}
   */
  render() {
    this.container.className = "circleAnnotation";

    // Create an invisible circle with the same ellipse that acts as the
    // trigger for the popup. Only the circle itself should trigger the
    // popup, not the entire container.
    const data = this.data;
    const width = data.rect[2] - data.rect[0];
    const height = data.rect[3] - data.rect[1];
    const svg = this.svgFactory.create(width, height);

    // The browser draws half of the borders inside the circle and half of
    // the borders outside the circle by default. This behavior cannot be
    // changed programmatically, so correct for that here.
    const borderWidth = data.borderStyle.width;
    const circle = this.svgFactory.createElement("svg:ellipse");
    circle.setAttribute("cx", width / 2);
    circle.setAttribute("cy", height / 2);
    circle.setAttribute("rx", width / 2 - borderWidth / 2);
    circle.setAttribute("ry", height / 2 - borderWidth / 2);
    // Ensure that the 'stroke-width' is always non-zero, since otherwise it
    // won't be possible to open/close the popup (note e.g. issue 11122).
    circle.setAttribute("stroke-width", borderWidth || 1);
    circle.setAttribute("stroke", "transparent");
    circle.setAttribute("fill", "none");

    svg.appendChild(circle);
    this.container.append(svg);

    // Create the popup ourselves so that we can bind it to the circle instead
    // of to the entire container (which is the default).
    this._createPopup(this.container, circle, data);

    return this.container;
  }
}

class PolylineAnnotationElement extends AnnotationElement {
  constructor(parameters) {
    const isRenderable = !!(
      parameters.data.hasPopup ||
      parameters.data.title ||
      parameters.data.contents
    );
    super(parameters, isRenderable, /* ignoreBorder = */ true);

    this.containerClassName = "polylineAnnotation";
    this.svgElementName = "svg:polyline";
  }

  /**
   * Render the polyline annotation's HTML element in the empty container.
   *
   * @public
   * @memberof PolylineAnnotationElement
   * @returns {HTMLSectionElement}
   */
  render() {
    this.container.className = this.containerClassName;

    // Create an invisible polyline with the same points that acts as the
    // trigger for the popup. Only the polyline itself should trigger the
    // popup, not the entire container.
    const data = this.data;
    const width = data.rect[2] - data.rect[0];
    const height = data.rect[3] - data.rect[1];
    const svg = this.svgFactory.create(width, height);

    // Convert the vertices array to a single points string that the SVG
    // polyline element expects ("x1,y1 x2,y2 ..."). PDF coordinates are
    // calculated from a bottom left origin, so transform the polyline
    // coordinates to a top left origin for the SVG element.
    let points = [];
    for (const coordinate of data.vertices) {
      const x = coordinate.x - data.rect[0];
      const y = data.rect[3] - coordinate.y;
      points.push(x + "," + y);
    }
    points = points.join(" ");

    const polyline = this.svgFactory.createElement(this.svgElementName);
    polyline.setAttribute("points", points);
    // Ensure that the 'stroke-width' is always non-zero, since otherwise it
    // won't be possible to open/close the popup (note e.g. issue 11122).
    polyline.setAttribute("stroke-width", data.borderStyle.width || 1);
    polyline.setAttribute("stroke", "transparent");
    polyline.setAttribute("fill", "none");

    svg.appendChild(polyline);
    this.container.append(svg);

    // Create the popup ourselves so that we can bind it to the polyline
    // instead of to the entire container (which is the default).
    this._createPopup(this.container, polyline, data);

    return this.container;
  }
}

class PolygonAnnotationElement extends PolylineAnnotationElement {
  constructor(parameters) {
    // Polygons are specific forms of polylines, so reuse their logic.
    super(parameters);

    this.containerClassName = "polygonAnnotation";
    this.svgElementName = "svg:polygon";
  }
}

class CaretAnnotationElement extends AnnotationElement {
  constructor(parameters) {
    const isRenderable = !!(
      parameters.data.hasPopup ||
      parameters.data.title ||
      parameters.data.contents
    );
    super(parameters, isRenderable, /* ignoreBorder = */ true);
  }

  /**
   * Render the caret annotation's HTML element in the empty container.
   *
   * @public
   * @memberof CaretAnnotationElement
   * @returns {HTMLSectionElement}
   */
  render() {
    this.container.className = "caretAnnotation";

    if (!this.data.hasPopup) {
      this._createPopup(this.container, null, this.data);
    }
    return this.container;
  }
}

class InkAnnotationElement extends AnnotationElement {
  constructor(parameters) {
    const isRenderable = !!(
      parameters.data.hasPopup ||
      parameters.data.title ||
      parameters.data.contents
    );
    super(parameters, isRenderable, /* ignoreBorder = */ true);

    this.containerClassName = "inkAnnotation";

    // Use the polyline SVG element since it allows us to use coordinates
    // directly and to draw both straight lines and curves.
    this.svgElementName = "svg:polyline";
  }

  /**
   * Render the ink annotation's HTML element in the empty container.
   *
   * @public
   * @memberof InkAnnotationElement
   * @returns {HTMLSectionElement}
   */
  render() {
    this.container.className = this.containerClassName;

    // Create an invisible polyline with the same points that acts as the
    // trigger for the popup.
    const data = this.data;
    const width = data.rect[2] - data.rect[0];
    const height = data.rect[3] - data.rect[1];
    const svg = this.svgFactory.create(width, height);

    for (const inkList of data.inkLists) {
      // Convert the ink list to a single points string that the SVG
      // polyline element expects ("x1,y1 x2,y2 ..."). PDF coordinates are
      // calculated from a bottom left origin, so transform the polyline
      // coordinates to a top left origin for the SVG element.
      let points = [];
      for (const coordinate of inkList) {
        const x = coordinate.x - data.rect[0];
        const y = data.rect[3] - coordinate.y;
        points.push(`${x},${y}`);
      }
      points = points.join(" ");

      const polyline = this.svgFactory.createElement(this.svgElementName);
      polyline.setAttribute("points", points);
      // Ensure that the 'stroke-width' is always non-zero, since otherwise it
      // won't be possible to open/close the popup (note e.g. issue 11122).
      polyline.setAttribute("stroke-width", data.borderStyle.width || 1);
      polyline.setAttribute("stroke", "transparent");
      polyline.setAttribute("fill", "none");

      // Create the popup ourselves so that we can bind it to the polyline
      // instead of to the entire container (which is the default).
      this._createPopup(this.container, polyline, data);

      svg.appendChild(polyline);
    }

    this.container.append(svg);
    return this.container;
  }
}

class HighlightAnnotationElement extends AnnotationElement {
  constructor(parameters) {
    const isRenderable = !!(
      parameters.data.hasPopup ||
      parameters.data.title ||
      parameters.data.contents
    );
    super(parameters, isRenderable, /* ignoreBorder = */ true);
  }

  /**
   * Render the highlight annotation's HTML element in the empty container.
   *
   * @public
   * @memberof HighlightAnnotationElement
   * @returns {HTMLSectionElement}
   */
  render() {
    this.container.className = "highlightAnnotation";

    if (!this.data.hasPopup) {
      this._createPopup(this.container, null, this.data);
    }
    return this.container;
  }
}

class UnderlineAnnotationElement extends AnnotationElement {
  constructor(parameters) {
    const isRenderable = !!(
      parameters.data.hasPopup ||
      parameters.data.title ||
      parameters.data.contents
    );
    super(parameters, isRenderable, /* ignoreBorder = */ true);
  }

  /**
   * Render the underline annotation's HTML element in the empty container.
   *
   * @public
   * @memberof UnderlineAnnotationElement
   * @returns {HTMLSectionElement}
   */
  render() {
    this.container.className = "underlineAnnotation";

    if (!this.data.hasPopup) {
      this._createPopup(this.container, null, this.data);
    }
    return this.container;
  }
}

class SquigglyAnnotationElement extends AnnotationElement {
  constructor(parameters) {
    const isRenderable = !!(
      parameters.data.hasPopup ||
      parameters.data.title ||
      parameters.data.contents
    );
    super(parameters, isRenderable, /* ignoreBorder = */ true);
  }

  /**
   * Render the squiggly annotation's HTML element in the empty container.
   *
   * @public
   * @memberof SquigglyAnnotationElement
   * @returns {HTMLSectionElement}
   */
  render() {
    this.container.className = "squigglyAnnotation";

    if (!this.data.hasPopup) {
      this._createPopup(this.container, null, this.data);
    }
    return this.container;
  }
}

class StrikeOutAnnotationElement extends AnnotationElement {
  constructor(parameters) {
    const isRenderable = !!(
      parameters.data.hasPopup ||
      parameters.data.title ||
      parameters.data.contents
    );
    super(parameters, isRenderable, /* ignoreBorder = */ true);
  }

  /**
   * Render the strikeout annotation's HTML element in the empty container.
   *
   * @public
   * @memberof StrikeOutAnnotationElement
   * @returns {HTMLSectionElement}
   */
  render() {
    this.container.className = "strikeoutAnnotation";

    if (!this.data.hasPopup) {
      this._createPopup(this.container, null, this.data);
    }
    return this.container;
  }
}

class StampAnnotationElement extends AnnotationElement {
  constructor(parameters) {
    const isRenderable = !!(
      parameters.data.hasPopup ||
      parameters.data.title ||
      parameters.data.contents
    );
    super(parameters, isRenderable, /* ignoreBorder = */ true);
  }

  /**
   * Render the stamp annotation's HTML element in the empty container.
   *
   * @public
   * @memberof StampAnnotationElement
   * @returns {HTMLSectionElement}
   */
  render() {
    this.container.className = "stampAnnotation";

    if (!this.data.hasPopup) {
      this._createPopup(this.container, null, this.data);
    }
    return this.container;
  }
}

class FileAttachmentAnnotationElement extends AnnotationElement {
  constructor(parameters) {
    super(parameters, /* isRenderable = */ true);

    const { filename, content } = this.data.file;
    this.filename = getFilenameFromUrl(filename);
    this.content = content;

    if (this.linkService.eventBus) {
      this.linkService.eventBus.dispatch("fileattachmentannotation", {
        source: this,
        id: stringToPDFString(filename),
        filename,
        content,
      });
    }
  }

  /**
   * Render the file attachment annotation's HTML element in the empty
   * container.
   *
   * @public
   * @memberof FileAttachmentAnnotationElement
   * @returns {HTMLSectionElement}
   */
  render() {
    this.container.className = "fileAttachmentAnnotation";

    const trigger = document.createElement("div");
    trigger.style.height = this.container.style.height;
    trigger.style.width = this.container.style.width;
    trigger.addEventListener("dblclick", this._download.bind(this));

    if (!this.data.hasPopup && (this.data.title || this.data.contents)) {
      this._createPopup(this.container, trigger, this.data);
    }

    this.container.appendChild(trigger);
    return this.container;
  }

  /**
   * Download the file attachment associated with this annotation.
   *
   * @private
   * @memberof FileAttachmentAnnotationElement
   */
  _download() {
    if (!this.downloadManager) {
      warn("Download cannot be started due to unavailable download manager");
      return;
    }
    this.downloadManager.downloadData(this.content, this.filename, "");
  }
}

/**
 * @typedef {Object} AnnotationLayerParameters
 * @property {PageViewport} viewport
 * @property {HTMLDivElement} div
 * @property {Array} annotations
 * @property {PDFPage} page
 * @property {IPDFLinkService} linkService
 * @property {DownloadManager} downloadManager
 * @property {string} [imageResourcesPath] - Path for image resources, mainly
 *   for annotation icons. Include trailing slash.
 * @property {boolean} renderInteractiveForms
 */

class AnnotationLayer {
  /**
   * Render a new annotation layer with all annotation elements.
   *
   * @public
   * @param {AnnotationLayerParameters} parameters
   * @memberof AnnotationLayer
   */
  static render(parameters) {
    const sortedAnnotations = [],
      popupAnnotations = [];
    // Ensure that Popup annotations are handled last, since they're dependant
    // upon the parent annotation having already been rendered (please refer to
    // the `PopupAnnotationElement.render` method); fixes issue 11362.
    for (const data of parameters.annotations) {
      if (!data) {
        continue;
      }
      if (data.annotationType === AnnotationType.POPUP) {
        popupAnnotations.push(data);
        continue;
      }
      sortedAnnotations.push(data);
    }
    if (popupAnnotations.length) {
      sortedAnnotations.push(...popupAnnotations);
    }

    for (const data of sortedAnnotations) {
      const element = AnnotationElementFactory.create({
        data,
        layer: parameters.div,
        page: parameters.page,
        viewport: parameters.viewport,
        linkService: parameters.linkService,
        downloadManager: parameters.downloadManager,
        imageResourcesPath: parameters.imageResourcesPath || "",
        renderInteractiveForms:
          typeof parameters.renderInteractiveForms === "boolean"
            ? parameters.renderInteractiveForms
            : true,
        svgFactory: new DOMSVGFactory(),
        annotationStorage:
          parameters.annotationStorage || new AnnotationStorage(),
      });
      if (element.isRenderable) {
        parameters.div.appendChild(element.render());
      }
    }
  }

  /**
   * Update the annotation elements on existing annotation layer.
   *
   * @public
   * @param {AnnotationLayerParameters} parameters
   * @memberof AnnotationLayer
   */
  static update(parameters) {
    for (const data of parameters.annotations) {
      const element = parameters.div.querySelector(
        `[data-annotation-id="${data.id}"]`
      );
      if (element) {
        element.style.transform = `matrix(${parameters.viewport.transform.join(
          ","
        )})`;
      }
    }
<<<<<<< HEAD

    parameters.div.removeAttribute('hidden');
=======
    parameters.div.removeAttribute("hidden");
>>>>>>> 229eba8a
  }
}

export { AnnotationLayer };<|MERGE_RESOLUTION|>--- conflicted
+++ resolved
@@ -463,15 +463,9 @@
    * @returns {TextMetrics}
    */
   _measureText(text, font) {
-<<<<<<< HEAD
-    let canvas = document.createElement('canvas');
+    const canvas = document.createElement("canvas");
     if (canvas) {
-      let ctx = canvas.getContext('2d');
-=======
-    const canvases = document.getElementsByTagName("canvas");
-    if (canvases && this.page.pageNumber <= canvases.length) {
-      const ctx = canvases[this.page.pageNumber - 1].getContext("2d");
->>>>>>> 229eba8a
+      const ctx = canvas.getContext("2d");
       ctx.font = font;
       return ctx.measureText(text);
     }
@@ -488,21 +482,13 @@
    * @memberof WidgetAnnotationElement
    */
   _processDuplicates(annotation, callback) {
-<<<<<<< HEAD
-    this.layer.querySelectorAll('[annotation-name="' +
-      `${annotation.getAttribute('annotation-name')}"][annotation-value="` +
-      `${annotation.getAttribute('annotation-value')}"]`).forEach((a) => {
-=======
     this.layer
       .querySelectorAll(
         '[annotation-name="' +
-          annotation.getAttribute("annotation-name") +
-          '"][annotation-value="' +
-          annotation.getAttribute("annotation-value") +
-          '"]'
+          `${annotation.getAttribute("annotation-name")}"][annotation-value="` +
+          `${annotation.getAttribute("annotation-value")}"]`
       )
       .forEach(a => {
->>>>>>> 229eba8a
         if (a !== annotation) {
           callback(annotation, a);
         }
@@ -526,21 +512,12 @@
     let fSize = 2;
     const sizeStep = 0.1;
     for (fSize = 2; fSize < maxHeight * 0.8; fSize += sizeStep) {
-<<<<<<< HEAD
-      let m = this._measureText(text,
-        `${style.fontStyle ? style.fontStyle + ' ' : ''}` +
-        `${style.fontWeight ? style.fontWeight + ' ' : ''}` +
-        `${fSize}px ${this.fontFamily || this._getDefaultFontName()}`);
-=======
       const m = this._measureText(
         text,
-        (style.fontStyle ? style.fontStyle + " " : "") +
-          (style.fontWeight ? style.fontWeight + " " : "") +
-          fSize +
-          "px " +
-          (this.fontFamily || this._getDefaultFontName())
+        `${style.fontStyle ? style.fontStyle + " " : ""}` +
+          `${style.fontWeight ? style.fontWeight + " " : ""}` +
+          `${fSize}px ${this.fontFamily || this._getDefaultFontName()}`
       );
->>>>>>> 229eba8a
 
       if (m.width + offset > parseInt(element.offsetWidth)) {
         break;
@@ -655,7 +632,7 @@
       element.name = this.data.fieldName;
 
       if (this.data.required) {
-        element.setAttribute('annotation-required', true);
+        element.setAttribute("annotation-required", true);
       }
 
       if (this.data.maxLen !== null) {
@@ -678,21 +655,14 @@
         element.style.letterSpacing = `calc(${combWidth}px - 1ch)`;
       }
 
-<<<<<<< HEAD
-      for (let f of this.data.annotationFonts) {
-        if (f.length >= 3 && this.data.fontRefName &&
-          f[0] === this.data.fontRefName) {
+      for (const f of this.data.annotationFonts) {
+        if (
+          f.length >= 3 &&
+          this.data.fontRefName &&
+          f[0] === this.data.fontRefName
+        ) {
           font = f[2];
           break;
-=======
-      if (this.data.fontRefName) {
-        const fonts = this.data.annotationFonts;
-        for (let f = 0; f < fonts.length; f++) {
-          if (fonts[f].length >= 3 && fonts[f][0] === this.data.fontRefName) {
-            font = fonts[f][2];
-            break;
-          }
->>>>>>> 229eba8a
         }
       }
     } else {
@@ -756,13 +726,8 @@
       style.fontStyle = font.italic ? "italic" : "normal";
 
       // Use a reasonable default font if the font doesn't specify a fallback.
-<<<<<<< HEAD
-      let fontFamily = font.loadedName ? `"${font.loadedName}", ` : '';
-      let fallbackName = font.fallbackName || this._getDefaultFontName();
-=======
-      const fontFamily = font.loadedName ? '"' + font.loadedName + '", ' : "";
+      const fontFamily = font.loadedName ? `"${font.loadedName}", ` : "";
       const fallbackName = font.fallbackName || this._getDefaultFontName();
->>>>>>> 229eba8a
       style.fontFamily = fontFamily + fallbackName;
     }
 
@@ -918,15 +883,9 @@
 
     span.style.lineHeight = this.container.style.height;
 
-<<<<<<< HEAD
-    span.style.fontSize = `${parseFloat(this.container.style.height) *
-      fontSizeFactor - fontSizePadding}px`;
-=======
-    span.style.fontSize =
-      parseFloat(this.container.style.height) * fontSizeFactor -
-      fontSizePadding +
-      "px";
->>>>>>> 229eba8a
+    span.style.fontSize = `${
+      parseFloat(this.container.style.height) * fontSizeFactor - fontSizePadding
+    }px`;
 
     span.style.color = this.data.fontColor;
     this.container.className += this._getCheckBoxStyle(this.data.checkBoxType);
@@ -1037,27 +996,19 @@
       }
     };
 
-<<<<<<< HEAD
-    let fontSizeFactor =
-      this.data.radioButtonType === AnnotationCheckboxType.CIRCLE ||
-      this.data.radioButtonType === AnnotationCheckboxType.DIAMOND ||
-      this.data.radioButtonType === AnnotationCheckboxType.SQUARE ? 1.5 :
-      this.data.radioButtonType === AnnotationCheckboxType.STAR ? 0.5 : 1.0;
-=======
     let fontSizeFactor = 1.0;
 
     if (
-      this.data.radioButtonType === AnnotationCheckboxType.CIRCLE ||
-      this.data.radioButtonType === AnnotationCheckboxType.DIAMOND ||
-      this.data.radioButtonType === AnnotationCheckboxType.SQUARE
+      this.data.checkBoxType === AnnotationCheckboxType.CIRCLE ||
+      this.data.checkBoxType === AnnotationCheckboxType.DIAMOND ||
+      this.data.checkBoxType === AnnotationCheckboxType.SQUARE
     ) {
       fontSizeFactor = 1.5;
     }
 
-    if (this.data.radioButtonType === AnnotationCheckboxType.STAR) {
+    if (this.data.checkBoxType === AnnotationCheckboxType.STAR) {
       fontSizeFactor = 0.5;
     }
->>>>>>> 229eba8a
 
     const fontSizePadding =
       this.data.radioButtonType !== AnnotationCheckboxType.STAR &&
@@ -1068,15 +1019,9 @@
 
     span.style.lineHeight = this.container.style.height;
 
-<<<<<<< HEAD
-    span.style.fontSize = `${parseFloat(this.container.style.height) *
-      fontSizeFactor - fontSizePadding}px`;
-=======
-    span.style.fontSize =
-      parseFloat(this.container.style.height) * fontSizeFactor -
-      fontSizePadding +
-      "px";
->>>>>>> 229eba8a
+    span.style.fontSize = `${
+      parseFloat(this.container.style.height) * fontSizeFactor - fontSizePadding
+    }px`;
 
     span.style.color = this.data.fontColor;
     this.container.className += this._getCheckBoxStyle(
@@ -1124,14 +1069,6 @@
    * @returns {HTMLSectionElement}
    */
   render() {
-<<<<<<< HEAD
-    this.container.className = 'choiceWidgetAnnotation';
-
-    let style;
-    let itemName = encodeURIComponent(this.data.fieldName) + '_item';
-
-    let self = this;
-=======
     this.container.className = "choiceWidgetAnnotation";
     const storage = this.annotationStorage;
     const id = this.data.id;
@@ -1152,7 +1089,6 @@
       id,
       this.data.fieldValue.length > 0 ? this.data.fieldValue[0] : null
     );
->>>>>>> 229eba8a
 
     if (!this.data.combo) {
       const selectElement = document.createElement("select");
@@ -1357,14 +1293,7 @@
         });
       };
 
-<<<<<<< HEAD
-      let spanElement = document.createElement('span');
-
-      spanElement.style.fontSize = '10px';
-
-=======
       const spanElement = document.createElement("span");
->>>>>>> 229eba8a
       spanElement.onclick = () => {
         if (!comboElement.disabled) {
           comboElement.focus();
@@ -1377,68 +1306,35 @@
       let comboWidth = parseFloat(self.container.style.width);
       let increaseComboWidth = false;
 
-<<<<<<< HEAD
-      let aElementPadding = 2;
-      let downArrowWidth = self._measureText('▼',
-        spanElement.style.fontSize + ' ' +
-        self._getDefaultFontName()).width;
-
-      for (let optionItem of this.data.options) {
+      const aElementPadding = 2;
+      const downArrowWidth = self._measureText(
+        "▼",
+        spanElement.style.fontSize + " " + self._getDefaultFontName()
+      ).width;
+
+      for (const optionItem of this.data.options) {
         if (this.data.fieldValue.includes(optionItem.exportValue)) {
           comboElement.value = optionItem.displayValue;
         }
 
-        let aElement = document.createElement('a');
-        aElement.setAttribute('value', optionItem.exportValue);
+        const aElement = document.createElement("a");
+        aElement.setAttribute("value", optionItem.exportValue);
         aElement.text = optionItem.displayValue;
-        aElement.name = itemName;
         aElement.style.padding = `${aElementPadding}px`;
         aElement.style.fontSize = `${style.fontSize ? style.fontSize : 9}px`;
 
-        let aElementWidth = self._measureText(aElement.text,
-          `${style.fontStyle ? style.fontStyle + ' ' : ''}
-           ${style.fontWeight ? style.fontWeight + ' ' : ''}
-           ${style.fontSize ? style.fontSize : '9'}px 
-           ${style.fontFamily || self._getDefaultFontName()}`);
-
-        if (aElementWidth.width + downArrowWidth +
-          aElementPadding * 2 > comboWidth) {
-=======
-      const aElementPadding = 2;
-      const downArrowWidth = self._measureText(
-        "▼",
-        "8pt " + self._getDefaultFontName()
-      ).width;
-
-      for (const option of this.data.options) {
-        if (this.data.fieldValue.includes(option.exportValue)) {
-          comboElement.value = option.displayValue;
-        }
-
-        const aElement = document.createElement("a");
-        aElement.value = option.exportValue;
-        aElement.text = option.displayValue;
-        aElement.style.padding = aElementPadding + "px";
-        if (!style.fontSize) {
-          aElement.style.fontSize = "9px";
-        } else {
-          aElement.style.fontSize = style.fontSize;
-        }
-
         const aElementWidth = self._measureText(
           aElement.text,
-          (style.fontStyle ? style.fontStyle + " " : "") +
-            (style.fontWeight ? style.fontWeight + " " : "") +
-            (style.fontSize ? style.fontSize : "9") +
-            "px " +
-            (style.fontFamily || self._getDefaultFontName())
+          `${style.fontStyle ? style.fontStyle + " " : ""}
+           ${style.fontWeight ? style.fontWeight + " " : ""}
+           ${style.fontSize ? style.fontSize : "9"}px 
+           ${style.fontFamily || self._getDefaultFontName()}`
         );
 
         if (
           aElementWidth.width + downArrowWidth + aElementPadding * 2 >
           comboWidth
         ) {
->>>>>>> 229eba8a
           comboWidth = aElementWidth.width;
           increaseComboWidth = true;
         }
@@ -1461,13 +1357,7 @@
         };
 
         aElement.onmouseover = () => {
-<<<<<<< HEAD
-          for (let item of comboContent.getElementsByTagName('a')) {
-=======
-          const items = comboContent.getElementsByTagName("a");
-
-          for (const item of items) {
->>>>>>> 229eba8a
+          for (const item of comboContent.getElementsByTagName("a")) {
             item.classList.remove(hoverClass);
           }
 
@@ -1482,13 +1372,9 @@
       }
 
       if (increaseComboWidth) {
-<<<<<<< HEAD
-        comboContent.style.width = `${comboWidth + downArrowWidth +
-          aElementPadding * 2}px`;
-=======
-        comboContent.style.width =
-          comboWidth + downArrowWidth + aElementPadding * 2 + "px";
->>>>>>> 229eba8a
+        comboContent.style.width = `${
+          comboWidth + downArrowWidth + aElementPadding * 2
+        }px`;
       }
 
       if (!style.fontSize) {
@@ -1528,31 +1414,17 @@
         this.data.backgroundColor[2] | 0
       );
 
-<<<<<<< HEAD
       styleExpression = `background-color:${bgColor};`;
     }
 
-    styleExpression +=
-      `${style.color ? 'color:' + style.color + ';' : ''}
-       ${style.fontSize ? 'font-size:' + style.fontSize + ';' : ''}
-       ${style.fontWeight ? 'font-weight:' + style.fontWeight + ';' : ''}
-       ${style.fontStyle ? 'font-style:' + style.fontStyle + ';' : ''}
-       ${style.fontFamily ? 'font-family:' + style.fontFamily + ';' : ''}`;
-=======
-      styleExpression = "background-color:" + bgColor + ";";
-    }
-
-    styleExpression +=
-      (style.color ? "color:" + style.color + ";" : "") +
-      (style.fontSize ? "font-size:" + style.fontSize + ";" : "") +
-      (style.fontWeight ? "font-weight:" + style.fontWeight + ";" : "") +
-      (style.fontStyle ? "font-style:" + style.fontStyle + ";" : "") +
-      (style.fontFamily ? "font-family:" + style.fontFamily + ";" : "");
->>>>>>> 229eba8a
+    styleExpression += `${style.color ? "color:" + style.color + ";" : ""}
+       ${style.fontSize ? "font-size:" + style.fontSize + ";" : ""}
+       ${style.fontWeight ? "font-weight:" + style.fontWeight + ";" : ""}
+       ${style.fontStyle ? "font-style:" + style.fontStyle + ";" : ""}
+       ${style.fontFamily ? "font-family:" + style.fontFamily + ";" : ""}`;
 
     const cssClass = document.createElement("style");
-    cssClass.innerText =
-      `.${this.layer.className} .${this.container.className} 
+    cssClass.innerText = `.${this.layer.className} .${this.container.className} 
       [name='${itemName}']{${styleExpression}}`;
 
     document.body.appendChild(cssClass);
@@ -1575,29 +1447,13 @@
     }
 
     if (this.data.fontSize) {
-<<<<<<< HEAD
       style.fontSize = `${this.data.fontSize}px`;
     }
 
     if (this.data.fontRefName) {
-      for (let f of this.data.annotationFonts) {
+      for (const f of this.data.annotationFonts) {
         if (f.length >= 3 && f[0] === this.data.fontRefName) {
-          let font = f[2];
-
-          style.fontWeight = font.black ? font.bold ? '900' :
-                               'bold' : font.bold ? 'bold' : 'normal';
-          style.fontStyle = font.italic ? 'italic' : 'normal';
-          let fontFamily = font.loadedName ? `"${font.loadedName}", ` : '';
-          let fallbackName = font.fallbackName || this._getDefaultFontName();
-=======
-      style.fontSize = this.data.fontSize + "px";
-    }
-
-    if (this.data.fontRefName) {
-      const fonts = this.data.annotationFonts;
-      for (let f = 0; f < fonts.length; f++) {
-        if (fonts[f].length >= 3 && fonts[f][0] === this.data.fontRefName) {
-          const font = fonts[f][2];
+          const font = f[2];
 
           let bold = "normal";
           if (font.black) {
@@ -1607,12 +1463,8 @@
           }
           style.fontWeight = bold;
           style.fontStyle = font.italic ? "italic" : "normal";
-
-          // Use a reasonable default font if the font doesn't specify
-          // a fallback.
           const fontFamily = font.loadedName ? `"${font.loadedName}", ` : "";
           const fallbackName = font.fallbackName || this._getDefaultFontName();
->>>>>>> 229eba8a
           style.fontFamily = fontFamily + fallbackName;
           break;
         }
@@ -2454,12 +2306,8 @@
         )})`;
       }
     }
-<<<<<<< HEAD
-
-    parameters.div.removeAttribute('hidden');
-=======
+
     parameters.div.removeAttribute("hidden");
->>>>>>> 229eba8a
   }
 }
 
