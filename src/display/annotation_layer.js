--- conflicted
+++ resolved
@@ -153,12 +153,6 @@
       page.view[3] - data.rect[3] + page.view[1]
     ]);
 
-<<<<<<< HEAD
-=======
-    container.style.transform = 'matrix(' + viewport.transform.join(',') + ')';
-    container.style.transformOrigin = -rect[0] + 'px ' + -rect[1] + 'px';
-
->>>>>>> 797f842e
     if (!ignoreBorder && data.borderStyle.width > 0 && data.borderColor) {
       container.style.borderWidth = data.borderStyle.width + 'px';
       if (data.borderStyle.style !== AnnotationBorderStyleType.UNDERLINE) {
@@ -1175,17 +1169,10 @@
         }
 
         let aElementWidth = self._measureText(aElement.text,
-<<<<<<< HEAD
-            (style.fontStyle ? style.fontStyle + ' ' : '') +
-            (style.fontWeight ? style.fontWeight + ' ' : '') +
-            (style.fontSize ? style.fontSize : this._getScale() * 9 + 'px') +
-            ' ' + (style.fontFamily || self._getDefaultFontName()));
-=======
           (style.fontStyle ? style.fontStyle + ' ' : '') +
           (style.fontWeight ? style.fontWeight + ' ' : '') +
           (style.fontSize ? style.fontSize : '9') + 'px ' +
           (style.fontFamily || self._getDefaultFontName()));
->>>>>>> 797f842e
 
         if (aElementWidth.width + downArrowWidth +
           aElementPadding * 2 > comboWidth) {
@@ -1943,7 +1930,6 @@
       let element = parameters.div.querySelector(
         '[data-annotation-id="' + data.id + '"]');
       if (element) {
-<<<<<<< HEAD
         let scale = parseFloat(element.getAttribute('scale'));
         let scaleX = parameters.viewport.transform[0];
         let scaleY = parameters.viewport.transform[3];
@@ -1980,10 +1966,6 @@
             e.style.lineHeight = element.style.height;
           }
         });
-=======
-        element.style.transform =
-          'matrix(' + parameters.viewport.transform.join(',') + ')';
->>>>>>> 797f842e
       }
     }
 
