/* Copyright 2014 Mozilla Foundation
 *
 * Licensed under the Apache License, Version 2.0 (the "License");
 * you may not use this file except in compliance with the License.
 * You may obtain a copy of the License at
 *
 *     http://www.apache.org/licenses/LICENSE-2.0
 *
 * Unless required by applicable law or agreed to in writing, software
 * distributed under the License is distributed on an "AS IS" BASIS,
 * WITHOUT WARRANTIES OR CONDITIONS OF ANY KIND, either express or implied.
 * See the License for the specific language governing permissions and
 * limitations under the License.
 */

import {
  addLinkAttributes, CustomStyle, DOMSVGFactory, getDefaultSetting,
  getFilenameFromUrl, LinkTarget
} from './dom_utils';
import {
  AnnotationBorderStyleType, AnnotationCheckboxType, AnnotationType,
  stringToPDFString, unreachable, Util, warn
} from '../shared/util';

/**
 * @typedef {Object} AnnotationElementParameters
 * @property {Object} data
 * @property {HTMLDivElement} layer
 * @property {PDFPage} page
 * @property {PageViewport} viewport
 * @property {IPDFLinkService} linkService
 * @property {DownloadManager} downloadManager
 * @property {string} imageResourcesPath
 * @property {boolean} renderInteractiveForms
 * @property {Object} svgFactory
 */

class AnnotationElementFactory {
  /**
   * @param {AnnotationElementParameters} parameters
   * @returns {AnnotationElement}
   */
  static create(parameters) {
    let subtype = parameters.data.annotationType;

    switch (subtype) {
      case AnnotationType.LINK:
        return new LinkAnnotationElement(parameters);

      case AnnotationType.TEXT:
        return new TextAnnotationElement(parameters);

      case AnnotationType.WIDGET:
        let fieldType = parameters.data.fieldType;

        switch (fieldType) {
          case 'Tx':
            return new TextWidgetAnnotationElement(parameters);
          case 'Btn':
            if (parameters.data.radioButton) {
              return new RadioButtonWidgetAnnotationElement(parameters);
            } else if (parameters.data.checkBox) {
              return new CheckboxWidgetAnnotationElement(parameters);
            }
            return new PushButtonWidgetAnnotationElement(parameters);
          case 'Ch':
            return new ChoiceWidgetAnnotationElement(parameters);
        }
        return new WidgetAnnotationElement(parameters);

      case AnnotationType.POPUP:
        return new PopupAnnotationElement(parameters);

      case AnnotationType.LINE:
        return new LineAnnotationElement(parameters);

      case AnnotationType.SQUARE:
        return new SquareAnnotationElement(parameters);

      case AnnotationType.CIRCLE:
        return new CircleAnnotationElement(parameters);

      case AnnotationType.POLYLINE:
        return new PolylineAnnotationElement(parameters);

      case AnnotationType.POLYGON:
        return new PolygonAnnotationElement(parameters);

      case AnnotationType.HIGHLIGHT:
        return new HighlightAnnotationElement(parameters);

      case AnnotationType.UNDERLINE:
        return new UnderlineAnnotationElement(parameters);

      case AnnotationType.SQUIGGLY:
        return new SquigglyAnnotationElement(parameters);

      case AnnotationType.STRIKEOUT:
        return new StrikeOutAnnotationElement(parameters);

      case AnnotationType.STAMP:
        return new StampAnnotationElement(parameters);

      case AnnotationType.FILEATTACHMENT:
        return new FileAttachmentAnnotationElement(parameters);

      default:
        return new AnnotationElement(parameters);
    }
  }
}

class AnnotationElement {
  constructor(parameters, isRenderable = false, ignoreBorder = false) {
    this.isRenderable = isRenderable;
    this.data = parameters.data;
    this.layer = parameters.layer;
    this.page = parameters.page;
    this.viewport = parameters.viewport;
    this.linkService = parameters.linkService;
    this.downloadManager = parameters.downloadManager;
    this.imageResourcesPath = parameters.imageResourcesPath;
    this.renderInteractiveForms = parameters.renderInteractiveForms;
    this.svgFactory = parameters.svgFactory;

    if (isRenderable) {
      this.container = this._createContainer(ignoreBorder);
    }
  }

  /**
   * Create an empty container for the annotation's HTML element.
   *
   * @private
   * @param {boolean} ignoreBorder
   * @memberof AnnotationElement
   * @returns {HTMLSectionElement}
   */
  _createContainer(ignoreBorder = false) {
    let data = this.data, page = this.page, viewport = this.viewport;
    let container = document.createElement('section');
    let width = data.rect[2] - data.rect[0];
    let height = data.rect[3] - data.rect[1];

    container.setAttribute('data-annotation-id', data.id);

    // Do *not* modify `data.rect`, since that will corrupt the annotation
    // position on subsequent calls to `_createContainer` (see issue 6804).
    let rect = Util.normalizeRect([
      data.rect[0],
      page.view[3] - data.rect[1] + page.view[1],
      data.rect[2],
      page.view[3] - data.rect[3] + page.view[1]
    ]);

    if (!ignoreBorder && data.borderStyle.width > 0 && data.borderColor) {
      container.style.borderWidth = data.borderStyle.width + 'px';
      if (data.borderStyle.style !== AnnotationBorderStyleType.UNDERLINE) {
        // Underline styles only have a bottom border, so we do not need
        // to adjust for all borders. This yields a similar result as
        // Adobe Acrobat/Reader.
        width = width - 2 * data.borderStyle.width;
        height = height - 2 * data.borderStyle.width;
      }

      let horizontalRadius = data.borderStyle.horizontalCornerRadius;
      let verticalRadius = data.borderStyle.verticalCornerRadius;
      if (horizontalRadius > 0 || verticalRadius > 0) {
        let radius = horizontalRadius + 'px / ' + verticalRadius + 'px';
        CustomStyle.setProp('borderRadius', container, radius);
      }

      switch (data.borderStyle.style) {
        case AnnotationBorderStyleType.SOLID:
        case AnnotationBorderStyleType.INSET:
        case AnnotationBorderStyleType.BEVELED:
          // border styles 'inset' and 'beveled' are applied
          // to the underlying control
          container.style.borderStyle = 'solid';
          break;

        case AnnotationBorderStyleType.DASHED:
          container.style.borderStyle = 'dashed';
          break;

        case AnnotationBorderStyleType.UNDERLINE:
          container.style.borderBottomStyle = 'solid';
          break;

        default:
          break;
      }

      if (data.borderColor) {
        container.style.borderColor =
          Util.makeCssRgb(data.borderColor[0] | 0,
                          data.borderColor[1] | 0,
                          data.borderColor[2] | 0);
      } else if (data.color) {
        container.style.borderColor =
          Util.makeCssRgb(data.color[0] | 0,
                          data.color[1] | 0,
                          data.color[2] | 0);
      } else {
        // Transparent (invisible) border, so do not draw it at all.
        container.style.borderWidth = 0;
      }
    }

    let scaleX = viewport.transform[0];
    let scaleY = viewport.transform[3];

    container.style.left = rect[0] * scaleX + 'px';
    container.style.top = rect[1] * scaleY + 'px';

    container.style.width = width * scaleX + 'px';
    container.style.height = height * scaleY + 'px';

    container.setAttribute('scale', scaleX);

    return container;
  }

  /**
   * Create a popup for the annotation's HTML element. This is used for
   * annotations that do not have a Popup entry in the dictionary, but
   * are of a type that works with popups (such as Highlight annotations).
   *
   * @private
   * @param {HTMLSectionElement} container
   * @param {HTMLDivElement|HTMLImageElement|null} trigger
   * @param {Object} data
   * @memberof AnnotationElement
   */
  _createPopup(container, trigger, data) {
    // If no trigger element is specified, create it.
    if (!trigger) {
      trigger = document.createElement('div');
      trigger.style.height = container.style.height;
      trigger.style.width = container.style.width;
      container.appendChild(trigger);
    }

    let popupElement = new PopupElement({
      container,
      trigger,
      color: data.color,
      title: data.title,
      contents: data.contents,
      hideWrapper: true,
    });
    let popup = popupElement.render();

    // Position the popup next to the annotation's container.
    popup.style.left = container.style.width;

    container.appendChild(popup);
  }

  /**
   * Render the annotation's HTML element in the empty container.
   *
   * @public
   * @memberof AnnotationElement
   */
  render() {
    unreachable('Abstract method `AnnotationElement.render` called');
  }
}

class LinkAnnotationElement extends AnnotationElement {
  constructor(parameters) {
    let isRenderable = !!(parameters.data.url || parameters.data.dest ||
                          parameters.data.action);
    super(parameters, isRenderable);
  }

  /**
   * Render the link annotation's HTML element in the empty container.
   *
   * @public
   * @memberof LinkAnnotationElement
   * @returns {HTMLSectionElement}
   */
  render() {
    this.container.className = 'linkAnnotation';

    let link = document.createElement('a');
    addLinkAttributes(link, {
      url: this.data.url,
      target: (this.data.newWindow ? LinkTarget.BLANK : undefined),
    });

    if (!this.data.url) {
      if (this.data.action) {
        this._bindNamedAction(link, this.data.action);
      } else {
        this._bindLink(link, this.data.dest);
      }
    }

    this.container.appendChild(link);
    return this.container;
  }

  /**
   * Bind internal links to the link element.
   *
   * @private
   * @param {Object} link
   * @param {Object} destination
   * @memberof LinkAnnotationElement
   */
  _bindLink(link, destination) {
    link.href = this.linkService.getDestinationHash(destination);
    link.onclick = () => {
      if (destination) {
        this.linkService.navigateTo(destination);
      }
      return false;
    };
    if (destination) {
      link.className = 'internalLink';
    }
  }

  /**
   * Bind named actions to the link element.
   *
   * @private
   * @param {Object} link
   * @param {Object} action
   * @memberof LinkAnnotationElement
   */
  _bindNamedAction(link, action) {
    link.href = this.linkService.getAnchorUrl('');
    link.onclick = () => {
      this.linkService.executeNamedAction(action);
      return false;
    };
    link.className = 'internalLink';
  }
}

class TextAnnotationElement extends AnnotationElement {
  constructor(parameters) {
    let isRenderable = !!(parameters.data.hasPopup ||
                          parameters.data.title || parameters.data.contents);
    super(parameters, isRenderable);
  }

  /**
   * Render the text annotation's HTML element in the empty container.
   *
   * @public
   * @memberof TextAnnotationElement
   * @returns {HTMLSectionElement}
   */
  render() {
    this.container.className = 'textAnnotation';

    let image = document.createElement('img');
    image.style.height = this.container.style.height;
    image.style.width = this.container.style.width;
    image.src = this.imageResourcesPath + 'annotation-' +
      this.data.name.toLowerCase() + '.svg';
    image.alt = '[{{type}} Annotation]';
    image.dataset.l10nId = 'text_annotation_type';
    image.dataset.l10nArgs = JSON.stringify({ type: this.data.name, });

    if (!this.data.hasPopup) {
      this._createPopup(this.container, image, this.data);
    }

    this.container.appendChild(image);
    return this.container;
  }
}

class WidgetAnnotationElement extends AnnotationElement {
  /**
   * Render the widget annotation's HTML element in the empty container.
   *
   * @public
   * @memberof WidgetAnnotationElement
   * @returns {HTMLSectionElement}
   */
  render() {
    // Show only the container for unsupported field types.
    return this.container;
  }

  /**
   * Set element background color
   *
   * @protected
   * @param {HTMLElement} element
   * @param {Object} color
   * @memberof WidgetAnnotationElement
   */
  _setBackgroundColor(element, color) {
    if (color && color.length >= 3) {
      let bgColor = Util.makeCssRgb(
        color[0] | 0,
        color[1] | 0,
        color[2] | 0);

      element.style.backgroundColor = bgColor;
    }
  }

  /**
   * Get default font namer
   *
   * @protected
   * @memberof WidgetAnnotationElement
   * @returns {String}
   */
  _getDefaultFontName() {
    return 'Helvetica, sans-serif';
  }

   /**
   * Get container scale factor.
   *
   * @protected
   * @memberof WidgetAnnotationElement
   * @returns {Float}
   */
  _getScale() {
    return parseFloat(this.container.getAttribute('scale'));
  }

  /**
   * Measure annotation's text
   *
   * @protected
   * @param {String} line of text
   * @param {String} text font
   * @memberof WidgetAnnotationElement
   * @returns {TextMetrics}
   */
  _measureText(text, font) {
    let canvas = document.getElementById('page' + this.page.pageNumber);
    if (canvas) {
      let ctx = canvas.getContext('2d');
      ctx.font = font;
      return ctx.measureText(text);
    }

    return null;
  }

  /**
   * Process duplicate annotations
   *
   * @protected
   * @param {WidgetAnnotationElement} annotation
   * @param {Function} callback function
   * @memberof WidgetAnnotationElement
   */
  _processDuplicates(annotation, callback) {
    this.layer.querySelectorAll('[annotation-name="' +
      annotation.getAttribute('annotation-name') + '"][annotation-value="' +
      annotation.getAttribute('annotation-value') + '"]')
        .forEach((a) => {
          if (a !== annotation) {
            callback(annotation, a);
          }
        });
  }

  /**
   * Calculate font auto size.
   *
   * @private
   * @param {HTMLDivElement} element
   * @param {String} text
   * @memberof WidgetAnnotationElement
   * @returns {String}
   */
  _calculateFontAutoSize(element, text, offset) {
    let style = element.style;
    let maxHeight = parseInt(element.offsetHeight);
    offset = offset || 0;

    let fSize = 2;
    let sizeStep = 0.1;
    for (fSize = 2; fSize < maxHeight * 0.8; fSize += sizeStep) {
      let m = this._measureText(text,
        (style.fontStyle ? style.fontStyle + ' ' : '') +
        (style.fontWeight ? style.fontWeight + ' ' : '') +
        fSize + 'px ' +
        (this.fontFamily || this._getDefaultFontName()));

      if (m.width + offset > parseInt(element.offsetWidth)) {
        break;
      }
    }

    return (fSize - sizeStep) + 'px';
  }

  /**
   * Get style of the checkbox or radiobutton.
   *
   * @private
   * @param {Object} type
   * @memberof WidgetAnnotationElement
   * @returns {String}
   */
  _getCheckBoxStyle(type) {
    switch (type) {
      case AnnotationCheckboxType.CHECK:
        return 'check';
      case AnnotationCheckboxType.CIRCLE:
        return 'circle';
      case AnnotationCheckboxType.CROSS:
        return 'cross';
      case AnnotationCheckboxType.DIAMOND:
        return 'diamond';
      case AnnotationCheckboxType.SQUARE:
        return 'square';
      case AnnotationCheckboxType.STAR:
        return 'star';
      default:
        return '';
    }
  }

<<<<<<< HEAD
   /**
=======
  /**
>>>>>>> 3a0a056b
   * Get checkmark/radio button symbols.
   *
   * @private
   * @memberof WidgetAnnotationElement
   * @returns {Array}
   */
  _getCheckmarkSymbols() {
    let checkMarkSymbols = [];
    checkMarkSymbols[AnnotationCheckboxType.CHECK] = '✓';
    checkMarkSymbols[AnnotationCheckboxType.CIRCLE] = '●';
    checkMarkSymbols[AnnotationCheckboxType.CROSS] = '✕';
    checkMarkSymbols[AnnotationCheckboxType.DIAMOND] = '◆';
    checkMarkSymbols[AnnotationCheckboxType.SQUARE] = '■';
    checkMarkSymbols[AnnotationCheckboxType.STAR] = '★';
    return checkMarkSymbols;
  }
}

class TextWidgetAnnotationElement extends WidgetAnnotationElement {
  constructor(parameters) {
    let isRenderable = parameters.renderInteractiveForms ||
      (!parameters.data.hasAppearance && !!parameters.data.fieldValue);
    super(parameters, isRenderable);
  }

  /**
   * Render the text widget annotation's HTML element in the empty container.
   *
   * @public
   * @memberof TextWidgetAnnotationElement
   * @returns {HTMLSectionElement}
   */
  render() {
    const TEXT_ALIGNMENT = ['left', 'center', 'right'];
    this.container.className = 'textWidgetAnnotation';

    if (!this.data.readOnly) {
      this.container.title = this.data.alternativeText;
    }

    let element = null;
    let font = null;
    if (this.renderInteractiveForms) {
      // NOTE: We cannot set the values using `element.value` below, since it
      //       prevents the AnnotationLayer rasterizer in `test/driver.js`
      //       from parsing the elements correctly for the reference tests.
      if (this.data.multiLine) {
        element = document.createElement('textarea');
        element.textContent = this.data.fieldValue;
      } else {
        element = document.createElement('input');
        element.type = 'text';
        element.setAttribute('value', this.data.fieldValue);
      }

      element.setAttribute('annotation-name',
        encodeURIComponent(this.data.fieldName));

      element.disabled = this.data.readOnly;

      if (this.data.required) {
        element.setAttribute('annotation-required', true);
      }

      if (this.data.maxLen !== null) {
        element.maxLength = this.data.maxLen;
      }

      if (this.data.borderStyle.style === AnnotationBorderStyleType.INSET) {
        element.className = 'inset';
      }

      if (this.data.borderStyle.style === AnnotationBorderStyleType.BEVELED) {
        element.className = 'beveled';
      }

      if (this.data.comb) {
        let fieldWidth = this.data.rect[2] - this.data.rect[0];
        let combWidth = fieldWidth / this.data.maxLen;

        element.classList.add('comb');
        element.style.letterSpacing = 'calc(' + combWidth + 'px - 1ch)';
      }

      if (this.data.fontRefName) {
        let fonts = this.data.annotationFonts;
        for (let f = 0; f < fonts.length; f++) {
          if (fonts[f].length >= 3 &&
              fonts[f][0] === this.data.fontRefName) {
            font = fonts[f][2];
            break;
          }
        }
      }
    } else {
      element = document.createElement('div');
      element.textContent = this.data.fieldValue;
      element.style.verticalAlign = 'middle';
      element.style.display = 'table-cell';

      if (this.data.fontRefName) {
        font = this.page.commonObjs.getData(this.data.fontRefName);
      }
    }

    this._setTextStyle(element, font);

    if (this.data.textAlignment !== null) {
      element.style.textAlign = TEXT_ALIGNMENT[this.data.textAlignment];
    }

    this._setBackgroundColor(element, this.data.backgroundColor);

    this.container.appendChild(element);
    return this.container;
  }

  /**
   * Apply text styles to the text in the element.
   *
   * @private
   * @param {HTMLDivElement} element
   * @param {Object} font
   * @memberof TextWidgetAnnotationElement
   */
  _setTextStyle(element, font) {
    // TODO: This duplicates some of the logic in CanvasGraphics.setFont().
    let style = element.style;

    if (this.data.fontColor) {
      style.color = this.data.fontColor;
    }

    if (this.data.fontSize) {
      style.fontSize = this.data.fontSize *
      this._getScale() + 'px';
    }

    if (this.data.fontDirection) {
      style.direction = (this.data.fontDirection < 0 ? 'rtl' : 'ltr');
    }

    if (font) {
      style.fontWeight = (font.black ?
        (font.bold ? '900' : 'bold') :
        (font.bold ? 'bold' : 'normal'));
      style.fontStyle = (font.italic ? 'italic' : 'normal');

      // Use a reasonable default font if the font doesn't specify a fallback.
      let fontFamily = font.loadedName ? '"' + font.loadedName + '", ' : '';
      let fallbackName = font.fallbackName || this._getDefaultFontName();
      style.fontFamily = fontFamily + fallbackName;
    }

    let self = this;

    element.onblur = () => {
      if (!style.fontSize && !self.data.multiLine) {
        style.fontSize = self._calculateFontAutoSize(element, element.value);
      }

<<<<<<< HEAD
      this._processDuplicates(element, (a, b) => {
=======
      self._processDuplicates(element, (a, b) => {
>>>>>>> 3a0a056b
        b.value = a.value;
      });
    };

    // Auto size
    if (!style.fontSize && !this.data.multiLine) {
      window.setTimeout((element, self) => {
        element.style.fontSize =
          self._calculateFontAutoSize(element, element.value);
      }, 100, element, this);

      element.onkeypress = () => {
        style.fontSize = self._calculateFontAutoSize(element, element.value);
      };
    }
  }
}

class CheckboxWidgetAnnotationElement extends WidgetAnnotationElement {
  constructor(parameters) {
    super(parameters, parameters.renderInteractiveForms);
  }

  /**
   * Render the checkbox widget annotation's HTML element
   * in the empty container.
   *
   * @public
   * @memberof CheckboxWidgetAnnotationElement
   * @returns {HTMLSectionElement}
   */
  render() {
    this.container.className = 'buttonWidgetAnnotation checkBox ';

    if (!this.data.readOnly) {
      this.container.title = this.data.alternativeText;
    }

    let element = document.createElement('input');
    element.setAttribute('annotation-name',
      encodeURIComponent(this.data.fieldName));
    element.setAttribute('annotation-value',
      this.data.buttonValue ? encodeURIComponent(this.data.buttonValue) : '');
    element.disabled = this.data.readOnly;
    element.type = 'checkbox';
    element.checked = this.data.fieldValue && this.data.fieldValue !== 'Off';
    element.checkBoxType = this.data.checkBoxType;

    if (this.data.borderStyle.style === AnnotationBorderStyleType.INSET) {
      element.className = 'inset';
    }

    if (this.data.borderStyle.style === AnnotationBorderStyleType.BEVELED) {
      element.className = 'beveled';
    }

    this.container.appendChild(element);

    // We have to create a div with checkbox symbol
    // in order to deal with background color, when
    // div with text handles onclick event.
    let span = document.createElement('span');

    let checkMarkSymbols = this._getCheckmarkSymbols();

    span.innerHTML = element.checked ?
      checkMarkSymbols[element.checkBoxType] : '';

    let self = this;

    element.onchange = () => {
      span.innerHTML = element.checked ?
        checkMarkSymbols[element.checkBoxType] : '';

<<<<<<< HEAD
        this._processDuplicates(element, (a, b) => {
          if (b.parentElement) {
            b.checked = a.checked;

            var annotationSpans =
=======
        self._processDuplicates(element, (a, b) => {
          if (b.parentElement) {
            b.checked = a.checked;

            let annotationSpans =
>>>>>>> 3a0a056b
              b.parentElement.getElementsByTagName('span');

              if (annotationSpans.length > 0) {
                annotationSpans[0].innerHTML = a.checked ?
                  checkMarkSymbols[b.checkBoxType] : '';
            }
          }
        });
    };

    span.onclick = () => {
      if (!element.disabled) {
        element.checked = false;
        element.onchange();
      }
    };

    let fontSizeFactor =
        this.data.checkBoxType === AnnotationCheckboxType.CIRCLE ||
        this.data.checkBoxType === AnnotationCheckboxType.DIAMOND ||
        this.data.checkBoxType === AnnotationCheckboxType.SQUARE ? 1.5 :
        this.data.checkBoxType === AnnotationCheckboxType.STAR ? 0.5 : 1.0;

    let fontSizePadding =
        this.data.checkBoxType !== AnnotationCheckboxType.STAR &&
        (this.data.borderStyle.style === AnnotationBorderStyleType.INSET ||
        this.data.borderStyle.style === AnnotationBorderStyleType.BEVELED) ?
        4 : 0;

    span.style.lineHeight = this.container.style.height;

    span.style.fontSize = (parseFloat(this.container.style.height) *
      fontSizeFactor - fontSizePadding) + 'px';

    span.style.color = this.data.fontColor;
    this.container.className +=
      this._getCheckBoxStyle(this.data.checkBoxType);

    this._setBackgroundColor(element, this.data.backgroundColor);

    this.container.appendChild(span);

    return this.container;
  }
}

class RadioButtonWidgetAnnotationElement extends WidgetAnnotationElement {
  constructor(parameters) {
    super(parameters, parameters.renderInteractiveForms);
  }

  /**
   * Render the radio button widget annotation's HTML element
   * in the empty container.
   *
   * @public
   * @memberof RadioButtonWidgetAnnotationElement
   * @returns {HTMLSectionElement}
   */
  render() {
    this.container.className = 'buttonWidgetAnnotation radioButton ';

    if (!this.data.readOnly) {
      this.container.title = this.data.alternativeText;
    }

    let element = document.createElement('input');
    element.name = encodeURIComponent(this.data.fieldName);
    element.setAttribute('annotation-name',
      encodeURIComponent(this.data.fieldName + '_' +
      (this.data.buttonValue || '')));
    element.disabled = this.data.readOnly;
    element.type = 'radio';
    if (this.data.fieldValue === this.data.buttonValue) {
      element.checked = true;
    }

    element.radioButtonType = this.data.radioButtonType;

    if (this.data.radioButtonType === AnnotationCheckboxType.CIRCLE) {
      element.style.width = this.container.style.width =
        this.container.style.height;
      CustomStyle.setProp('borderRadius', this.container, '50%');
    }

    if (this.data.borderStyle.style === AnnotationBorderStyleType.INSET) {
      element.className = 'inset';
    }

    if (this.data.borderStyle.style === AnnotationBorderStyleType.BEVELED) {
      element.className = 'beveled';
    }

    this.container.appendChild(element);

    let span = document.createElement('span');

    let checkMarkSymbols = this._getCheckmarkSymbols();

    span.innerHTML = element.checked ?
      checkMarkSymbols[element.radioButtonType] : '';

    element.onchange = () => {
      span.innerHTML = checkMarkSymbols[element.radioButtonType];

      let annotations = document.getElementsByName(element.name);
      for (let index in annotations) {
        if (annotations[index] !== element &&
            annotations[index].parentElement) {
          var annotationSpans =
            annotations[index].parentElement.getElementsByTagName('span');
          if (annotationSpans.length > 0) {
            annotationSpans[0].innerHTML = '';
          }
        }
      }
    };

    let fontSizeFactor =
      this.data.radioButtonType === AnnotationCheckboxType.CIRCLE ||
      this.data.radioButtonType === AnnotationCheckboxType.DIAMOND ||
      this.data.radioButtonType === AnnotationCheckboxType.SQUARE ? 1.5 :
      this.data.radioButtonType === AnnotationCheckboxType.STAR ? 0.5 : 1.0;

    let fontSizePadding =
      this.data.radioButtonType !== AnnotationCheckboxType.STAR &&
      (this.data.borderStyle.style === AnnotationBorderStyleType.INSET ||
      this.data.borderStyle.style === AnnotationBorderStyleType.BEVELED) ?
      4 : 0;

    span.style.lineHeight = this.container.style.height;

    span.style.fontSize = (parseFloat(this.container.style.height) *
      fontSizeFactor - fontSizePadding) *
      this._getScale() + 'px';

    span.style.color = this.data.fontColor;
    this.container.className +=
      this._getCheckBoxStyle(this.data.radioButtonType);

    this._setBackgroundColor(element, this.data.backgroundColor);

    this.container.appendChild(span);

    return this.container;
  }
}

class PushButtonWidgetAnnotationElement extends LinkAnnotationElement {
  /**
   * Render the push button widget annotation's HTML element
   * in the empty container.
   *
   * @public
   * @memberof PushButtonWidgetAnnotationElement
   * @returns {HTMLSectionElement}
   */
  render() {
    // The rendering and functionality of a push button widget annotation is
    // equal to that of a link annotation, but may have more functionality, such
    // as performing actions on form fields (resetting, submitting, et cetera).
    let container = super.render();
    container.className = 'buttonWidgetAnnotation pushButton';
    return container;
  }
}

class ChoiceWidgetAnnotationElement extends WidgetAnnotationElement {
  constructor(parameters) {
    super(parameters, parameters.renderInteractiveForms);
  }

  /**
   * Render the choice widget annotation's HTML element in the empty
   * container.
   *
   * @public
   * @memberof ChoiceWidgetAnnotationElement
   * @returns {HTMLSectionElement}
   */
  render() {
    this.container.className = 'choiceWidgetAnnotation';

    let i, ii, style;
    let itemName = encodeURIComponent(this.data.fieldName) + '_item';

    let self = this;

    if (!this.data.combo) {
      let selectElement = document.createElement('select');
      selectElement.setAttribute('annotation-name',
        encodeURIComponent(this.data.fieldName));
      selectElement.disabled = this.data.readOnly;

      if (this.data.borderStyle.style === AnnotationBorderStyleType.INSET) {
        selectElement.className = 'inset';
      }

      if (this.data.borderStyle.style === AnnotationBorderStyleType.BEVELED) {
        selectElement.className = 'beveled';
      }

      style = selectElement.style;

      this._setElementFont(selectElement);

      this._setBackgroundColor(selectElement, this.data.backgroundColor);

      // List boxes have a size and (optionally) multiple selection.
      selectElement.size = this.data.options.length;

      if (this.data.multiSelect) {
        selectElement.multiple = true;
      }

      // Insert the options into the choice field.
      for (i = 0, ii = this.data.options.length; i < ii; i++) {
        let option = this.data.options[i];
        let optionElement = document.createElement('option');
        optionElement.textContent = option.displayValue;
        optionElement.value = option.exportValue;
        optionElement.setAttribute('name', itemName);

        if (this.data.fieldValue.indexOf(option.exportValue) >= 0) {
          optionElement.setAttribute('selected', true);
        }

        selectElement.appendChild(optionElement);
      }

      selectElement.onblur = () => {
<<<<<<< HEAD
        this._processDuplicates(selectElement, (a, b) => {
=======
        self._processDuplicates(selectElement, (a, b) => {
>>>>>>> 3a0a056b
          for (let i = 0; i < a.options.length; i++) {
            if (i < b.options.length) {
              b.options[i].selected = a.options[i].selected;
            }
          }
        });
      };

      this.container.appendChild(selectElement);
    } else {
      let comboElementDiv = document.createElement('div');
      comboElementDiv.className = 'combo';
      comboElementDiv.style.height = this.container.style.height;

      let comboElement = document.createElement('input');
      comboElement.type = 'text';
      comboElement.readOnly = !this.data.customText;
      comboElement.setAttribute('annotation-name',
        encodeURIComponent(this.data.fieldName));
      comboElement.style.height = this.container.style.height;
      comboElement.style.width = this.container.style.width;

      if (this.data.borderStyle.style === AnnotationBorderStyleType.INSET) {
        comboElement.className = 'inset';
      }

      if (this.data.borderStyle.style === AnnotationBorderStyleType.BEVELED) {
        comboElement.className = 'beveled';
      }

      style = comboElement.style;

      this._setElementFont(comboElement);

      this._setBackgroundColor(comboElement, this.data.backgroundColor);

      let comboContent = document.createElement('div');
      comboContent.className = 'combo-content';

      comboElement.onblur = () => {
        if (!comboElement.selected) {
          comboContent.classList.remove('show');
          self.container.style.position = '';
          self.container.style.zIndex = '';
        }

<<<<<<< HEAD
        this._processDuplicates(comboElement, (a, b) => {
=======
        self._processDuplicates(comboElement, (a, b) => {
>>>>>>> 3a0a056b
          b.value = a.value;
        });
      };

      let spanElement = document.createElement('span');

      spanElement.style.fontSize = this._getScale() * 10 + 'px';

      spanElement.onclick = () => {
        if (!comboElement.disabled) {
          comboElement.focus();
          comboContent.classList.toggle('show');
          self.container.style.position = 'absolute';
          self.container.style.zIndex = '100';
        }
      };

      let comboWidth = parseFloat(self.container.style.width);
      let increaseComboWidth = false;

      let aElementPadding = 2;
      let downArrowWidth = self._measureText('▼',
        spanElement.style.fontSize + ' ' +
        self._getDefaultFontName()).width;

      for (i = 0, ii = this.data.options.length; i < ii; i++) {
        let optionItem = this.data.options[i];

        let aElement = document.createElement('a');
        aElement.setAttribute('value', optionItem.exportValue);
        aElement.text = optionItem.displayValue;
        aElement.name = itemName;
        aElement.style.padding = aElementPadding + 'px';
        if (!style.fontSize) {
          aElement.style.fontSize = this._getScale() * 9 + 'px';
        } else {
          aElement.style.fontSize = style.fontSize;
        }

        if (this.data.fieldValue.indexOf(optionItem.exportValue) >= 0) {
          comboElement.value = optionItem.displayValue;
        }

        let aElementWidth = self._measureText(aElement.text,
            (style.fontStyle ? style.fontStyle + ' ' : '') +
            (style.fontWeight ? style.fontWeight + ' ' : '') +
            (style.fontSize ? style.fontSize : this._getScale() * 9 + 'px') +
            ' ' + (style.fontFamily || self._getDefaultFontName()));

        if (aElementWidth.width + downArrowWidth +
            aElementPadding * 2 > comboWidth) {
          comboWidth = aElementWidth.width;
          increaseComboWidth = true;
        }

        // In ES6 () => syntax causes transpiler conversion of
        // 'this' into the class reference
        aElement.onclick = function() {
          comboElement.value = this.text;
          comboElement.select();
          comboContent.classList.remove('show');
          self.container.style.position = '';
          self.container.style.zIndex = '';

          // Auto size
          if (comboElement.autoSize) {
            style.fontSize = self._calculateFontAutoSize(
              comboElement, this.text, downArrowWidth);
          }
        };

        aElement.onmouseover = () => {
          comboElement.selected = true;
        };

        aElement.onmouseout = () => {
          comboElement.selected = false;
        };

        comboContent.appendChild(aElement);
      }

      if (increaseComboWidth) {
        comboContent.style.width = (comboWidth + downArrowWidth +
            aElementPadding * 2) + 'px';
      }

      if (!style.fontSize) {
        comboElement.autoSize = true;

        window.setTimeout(function(element, self, downArrowWidth) {
          element.style.fontSize =
            self._calculateFontAutoSize(element, element.value,
              downArrowWidth);
        }, 100, comboElement, this, downArrowWidth);
      }

      comboElementDiv.appendChild(comboElement);

      if (!this.data.readOnly) {
        comboElementDiv.appendChild(spanElement);
        comboElementDiv.appendChild(comboContent);
      }

      this.container.appendChild(comboElementDiv);
    }

    let styleExpression = '';

    if (this.data.backgroundColor) {
      let bgColor = Util.makeCssRgb(
        this.data.backgroundColor[0] | 0,
        this.data.backgroundColor[1] | 0,
        this.data.backgroundColor[2] | 0);

      styleExpression = 'background-color:' + bgColor + ';';
    }

    styleExpression +=
      (style.color ? 'color:' + style.color + ';' : '') +
      (style.fontSize ? 'font-size:' + style.fontSize + ';' : '') +
      (style.fontWeight ? 'font-weight:' + style.fontWeight + ';' : '') +
      (style.fontStyle ? 'font-style:' + style.fontStyle + ';' : '') +
      (style.fontFamily ? 'font-family:' + style.fontFamily + ';' : '');

    let cssClass = document.createElement('style');
    cssClass.innerHTML =
      '.' + this.layer.className + ' .' + this.container.className +
      ' [name="' + itemName + '"]{' + styleExpression + '}';

    document.body.appendChild(cssClass);

    return this.container;
  }

  /**
   * Set element font.
   *
   * @private
   * @param {HTMLElement} element
   * @memberof ChoiceWidgetAnnotationElement
   */
  _setElementFont(element) {
    let style = element.style;

    if (this.data.fontColor) {
      style.color = this.data.fontColor;
    }

    if (this.data.fontSize) {
      style.fontSize = this.data.fontSize * this._getScale() + 'px';
    }

    if (this.data.fontRefName) {
      let fonts = this.data.annotationFonts;
      for (let f = 0; f < fonts.length; f++) {
        if (fonts[f].length >= 3 && fonts[f][0] === this.data.fontRefName) {
          let font = fonts[f][2];

          style.fontWeight = font.black ? font.bold ? '900' :
                               'bold' : font.bold ? 'bold' : 'normal';
          style.fontStyle = font.italic ? 'italic' : 'normal';
          let fontFamily = font.loadedName ? '"' +
                             font.loadedName + '", ' : '';
          let fallbackName = font.fallbackName || this._getDefaultFontName();
          style.fontFamily = fontFamily + fallbackName;
          break;
        }
      }
    }
  }
}

class PopupAnnotationElement extends AnnotationElement {
  constructor(parameters) {
    let isRenderable = !!(parameters.data.title || parameters.data.contents);
    super(parameters, isRenderable);
  }

  /**
   * Render the popup annotation's HTML element in the empty container.
   *
   * @public
   * @memberof PopupAnnotationElement
   * @returns {HTMLSectionElement}
   */
  render() {
    // Do not render popup annotations for parent elements with these types as
    // they create the popups themselves (because of custom trigger divs).
    const IGNORE_TYPES = ['Line', 'Square', 'Circle', 'PolyLine', 'Polygon'];

    this.container.className = 'popupAnnotation';

    if (IGNORE_TYPES.indexOf(this.data.parentType) >= 0) {
      return this.container;
    }

    let selector = '[data-annotation-id="' + this.data.parentId + '"]';
    let parentElement = this.layer.querySelector(selector);
    if (!parentElement) {
      return this.container;
    }

    let popup = new PopupElement({
      container: this.container,
      trigger: parentElement,
      color: this.data.color,
      title: this.data.title,
      contents: this.data.contents,
    });

    // Position the popup next to the parent annotation's container.
    // PDF viewers ignore a popup annotation's rectangle.
    let parentLeft = parseFloat(parentElement.style.left);
    let parentWidth = parseFloat(parentElement.style.width);
    CustomStyle.setProp('transformOrigin', this.container,
                        -(parentLeft + parentWidth) + 'px -' +
                        parentElement.style.top);
    this.container.style.left = (parentLeft + parentWidth) + 'px';

    this.container.appendChild(popup.render());
    return this.container;
  }
}

class PopupElement {
  constructor(parameters) {
    this.container = parameters.container;
    this.trigger = parameters.trigger;
    this.color = parameters.color;
    this.title = parameters.title;
    this.contents = parameters.contents;
    this.hideWrapper = parameters.hideWrapper || false;

    this.pinned = false;
  }

  /**
   * Render the popup's HTML element.
   *
   * @public
   * @memberof PopupElement
   * @returns {HTMLSectionElement}
   */
  render() {
    const BACKGROUND_ENLIGHT = 0.7;

    let wrapper = document.createElement('div');
    wrapper.className = 'popupWrapper';

    // For Popup annotations we hide the entire section because it contains
    // only the popup. However, for Text annotations without a separate Popup
    // annotation, we cannot hide the entire container as the image would
    // disappear too. In that special case, hiding the wrapper suffices.
    this.hideElement = (this.hideWrapper ? wrapper : this.container);
    this.hideElement.setAttribute('hidden', true);

    let popup = document.createElement('div');
    popup.className = 'popup';

    let color = this.color;
    if (color) {
      // Enlighten the color.
      let r = BACKGROUND_ENLIGHT * (255 - color[0]) + color[0];
      let g = BACKGROUND_ENLIGHT * (255 - color[1]) + color[1];
      let b = BACKGROUND_ENLIGHT * (255 - color[2]) + color[2];
      popup.style.backgroundColor = Util.makeCssRgb(r | 0, g | 0, b | 0);
    }

    let contents = this._formatContents(this.contents);
    let title = document.createElement('h1');
    title.textContent = this.title;

    // Attach the event listeners to the trigger element.
    this.trigger.addEventListener('click', this._toggle.bind(this));
    this.trigger.addEventListener('mouseover', this._show.bind(this, false));
    this.trigger.addEventListener('mouseout', this._hide.bind(this, false));
    popup.addEventListener('click', this._hide.bind(this, true));

    popup.appendChild(title);
    popup.appendChild(contents);
    wrapper.appendChild(popup);
    return wrapper;
  }

  /**
   * Format the contents of the popup by adding newlines where necessary.
   *
   * @private
   * @param {string} contents
   * @memberof PopupElement
   * @returns {HTMLParagraphElement}
   */
  _formatContents(contents) {
    let p = document.createElement('p');
    let lines = contents.split(/(?:\r\n?|\n)/);
    for (let i = 0, ii = lines.length; i < ii; ++i) {
      let line = lines[i];
      p.appendChild(document.createTextNode(line));
      if (i < (ii - 1)) {
        p.appendChild(document.createElement('br'));
      }
    }
    return p;
  }

  /**
   * Toggle the visibility of the popup.
   *
   * @private
   * @memberof PopupElement
   */
  _toggle() {
    if (this.pinned) {
      this._hide(true);
    } else {
      this._show(true);
    }
  }

  /**
   * Show the popup.
   *
   * @private
   * @param {boolean} pin
   * @memberof PopupElement
   */
  _show(pin = false) {
    if (pin) {
      this.pinned = true;
    }
    if (this.hideElement.hasAttribute('hidden')) {
      this.hideElement.removeAttribute('hidden');
      this.container.style.zIndex += 1;
    }
  }

  /**
   * Hide the popup.
   *
   * @private
   * @param {boolean} unpin
   * @memberof PopupElement
   */
  _hide(unpin = true) {
    if (unpin) {
      this.pinned = false;
    }
    if (!this.hideElement.hasAttribute('hidden') && !this.pinned) {
      this.hideElement.setAttribute('hidden', true);
      this.container.style.zIndex -= 1;
    }
  }
}

class LineAnnotationElement extends AnnotationElement {
  constructor(parameters) {
    let isRenderable = !!(parameters.data.hasPopup ||
                          parameters.data.title || parameters.data.contents);
    super(parameters, isRenderable, /* ignoreBorder = */ true);
  }

  /**
   * Render the line annotation's HTML element in the empty container.
   *
   * @public
   * @memberof LineAnnotationElement
   * @returns {HTMLSectionElement}
   */
  render() {
    this.container.className = 'lineAnnotation';

    // Create an invisible line with the same starting and ending coordinates
    // that acts as the trigger for the popup. Only the line itself should
    // trigger the popup, not the entire container.
    let data = this.data;
    let width = data.rect[2] - data.rect[0];
    let height = data.rect[3] - data.rect[1];
    let svg = this.svgFactory.create(width, height);

    // PDF coordinates are calculated from a bottom left origin, so transform
    // the line coordinates to a top left origin for the SVG element.
    let line = this.svgFactory.createElement('svg:line');
    line.setAttribute('x1', data.rect[2] - data.lineCoordinates[0]);
    line.setAttribute('y1', data.rect[3] - data.lineCoordinates[1]);
    line.setAttribute('x2', data.rect[2] - data.lineCoordinates[2]);
    line.setAttribute('y2', data.rect[3] - data.lineCoordinates[3]);
    line.setAttribute('stroke-width', data.borderStyle.width);
    line.setAttribute('stroke', 'transparent');

    svg.appendChild(line);
    this.container.append(svg);

    // Create the popup ourselves so that we can bind it to the line instead
    // of to the entire container (which is the default).
    this._createPopup(this.container, line, data);

    return this.container;
  }
}

class SquareAnnotationElement extends AnnotationElement {
  constructor(parameters) {
    let isRenderable = !!(parameters.data.hasPopup ||
                          parameters.data.title || parameters.data.contents);
    super(parameters, isRenderable, /* ignoreBorder = */ true);
  }

  /**
   * Render the square annotation's HTML element in the empty container.
   *
   * @public
   * @memberof SquareAnnotationElement
   * @returns {HTMLSectionElement}
   */
  render() {
    this.container.className = 'squareAnnotation';

    // Create an invisible square with the same rectangle that acts as the
    // trigger for the popup. Only the square itself should trigger the
    // popup, not the entire container.
    let data = this.data;
    let width = data.rect[2] - data.rect[0];
    let height = data.rect[3] - data.rect[1];
    let svg = this.svgFactory.create(width, height);

    // The browser draws half of the borders inside the square and half of
    // the borders outside the square by default. This behavior cannot be
    // changed programmatically, so correct for that here.
    let borderWidth = data.borderStyle.width;
    let square = this.svgFactory.createElement('svg:rect');
    square.setAttribute('x', borderWidth / 2);
    square.setAttribute('y', borderWidth / 2);
    square.setAttribute('width', width - borderWidth);
    square.setAttribute('height', height - borderWidth);
    square.setAttribute('stroke-width', borderWidth);
    square.setAttribute('stroke', 'transparent');
    square.setAttribute('fill', 'none');

    svg.appendChild(square);
    this.container.append(svg);

    // Create the popup ourselves so that we can bind it to the square instead
    // of to the entire container (which is the default).
    this._createPopup(this.container, square, data);

    return this.container;
  }
}

class CircleAnnotationElement extends AnnotationElement {
  constructor(parameters) {
    let isRenderable = !!(parameters.data.hasPopup ||
                          parameters.data.title || parameters.data.contents);
    super(parameters, isRenderable, /* ignoreBorder = */ true);
  }

  /**
   * Render the circle annotation's HTML element in the empty container.
   *
   * @public
   * @memberof CircleAnnotationElement
   * @returns {HTMLSectionElement}
   */
  render() {
    this.container.className = 'circleAnnotation';

    // Create an invisible circle with the same ellipse that acts as the
    // trigger for the popup. Only the circle itself should trigger the
    // popup, not the entire container.
    let data = this.data;
    let width = data.rect[2] - data.rect[0];
    let height = data.rect[3] - data.rect[1];
    let svg = this.svgFactory.create(width, height);

    // The browser draws half of the borders inside the circle and half of
    // the borders outside the circle by default. This behavior cannot be
    // changed programmatically, so correct for that here.
    let borderWidth = data.borderStyle.width;
    let circle = this.svgFactory.createElement('svg:ellipse');
    circle.setAttribute('cx', width / 2);
    circle.setAttribute('cy', height / 2);
    circle.setAttribute('rx', (width / 2) - (borderWidth / 2));
    circle.setAttribute('ry', (height / 2) - (borderWidth / 2));
    circle.setAttribute('stroke-width', borderWidth);
    circle.setAttribute('stroke', 'transparent');
    circle.setAttribute('fill', 'none');

    svg.appendChild(circle);
    this.container.append(svg);

    // Create the popup ourselves so that we can bind it to the circle instead
    // of to the entire container (which is the default).
    this._createPopup(this.container, circle, data);

    return this.container;
  }
}

class PolylineAnnotationElement extends AnnotationElement {
  constructor(parameters) {
    let isRenderable = !!(parameters.data.hasPopup ||
                          parameters.data.title || parameters.data.contents);
    super(parameters, isRenderable, /* ignoreBorder = */ true);

    this.containerClassName = 'polylineAnnotation';
    this.svgElementName = 'svg:polyline';
  }

  /**
   * Render the polyline annotation's HTML element in the empty container.
   *
   * @public
   * @memberof PolylineAnnotationElement
   * @returns {HTMLSectionElement}
   */
  render() {
    this.container.className = this.containerClassName;

    // Create an invisible polyline with the same points that acts as the
    // trigger for the popup. Only the polyline itself should trigger the
    // popup, not the entire container.
    let data = this.data;
    let width = data.rect[2] - data.rect[0];
    let height = data.rect[3] - data.rect[1];
    let svg = this.svgFactory.create(width, height);

    // Convert the vertices array to a single points string that the SVG
    // polyline element expects ("x1,y1 x2,y2 ..."). PDF coordinates are
    // calculated from a bottom left origin, so transform the polyline
    // coordinates to a top left origin for the SVG element.
    let vertices = data.vertices;
    let points = [];
    for (let i = 0, ii = vertices.length; i < ii; i++) {
      let x = vertices[i].x - data.rect[0];
      let y = data.rect[3] - vertices[i].y;
      points.push(x + ',' + y);
    }
    points = points.join(' ');

    let borderWidth = data.borderStyle.width;
    let polyline = this.svgFactory.createElement(this.svgElementName);
    polyline.setAttribute('points', points);
    polyline.setAttribute('stroke-width', borderWidth);
    polyline.setAttribute('stroke', 'transparent');
    polyline.setAttribute('fill', 'none');

    svg.appendChild(polyline);
    this.container.append(svg);

    // Create the popup ourselves so that we can bind it to the polyline
    // instead of to the entire container (which is the default).
    this._createPopup(this.container, polyline, data);

    return this.container;
  }
}

class PolygonAnnotationElement extends PolylineAnnotationElement {
  constructor(parameters) {
    // Polygons are specific forms of polylines, so reuse their logic.
    super(parameters);

    this.containerClassName = 'polygonAnnotation';
    this.svgElementName = 'svg:polygon';
  }
}

class HighlightAnnotationElement extends AnnotationElement {
  constructor(parameters) {
    let isRenderable = !!(parameters.data.hasPopup ||
                          parameters.data.title || parameters.data.contents);
    super(parameters, isRenderable, /* ignoreBorder = */ true);
  }

  /**
   * Render the highlight annotation's HTML element in the empty container.
   *
   * @public
   * @memberof HighlightAnnotationElement
   * @returns {HTMLSectionElement}
   */
  render() {
    this.container.className = 'highlightAnnotation';

    if (!this.data.hasPopup) {
      this._createPopup(this.container, null, this.data);
    }
    return this.container;
  }
}

class UnderlineAnnotationElement extends AnnotationElement {
  constructor(parameters) {
    let isRenderable = !!(parameters.data.hasPopup ||
                          parameters.data.title || parameters.data.contents);
    super(parameters, isRenderable, /* ignoreBorder = */ true);
  }

  /**
   * Render the underline annotation's HTML element in the empty container.
   *
   * @public
   * @memberof UnderlineAnnotationElement
   * @returns {HTMLSectionElement}
   */
  render() {
    this.container.className = 'underlineAnnotation';

    if (!this.data.hasPopup) {
      this._createPopup(this.container, null, this.data);
    }
    return this.container;
  }
}

class SquigglyAnnotationElement extends AnnotationElement {
  constructor(parameters) {
    let isRenderable = !!(parameters.data.hasPopup ||
                          parameters.data.title || parameters.data.contents);
    super(parameters, isRenderable, /* ignoreBorder = */ true);
  }

  /**
   * Render the squiggly annotation's HTML element in the empty container.
   *
   * @public
   * @memberof SquigglyAnnotationElement
   * @returns {HTMLSectionElement}
   */
  render() {
    this.container.className = 'squigglyAnnotation';

    if (!this.data.hasPopup) {
      this._createPopup(this.container, null, this.data);
    }
    return this.container;
  }
}

class StrikeOutAnnotationElement extends AnnotationElement {
  constructor(parameters) {
    let isRenderable = !!(parameters.data.hasPopup ||
                          parameters.data.title || parameters.data.contents);
    super(parameters, isRenderable, /* ignoreBorder = */ true);
  }

  /**
   * Render the strikeout annotation's HTML element in the empty container.
   *
   * @public
   * @memberof StrikeOutAnnotationElement
   * @returns {HTMLSectionElement}
   */
  render() {
    this.container.className = 'strikeoutAnnotation';

    if (!this.data.hasPopup) {
      this._createPopup(this.container, null, this.data);
    }
    return this.container;
  }
}

class StampAnnotationElement extends AnnotationElement {
  constructor(parameters) {
    let isRenderable = !!(parameters.data.hasPopup ||
                          parameters.data.title || parameters.data.contents);
    super(parameters, isRenderable, /* ignoreBorder = */ true);
  }

  /**
   * Render the stamp annotation's HTML element in the empty container.
   *
   * @public
   * @memberof StampAnnotationElement
   * @returns {HTMLSectionElement}
   */
  render() {
    this.container.className = 'stampAnnotation';

    if (!this.data.hasPopup) {
      this._createPopup(this.container, null, this.data);
    }
    return this.container;
  }
}

class FileAttachmentAnnotationElement extends AnnotationElement {
  constructor(parameters) {
    super(parameters, /* isRenderable = */ true);

    let file = this.data.file;
    this.filename = getFilenameFromUrl(file.filename);
    this.content = file.content;

    this.linkService.onFileAttachmentAnnotation({
      id: stringToPDFString(file.filename),
      filename: file.filename,
      content: file.content,
    });
  }

  /**
   * Render the file attachment annotation's HTML element in the empty
   * container.
   *
   * @public
   * @memberof FileAttachmentAnnotationElement
   * @returns {HTMLSectionElement}
   */
  render() {
    this.container.className = 'fileAttachmentAnnotation';

    let trigger = document.createElement('div');
    trigger.style.height = this.container.style.height;
    trigger.style.width = this.container.style.width;
    trigger.addEventListener('dblclick', this._download.bind(this));

    if (!this.data.hasPopup && (this.data.title || this.data.contents)) {
      this._createPopup(this.container, trigger, this.data);
    }

    this.container.appendChild(trigger);
    return this.container;
  }

  /**
   * Download the file attachment associated with this annotation.
   *
   * @private
   * @memberof FileAttachmentAnnotationElement
   */
  _download() {
    if (!this.downloadManager) {
      warn('Download cannot be started due to unavailable download manager');
      return;
    }
    this.downloadManager.downloadData(this.content, this.filename, '');
  }
}

/**
 * @typedef {Object} AnnotationLayerParameters
 * @property {PageViewport} viewport
 * @property {HTMLDivElement} div
 * @property {Array} annotations
 * @property {PDFPage} page
 * @property {IPDFLinkService} linkService
 * @property {string} imageResourcesPath
 * @property {boolean} renderInteractiveForms
 */

class AnnotationLayer {
  /**
   * Render a new annotation layer with all annotation elements.
   *
   * @public
   * @param {AnnotationLayerParameters} parameters
   * @memberof AnnotationLayer
   */
  static render(parameters) {
    for (let i = 0, ii = parameters.annotations.length; i < ii; i++) {
      let data = parameters.annotations[i];
      if (!data) {
        continue;
      }

      let element = AnnotationElementFactory.create({
        data,
        layer: parameters.div,
        page: parameters.page,
        viewport: parameters.viewport,
        linkService: parameters.linkService,
        downloadManager: parameters.downloadManager,
        imageResourcesPath: parameters.imageResourcesPath ||
                            getDefaultSetting('imageResourcesPath'),
        renderInteractiveForms: parameters.renderInteractiveForms || false,
        svgFactory: new DOMSVGFactory(),
      });
      if (element.isRenderable) {
        parameters.div.appendChild(element.render());
      }
    }
  }

  /**
   * Update the annotation elements on existing annotation layer.
   *
   * @public
   * @param {AnnotationLayerParameters} parameters
   * @memberof AnnotationLayer
   */
  static update(parameters) {
    for (let i = 0, ii = parameters.annotations.length; i < ii; i++) {
      let data = parameters.annotations[i];
      let element = parameters.div.querySelector(
        '[data-annotation-id="' + data.id + '"]');
      if (element) {
        let scale = parseFloat(element.getAttribute('scale'));
        let scaleX = parameters.viewport.transform[0];
        let scaleY = parameters.viewport.transform[3];

        element.style.left = (parseFloat(element.style.left) / scale) *
          scaleX + 'px';
        element.style.top = (parseFloat(element.style.top) / scale) *
          scaleY + 'px';

        element.style.width = (parseFloat(element.style.width) / scale) *
          scaleX + 'px';
        element.style.height = (parseFloat(element.style.height) / scale) *
          scaleY + 'px';

        element.setAttribute('scale', scaleX);

        element.querySelectorAll('*').forEach((e) => {
          if (e.style.fontSize) {
            e.style.fontSize = parseFloat(e.style.fontSize) / scale * scaleX +
              'px';
          }

          if (e.style.width) {
            e.style.width = parseFloat(e.style.width) / scale * scaleX +
            'px';
          }

          if (e.style.height) {
            e.style.height = parseFloat(e.style.height) / scale * scaleX +
            'px';
          }

          if (e.style.lineHeight) {
            e.style.lineHeight = element.style.height;
          }
        });
      }
    }

    parameters.div.removeAttribute('hidden');
  }
}

export {
  AnnotationLayer,
};<|MERGE_RESOLUTION|>--- conflicted
+++ resolved
@@ -528,11 +528,7 @@
     }
   }
 
-<<<<<<< HEAD
-   /**
-=======
-  /**
->>>>>>> 3a0a056b
+  /**
    * Get checkmark/radio button symbols.
    *
    * @private
@@ -694,11 +690,7 @@
         style.fontSize = self._calculateFontAutoSize(element, element.value);
       }
 
-<<<<<<< HEAD
-      this._processDuplicates(element, (a, b) => {
-=======
       self._processDuplicates(element, (a, b) => {
->>>>>>> 3a0a056b
         b.value = a.value;
       });
     };
@@ -773,19 +765,11 @@
       span.innerHTML = element.checked ?
         checkMarkSymbols[element.checkBoxType] : '';
 
-<<<<<<< HEAD
-        this._processDuplicates(element, (a, b) => {
-          if (b.parentElement) {
-            b.checked = a.checked;
-
-            var annotationSpans =
-=======
         self._processDuplicates(element, (a, b) => {
           if (b.parentElement) {
             b.checked = a.checked;
 
             let annotationSpans =
->>>>>>> 3a0a056b
               b.parentElement.getElementsByTagName('span');
 
               if (annotationSpans.length > 0) {
@@ -1017,11 +1001,7 @@
       }
 
       selectElement.onblur = () => {
-<<<<<<< HEAD
-        this._processDuplicates(selectElement, (a, b) => {
-=======
         self._processDuplicates(selectElement, (a, b) => {
->>>>>>> 3a0a056b
           for (let i = 0; i < a.options.length; i++) {
             if (i < b.options.length) {
               b.options[i].selected = a.options[i].selected;
@@ -1068,11 +1048,7 @@
           self.container.style.zIndex = '';
         }
 
-<<<<<<< HEAD
-        this._processDuplicates(comboElement, (a, b) => {
-=======
         self._processDuplicates(comboElement, (a, b) => {
->>>>>>> 3a0a056b
           b.value = a.value;
         });
       };
