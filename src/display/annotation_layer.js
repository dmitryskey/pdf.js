--- conflicted
+++ resolved
@@ -164,12 +164,9 @@
       page.view[3] - data.rect[3] + page.view[1]
     ]);
 
-<<<<<<< HEAD
-=======
     container.style.transform = `matrix(${viewport.transform.join(',')})`;
     container.style.transformOrigin = `-${rect[0]}px -${rect[1]}px`;
 
->>>>>>> d2c820eb
     if (!ignoreBorder && data.borderStyle.width > 0 && data.borderColor) {
       container.style.borderWidth = `${data.borderStyle.width}px`;
       if (data.borderStyle.style !== AnnotationBorderStyleType.UNDERLINE) {
@@ -224,24 +221,10 @@
       }
     }
 
-<<<<<<< HEAD
-    let scaleX = viewport.transform[0];
-    let scaleY = viewport.transform[3];
-
-    container.style.left = rect[0] * scaleX + 'px';
-    container.style.top = rect[1] * scaleY + 'px';
-
-    container.style.width = width * scaleX + 'px';
-    container.style.height = height * scaleY + 'px';
-
-    container.setAttribute('scale', scaleX);
-
-=======
     container.style.left = `${rect[0]}px`;
     container.style.top = `${rect[1]}px`;
     container.style.width = `${width}px`;
     container.style.height = `${height}px`;
->>>>>>> d2c820eb
     return container;
   }
 
@@ -694,12 +677,7 @@
     }
 
     if (this.data.fontSize) {
-<<<<<<< HEAD
-      style.fontSize = this.data.fontSize *
-      this._getScale() + 'px';
-=======
-      style.fontSize = `${this.data.fontSize}px`;
->>>>>>> d2c820eb
+      style.fontSize = `${this.data.fontSize * this._getScale()}px`;
     }
 
     if (this.data.fontDirection) {
@@ -1025,14 +1003,8 @@
       }
 
       // Insert the options into the choice field.
-<<<<<<< HEAD
-      for (i = 0, ii = this.data.options.length; i < ii; i++) {
-        let option = this.data.options[i];
-        let optionElement = document.createElement('option');
-=======
       for (const option of this.data.options) {
         const optionElement = document.createElement('option');
->>>>>>> d2c820eb
         optionElement.textContent = option.displayValue;
         optionElement.value = option.exportValue;
         if (this.data.fieldValue.includes(option.displayValue)) {
@@ -2108,47 +2080,42 @@
       const element = parameters.div.querySelector(
         `[data-annotation-id="${data.id}"]`);
       if (element) {
-<<<<<<< HEAD
         let scale = parseFloat(element.getAttribute('scale'));
         let scaleX = parameters.viewport.transform[0];
         let scaleY = parameters.viewport.transform[3];
 
-        element.style.left = (parseFloat(element.style.left) / scale) *
-          scaleX + 'px';
-        element.style.top = (parseFloat(element.style.top) / scale) *
-          scaleY + 'px';
-
-        element.style.width = (parseFloat(element.style.width) / scale) *
-          scaleX + 'px';
-        element.style.height = (parseFloat(element.style.height) / scale) *
-          scaleY + 'px';
+        element.style.left =
+          `${(parseFloat(element.style.left) / scale) * scaleX}px`;
+        element.style.top =
+          `${(parseFloat(element.style.top) / scale) * scaleY}px`;
+
+        element.style.width =
+          `${(parseFloat(element.style.width) / scale) * scaleX}px`;
+        element.style.height =
+          `${(parseFloat(element.style.height) / scale) * scaleY}px`;
 
         element.setAttribute('scale', scaleX);
 
         element.querySelectorAll('*').forEach((e) => {
           if (e.style.fontSize) {
-            e.style.fontSize = parseFloat(e.style.fontSize) / scale * scaleX +
-              'px';
+            e.style.fontSize =
+              `${(parseFloat(e.style.fontSize) / scale) * scaleX}px`;
           }
 
           if (e.style.width) {
-            e.style.width = parseFloat(e.style.width) / scale * scaleX +
-            'px';
+            e.style.width =
+              `${(parseFloat(e.style.width) / scale) * scaleX}px`;
           }
 
           if (e.style.height) {
-            e.style.height = parseFloat(e.style.height) / scale * scaleX +
-            'px';
+            e.style.height =
+            `${(parseFloat(e.style.height) / scale * scaleX)}px`;
           }
 
           if (e.style.lineHeight) {
             e.style.lineHeight = element.style.height;
           }
         });
-=======
-        element.style.transform =
-          `matrix(${parameters.viewport.transform.join(',')})`;
->>>>>>> d2c820eb
       }
     }
 
