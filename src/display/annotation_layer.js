--- conflicted
+++ resolved
@@ -1074,12 +1074,11 @@
     const storage = this.annotationStorage;
     const id = this.data.id;
 
-<<<<<<< HEAD
-    let i, ii, style;
+    let style;
     const itemName = encodeURIComponent(this.data.fieldName) + "_item";
 
     const self = this;
-=======
+
     // For printing/saving we currently only support choice widgets with one
     // option selection. Therefore, listboxes (#12189) and comboboxes (#12224)
     // are not properly printed/saved yet, so we only store the first item in
@@ -1092,18 +1091,15 @@
       this.data.fieldValue.length > 0 ? this.data.fieldValue[0] : null
     );
 
-    const selectElement = document.createElement("select");
-    selectElement.disabled = this.data.readOnly;
-    selectElement.name = this.data.fieldName;
->>>>>>> 8608f0e6
-
     if (!this.data.combo) {
       const selectElement = document.createElement("select");
+      selectElement.disabled = this.data.readOnly;
+      selectElement.name = itemName;
+
       selectElement.setAttribute(
         "annotation-name",
         encodeURIComponent(this.data.fieldName)
       );
-      selectElement.disabled = this.data.readOnly;
 
       if (this.data.borderStyle.style === AnnotationBorderStyleType.INSET) {
         selectElement.className = "inset";
@@ -1125,7 +1121,6 @@
         selectElement.setAtttibute("multiple", true);
       }
 
-<<<<<<< HEAD
       // Insert the options into the choice field.
       for (const option of this.data.options) {
         const optionElement = document.createElement("option");
@@ -1133,14 +1128,13 @@
         optionElement.value = option.exportValue;
         if (this.data.fieldValue.includes(option.displayValue)) {
           optionElement.setAttribute("selected", true);
-          storage.setValue(id, option.displayValue);
         }
         selectElement.appendChild(optionElement);
       }
 
       selectElement.onblur = () => {
         self._processDuplicates(selectElement, (a, b) => {
-          for (i = 0; i < a.options.length; i++) {
+          for (let i = 0; i < a.options.length; i++) {
             if (i < b.options.length) {
               b.options[i].setAttribute(
                 "selected",
@@ -1193,6 +1187,8 @@
       const comboContent = document.createElement("div");
       comboContent.className = "combo-content";
 
+      this._setElementFont(comboContent);
+
       comboContent.onmouseover = () => {
         comboElement.selected = true;
       };
@@ -1202,12 +1198,12 @@
       };
 
       comboElement.onkeypress = event => {
-        if ((event.keyCode ? event.keyCode : event.which) === 13) {
-          comboContent.classList.remove(showClass);
+        if (event.key === "Enter") {
+          comboContent.classList.toggle(showClass);
           return;
         }
 
-        const filterChar = String.fromCharCode(event.charCode).toUpperCase();
+        const filterChar = event.key.toUpperCase();
 
         const items = comboContent.getElementsByTagName("a");
         let selectedIndex = -1;
@@ -1215,7 +1211,7 @@
         let lastIndex = -1;
         let newIndex = -1;
 
-        for (i = 0; i < items.length; i++) {
+        for (let i = 0; i < items.length; i++) {
           if (
             items[i].classList.contains(hoverClass) &&
             items[i].text[0].toUpperCase() === filterChar
@@ -1238,7 +1234,7 @@
           items[i].classList.remove(hoverClass);
         }
 
-        for (i = 0; i < items.length; i++) {
+        for (let i = 0; i < items.length; i++) {
           if (
             items[i].text &&
             items[i].text.length > 0 &&
@@ -1317,16 +1313,14 @@
         "8pt " + self._getDefaultFontName()
       ).width;
 
-      for (i = 0, ii = this.data.options.length; i < ii; i++) {
-        const optionItem = this.data.options[i];
-        if (this.data.fieldValue.includes(optionItem.exportValue)) {
-          comboElement.value = optionItem.displayValue;
+      for (const option of this.data.options) {
+        if (this.data.fieldValue.includes(option.exportValue)) {
+          comboElement.value = option.displayValue;
         }
 
         const aElement = document.createElement("a");
-        aElement.setAttribute("value", optionItem.exportValue);
-        aElement.text = optionItem.displayValue;
-        aElement.name = itemName;
+        aElement.value = option.exportValue;
+        aElement.text = option.displayValue;
         aElement.style.padding = aElementPadding + "px";
         if (!style.fontSize) {
           aElement.style.fontSize = "9px";
@@ -1352,6 +1346,7 @@
         }
 
         aElement.onclick = () => {
+          storage.setValue(id, aElement.text);
           comboElement.value = aElement.text;
           comboContent.classList.remove(showClass);
           self.container.style.position = "";
@@ -1370,8 +1365,8 @@
         aElement.onmouseover = () => {
           const items = comboContent.getElementsByTagName("a");
 
-          for (i = 0; i < items.length; i++) {
-            items[i].classList.remove(hoverClass);
+          for (const item of items) {
+            item.classList.remove(hoverClass);
           }
 
           aElement.classList.add(hoverClass);
@@ -1387,15 +1382,6 @@
       if (increaseComboWidth) {
         comboContent.style.width =
           comboWidth + downArrowWidth + aElementPadding * 2 + "px";
-=======
-    // Insert the options into the choice field.
-    for (const option of this.data.options) {
-      const optionElement = document.createElement("option");
-      optionElement.textContent = option.displayValue;
-      optionElement.value = option.exportValue;
-      if (this.data.fieldValue.includes(option.exportValue)) {
-        optionElement.setAttribute("selected", true);
->>>>>>> 8608f0e6
       }
 
       if (!style.fontSize) {
@@ -1426,7 +1412,6 @@
       this.container.appendChild(comboElementDiv);
     }
 
-<<<<<<< HEAD
     let styleExpression = "";
 
     if (this.data.backgroundColor) {
@@ -1452,13 +1437,6 @@
       `[name='${itemName}']{${styleExpression}}`;
 
     document.body.appendChild(cssClass);
-=======
-    selectElement.addEventListener("input", function (event) {
-      const options = event.target.options;
-      const value = options[options.selectedIndex].value;
-      storage.setValue(id, value);
-    });
->>>>>>> 8608f0e6
 
     return this.container;
   }
