--- conflicted
+++ resolved
@@ -111,49 +111,6 @@
     }
   }
 
-<<<<<<< HEAD
-  AnnotationElement.prototype = /** @lends AnnotationElement.prototype */ {
-    /**
-     * Create an empty container for the annotation's HTML element.
-     *
-     * @private
-     * @param {boolean} ignoreBorder
-     * @memberof AnnotationElement
-     * @returns {HTMLSectionElement}
-     */
-    _createContainer:
-        function AnnotationElement_createContainer(ignoreBorder) {
-      var data = this.data, page = this.page, viewport = this.viewport;
-      var container = document.createElement('section');
-      var width = data.rect[2] - data.rect[0];
-      var height = data.rect[3] - data.rect[1];
-
-      container.setAttribute('data-annotation-id', data.id);
-
-      // Do *not* modify `data.rect`, since that will corrupt the annotation
-      // position on subsequent calls to `_createContainer` (see issue 6804).
-      var rect = Util.normalizeRect([
-        data.rect[0],
-        page.view[3] - data.rect[1] + page.view[1],
-        data.rect[2],
-        page.view[3] - data.rect[3] + page.view[1]
-      ]);
-
-      CustomStyle.setProp('transform', container,
-                          'matrix(' + viewport.transform.join(',') + ')');
-      CustomStyle.setProp('transformOrigin', container,
-                          -rect[0] + 'px ' + -rect[1] + 'px');
-
-      if (!ignoreBorder && data.borderStyle.width > 0 && data.borderColor) {
-        container.style.borderWidth = data.borderStyle.width + 'px';
-        if (data.borderStyle.style !== AnnotationBorderStyleType.UNDERLINE) {
-          // Underline styles only have a bottom border, so we do not need
-          // to adjust for all borders. This yields a similar result as
-          // Adobe Acrobat/Reader.
-          width = width - 2 * data.borderStyle.width;
-          height = height - 2 * data.borderStyle.width;
-        }
-=======
   /**
    * Create an empty container for the annotation's HTML element.
    *
@@ -184,7 +141,7 @@
     CustomStyle.setProp('transformOrigin', container,
                         -rect[0] + 'px ' + -rect[1] + 'px');
 
-    if (!ignoreBorder && data.borderStyle.width > 0) {
+    if (!ignoreBorder && data.borderStyle.width > 0 && data.borderColor) {
       container.style.borderWidth = data.borderStyle.width + 'px';
       if (data.borderStyle.style !== AnnotationBorderStyleType.UNDERLINE) {
         // Underline styles only have a bottom border, so we do not need
@@ -193,7 +150,6 @@
         width = width - 2 * data.borderStyle.width;
         height = height - 2 * data.borderStyle.width;
       }
->>>>>>> bcc96652
 
       let horizontalRadius = data.borderStyle.horizontalCornerRadius;
       let verticalRadius = data.borderStyle.verticalCornerRadius;
@@ -218,40 +174,24 @@
         case AnnotationBorderStyleType.INSET:
           warn('Unimplemented border style: inset');
           break;
-
         case AnnotationBorderStyleType.UNDERLINE:
           container.style.borderBottomStyle = 'solid';
           break;
 
-<<<<<<< HEAD
-          default:
-            break;
-        }
-
-        if (data.borderColor) {
-          container.style.borderColor =
-            Util.makeCssRgb(data.borderColor[0] | 0,
-                            data.borderColor[1] | 0,
-                            data.borderColor[2] | 0);
-        } else if (data.color) {
-          container.style.borderColor =
-            Util.makeCssRgb(data.color[0] | 0,
-                            data.color[1] | 0,
-                            data.color[2] | 0);
-        } else {
-          // Transparent (invisible) border, so do not draw it at all.
-          container.style.borderWidth = 0;
-        }
-=======
         default:
           break;
->>>>>>> bcc96652
-      }
-
-      if (data.color) {
-        container.style.borderColor = Util.makeCssRgb(data.color[0] | 0,
-                                                      data.color[1] | 0,
-                                                      data.color[2] | 0);
+      }
+
+      if (data.borderColor) {
+        container.style.borderColor =
+          Util.makeCssRgb(data.borderColor[0] | 0,
+                          data.borderColor[1] | 0,
+                          data.borderColor[2] | 0);
+      } else if (data.color) {
+        container.style.borderColor =
+          Util.makeCssRgb(data.color[0] | 0,
+                          data.color[1] | 0,
+                          data.color[2] | 0);
       } else {
         // Transparent (invisible) border, so do not draw it at all.
         container.style.borderWidth = 0;
@@ -421,94 +361,6 @@
   }
 }
 
-<<<<<<< HEAD
-  Util.inherit(WidgetAnnotationElement, AnnotationElement, {
-    /**
-     * Render the widget annotation's HTML element in the empty container.
-     *
-     * @public
-     * @memberof WidgetAnnotationElement
-     * @returns {HTMLSectionElement}
-     */
-    render: function WidgetAnnotationElement_render() {
-      // Show only the container for unsupported field types.
-      return this.container;
-    },
-
-    /**
-     * Set element background color
-     *
-     * @protected
-     * @param {HTMLElement} element
-     * @param {Object} color
-     * @param {String} annotation layer class name
-     * @param {String} container class name
-     * @memberof WidgetAnnotationElement
-     */
-    _setBackgroundColor:
-        function WidgetAnnotationElement_setBackgroundColor(
-          element, color, layerClassName, containerClassName) {
-      if (color && layerClassName && containerClassName) {
-        var bgColor = Util.makeCssRgb(
-          color[0] | 0,
-          color[1] | 0,
-          color[2] | 0);
-
-        var cssClass = document.createElement('style');
-        cssClass.innerHTML =
-          '.' + layerClassName + ' .' + containerClassName +
-          ' [name="' + encodeURIComponent(element.name) +
-          '"]:focus {background-color:' + bgColor + ';}';
-
-        document.body.appendChild(cssClass);
-      }
-    },
-
-    /**
-     * Get default font namer
-     *
-     * @protected
-     * @memberof WidgetAnnotationElement
-     * @returns {String}
-     */
-    _getDefaultFontName:
-        function WidgetAnnotationElement_getDefaultFontName() {
-      return 'Helvetica, sans-serif';
-    },
-
-    /**
-     * Measure annotation's text
-     *
-     * @protected
-     * @param {String} line of text
-     * @param {String} text font
-     * @memberof WidgetAnnotationElement
-     * @returns {TextMetrics}
-     */
-    _measureText:
-        function WidgetAnnotationElement_measureText(text, font) {
-      var canvas = document.getElementById('page' + this.page.pageNumber);
-      if (canvas) {
-        var ctx = canvas.getContext('2d');
-        ctx.font = font;
-        return ctx.measureText(text);
-      }
-
-      return null;
-    },
-  });
-
-  return WidgetAnnotationElement;
-})();
-
-/**
- * @class
- * @alias TextWidgetAnnotationElement
- */
-var TextWidgetAnnotationElement = (
-    function TextWidgetAnnotationElementClosure() {
-  var TEXT_ALIGNMENT = ['left', 'center', 'right'];
-=======
 class WidgetAnnotationElement extends AnnotationElement {
   /**
    * Render the widget annotation's HTML element in the empty container.
@@ -521,8 +373,66 @@
     // Show only the container for unsupported field types.
     return this.container;
   }
-}
->>>>>>> bcc96652
+
+  /**
+   * Set element background color
+   *
+   * @protected
+   * @param {HTMLElement} element
+   * @param {Object} color
+   * @param {String} annotation layer class name
+   * @param {String} container class name
+   * @memberof WidgetAnnotationElement
+   */
+  _setBackgroundColor(
+        element, color, layerClassName, containerClassName) {
+    if (color && layerClassName && containerClassName) {
+      let bgColor = Util.makeCssRgb(
+        color[0] | 0,
+        color[1] | 0,
+        color[2] | 0);
+
+      let cssClass = document.createElement('style');
+      cssClass.innerHTML =
+        '.' + layerClassName + ' .' + containerClassName +
+        ' [name="' + encodeURIComponent(element.name) +
+        '"]:focus {background-color:' + bgColor + ';}';
+
+      document.body.appendChild(cssClass);
+    }
+  }
+
+  /**
+   * Get default font namer
+   *
+   * @protected
+   * @memberof WidgetAnnotationElement
+   * @returns {String}
+   */
+  _getDefaultFontName() {
+    return 'Helvetica, sans-serif';
+  }
+
+  /**
+   * Measure annotation's text
+   *
+   * @protected
+   * @param {String} line of text
+   * @param {String} text font
+   * @memberof WidgetAnnotationElement
+   * @returns {TextMetrics}
+   */
+  _measureText(text, font) {
+    let canvas = document.getElementById('page' + this.page.pageNumber);
+    if (canvas) {
+      let ctx = canvas.getContext('2d');
+      ctx.font = font;
+      return ctx.measureText(text);
+    }
+
+    return null;
+  }
+}
 
 class TextWidgetAnnotationElement extends WidgetAnnotationElement {
   constructor(parameters) {
@@ -542,8 +452,8 @@
     const TEXT_ALIGNMENT = ['left', 'center', 'right'];
     this.container.className = 'textWidgetAnnotation';
 
-    var element = null;
-    var font = null;
+    let element = null;
+    let font = null;
     if (this.renderInteractiveForms) {
       // NOTE: We cannot set the values using `element.value` below, since it
       //       prevents the AnnotationLayer rasterizer in `test/driver.js`
@@ -566,16 +476,16 @@
       }
 
       if (this.data.comb) {
-        var fieldWidth = this.data.rect[2] - this.data.rect[0];
-        var combWidth = fieldWidth / this.data.maxLen;
+        let fieldWidth = this.data.rect[2] - this.data.rect[0];
+        let combWidth = fieldWidth / this.data.maxLen;
 
         element.classList.add('comb');
         element.style.letterSpacing = 'calc(' + combWidth + 'px - 1ch)';
       }
 
       if (this.data.fontRefName) {
-        var fonts = this.data.annotationFonts;
-        for (var f = 0; f < fonts.length; f++) {
+        let fonts = this.data.annotationFonts;
+        for (let f = 0; f < fonts.length; f++) {
           if (fonts[f].length >= 3 &&
               fonts[f][0] === this.data.fontRefName) {
             font = fonts[f][2];
@@ -600,38 +510,15 @@
       element.style.textAlign = TEXT_ALIGNMENT[this.data.textAlignment];
     }
 
-<<<<<<< HEAD
-      this._setBackgroundColor(
-        element,
-        this.data.backgroundColor,
-        this.layer.className,
-        this.container.className);
-
-      this.container.appendChild(element);
-      return this.container;
-    },
-
-    /**
-     * Apply text styles to the text in the element.
-     *
-     * @private
-     * @param {HTMLDivElement} element
-     * @param {Object} font
-     * @memberof TextWidgetAnnotationElement
-     */
-    _setTextStyle:
-        function TextWidgetAnnotationElement_setTextStyle(element, font) {
-      // TODO: This duplicates some of the logic in CanvasGraphics.setFont().
-      var style = element.style;
-
-      if (this.data.fontColor) {
-        style.color = this.data.fontColor;
-      }
-=======
+    this._setBackgroundColor(
+      element,
+      this.data.backgroundColor,
+      this.layer.className,
+      this.container.className);
+
     this.container.appendChild(element);
     return this.container;
   }
->>>>>>> bcc96652
 
   /**
    * Apply text styles to the text in the element.
@@ -643,114 +530,58 @@
    */
   _setTextStyle(element, font) {
     // TODO: This duplicates some of the logic in CanvasGraphics.setFont().
-    var style = element.style;
-
-<<<<<<< HEAD
-      if (this.data.fontDirection) {
-        style.direction = (this.data.fontDirection < 0 ? 'rtl' : 'ltr');
-      }
-
-      if (font) {
-        style.fontWeight = (font.black ?
-          (font.bold ? '900' : 'bold') :
-          (font.bold ? 'bold' : 'normal'));
-        style.fontStyle = (font.italic ? 'italic' : 'normal');
-
-        // Use a reasonable default font if the font doesn't specify a fallback.
-        var fontFamily = font.loadedName ? '"' + font.loadedName + '", ' : '';
-        var fallbackName = font.fallbackName || this._getDefaultFontName();
-        style.fontFamily = fontFamily + fallbackName;
-      }
-
-      // Auto size
-      if (!style.fontSize && !this.data.multiLine) {
-        style.fontSize = '9px';
-        var self = this;
-        element.onblur = function() {
-          var maxHeight = parseInt(self.container.style.height);
-
-          var fSize = 2;
-          for (fSize = 2; fSize < maxHeight - 2; fSize += 0.2) {
-            var m = self._measureText(element.value,
-              (style.fontStyle ? style.fontStyle + ' ' : '') +
-              (style.fontWeight ? style.fontWeight + ' ' : '') +
-              fSize + 'px ' +
-              (style.fontFamily || self._getDefaultFontName()));
-
-            if (m.width > parseInt(self.container.style.width)) {
-              break;
-            }
-          }
-
-          style.fontSize = --fSize + 'px';
-        };
-      }
-    },
-  });
-=======
+    let style = element.style;
+
     if (this.data.fontColor) {
       style.color = this.data.fontColor;
     }
 
-    if (this.data.fontSize) {
-      style.fontSize = this.data.fontSize + 'px';
-    }
-
-    style.direction = (this.data.fontDirection < 0 ? 'rtl' : 'ltr');
-
-    if (!font) {
-      return;
-    }
->>>>>>> bcc96652
-
-    style.fontWeight = (font.black ?
-      (font.bold ? '900' : 'bold') :
-      (font.bold ? 'bold' : 'normal'));
-    style.fontStyle = (font.italic ? 'italic' : 'normal');
-
-    // Use a reasonable default font if the font doesn't specify a fallback.
-    var fontFamily = font.loadedName ? '"' + font.loadedName + '", ' : '';
-    var fallbackName = font.fallbackName || 'Helvetica, sans-serif';
-    style.fontFamily = fontFamily + fallbackName;
-  }
-}
-
-<<<<<<< HEAD
-  Util.inherit(CheckboxWidgetAnnotationElement, WidgetAnnotationElement, {
-    /**
-     * Render the checkbox widget annotation's HTML element
-     * in the empty container.
-     *
-     * @public
-     * @memberof CheckboxWidgetAnnotationElement
-     * @returns {HTMLSectionElement}
-     */
-    render: function CheckboxWidgetAnnotationElement_render() {
-      this.container.className = 'buttonWidgetAnnotation checkBox';
-
-      var element = document.createElement('input');
-      element.name = encodeURIComponent(this.data.fieldName);
-      element.disabled = this.data.readOnly;
-      element.type = 'checkbox';
-      if (this.data.fieldValue && this.data.fieldValue !== 'Off') {
-        element.setAttribute('checked', true);
-      }
-
-      this.container.style.fontSize = this.container.style.height;
-
-      this.container.appendChild(element);
-      this.container.appendChild(document.createElement('span'));
-
-      return this.container;
-    },
-  });
-=======
+    if (this.data.fontDirection) {
+      style.direction = (this.data.fontDirection < 0 ? 'rtl' : 'ltr');
+    }
+
+    if (font) {
+      style.fontWeight = (font.black ?
+        (font.bold ? '900' : 'bold') :
+        (font.bold ? 'bold' : 'normal'));
+      style.fontStyle = (font.italic ? 'italic' : 'normal');
+
+      // Use a reasonable default font if the font doesn't specify a fallback.
+      let fontFamily = font.loadedName ? '"' + font.loadedName + '", ' : '';
+      let fallbackName = font.fallbackName || this._getDefaultFontName();
+      style.fontFamily = fontFamily + fallbackName;
+    }
+
+    // Auto size
+    if (!style.fontSize && !this.data.multiLine) {
+      style.fontSize = '9px';
+      let self = this;
+      element.onblur = function() {
+        let maxHeight = parseInt(self.container.style.height);
+
+        let fSize = 2;
+        for (fSize = 2; fSize < maxHeight - 2; fSize += 0.2) {
+          let m = self._measureText(element.value,
+            (style.fontStyle ? style.fontStyle + ' ' : '') +
+            (style.fontWeight ? style.fontWeight + ' ' : '') +
+            fSize + 'px ' +
+            (style.fontFamily || self._getDefaultFontName()));
+
+          if (m.width > parseInt(self.container.style.width)) {
+            break;
+          }
+        }
+
+        style.fontSize = --fSize + 'px';
+      };
+    }
+  }
+}
+
 class CheckboxWidgetAnnotationElement extends WidgetAnnotationElement {
   constructor(parameters) {
     super(parameters, parameters.renderInteractiveForms);
   }
->>>>>>> bcc96652
-
   /**
    * Render the checkbox widget annotation's HTML element
    * in the empty container.
@@ -762,7 +593,7 @@
   render() {
     this.container.className = 'buttonWidgetAnnotation checkBox';
 
-    var element = document.createElement('input');
+    let element = document.createElement('input');
     element.name = encodeURIComponent(this.data.fieldName);
     element.disabled = this.data.readOnly;
     element.type = 'checkbox';
@@ -770,7 +601,11 @@
       element.setAttribute('checked', true);
     }
 
+    this.container.style.fontSize = this.container.style.height;
+
     this.container.appendChild(element);
+    this.container.appendChild(document.createElement('span'));
+
     return this.container;
   }
 }
@@ -780,16 +615,6 @@
     super(parameters, parameters.renderInteractiveForms);
   }
 
-<<<<<<< HEAD
-      this.container.style.fontSize = this.container.style.height;
-
-      this.container.appendChild(element);
-      this.container.appendChild(document.createElement('span'));
-
-      return this.container;
-    },
-  });
-=======
   /**
    * Render the radio button widget annotation's HTML element
    * in the empty container.
@@ -801,16 +626,19 @@
   render() {
     this.container.className = 'buttonWidgetAnnotation radioButton';
 
-    var element = document.createElement('input');
+    let element = document.createElement('input');
     element.name = encodeURIComponent(this.data.fieldName);
     element.disabled = this.data.readOnly;
     element.type = 'radio';
     if (this.data.fieldValue === this.data.buttonValue) {
       element.setAttribute('checked', true);
     }
->>>>>>> bcc96652
+
+    this.container.style.fontSize = this.container.style.height;
 
     this.container.appendChild(element);
+    this.container.appendChild(document.createElement('span'));
+
     return this.container;
   }
 }
@@ -820,245 +648,199 @@
     super(parameters, parameters.renderInteractiveForms);
   }
 
-<<<<<<< HEAD
-  Util.inherit(ChoiceWidgetAnnotationElement, WidgetAnnotationElement, {
-    /**
-     * Render the choice widget annotation's HTML element in the empty
-     * container.
-     *
-     * @public
-     * @memberof ChoiceWidgetAnnotationElement
-     * @returns {HTMLSectionElement}
-     */
-    render: function ChoiceWidgetAnnotationElement_render() {
-      this.container.className = 'choiceWidgetAnnotation';
-
-      var i, ii, option, style;
-      var itemName = encodeURIComponent(this.data.fieldName) + '_item';
-
-      if (!this.data.combo) {
-        var selectElement = document.createElement('select');
-        selectElement.name = encodeURIComponent(this.data.fieldName);
-        selectElement.disabled = this.data.readOnly;
-
-        style = selectElement.style;
-
-        this._setElementFont(selectElement);
-
-        this._setBackgroundColor(
-          selectElement,
-          this.data.backgroundColor,
-          this.layer.className,
-          this.container.className);
-
-        // List boxes have a size and (optionally) multiple selection.
-        selectElement.size = this.data.options.length;
-
-        if (this.data.multiSelect) {
-          selectElement.multiple = true;
+  /**
+   * Render the choice widget annotation's HTML element in the empty
+   * container.
+   *
+   * @public
+   * @memberof ChoiceWidgetAnnotationElement
+   * @returns {HTMLSectionElement}
+   */
+  render() {
+    this.container.className = 'choiceWidgetAnnotation';
+
+    let i, ii, option, style;
+    let itemName = encodeURIComponent(this.data.fieldName) + '_item';
+
+    if (!this.data.combo) {
+      let selectElement = document.createElement('select');
+      selectElement.name = encodeURIComponent(this.data.fieldName);
+      selectElement.disabled = this.data.readOnly;
+
+      style = selectElement.style;
+
+      this._setElementFont(selectElement);
+
+      this._setBackgroundColor(
+        selectElement,
+        this.data.backgroundColor,
+        this.layer.className,
+        this.container.className);
+
+      // List boxes have a size and (optionally) multiple selection.
+      selectElement.size = this.data.options.length;
+
+      if (this.data.multiSelect) {
+        selectElement.multiple = true;
+      }
+
+      // Insert the options into the choice field.
+      for (i = 0, ii = this.data.options.length; i < ii; i++) {
+        option = this.data.options[i];
+
+        let optionElement = document.createElement('option');
+        optionElement.textContent = option.displayValue;
+        optionElement.value = option.exportValue;
+        optionElement.setAttribute('name', itemName);
+
+        if (this.data.fieldValue.indexOf(option.displayValue) >= 0) {
+          optionElement.setAttribute('selected', true);
         }
 
-        // Insert the options into the choice field.
-        for (i = 0, ii = this.data.options.length; i < ii; i++) {
-          option = this.data.options[i];
-
-          var optionElement = document.createElement('option');
-          optionElement.textContent = option.displayValue;
-          optionElement.value = option.exportValue;
-          optionElement.setAttribute('name', itemName);
-
-          if (this.data.fieldValue.indexOf(option.displayValue) >= 0) {
-            optionElement.setAttribute('selected', true);
-          }
-
-          selectElement.appendChild(optionElement);
+        selectElement.appendChild(optionElement);
+      }
+
+      this.container.appendChild(selectElement);
+    } else {
+      let comboElementDiv = document.createElement('div');
+      comboElementDiv.className = 'combo';
+
+      let comboElement = document.createElement('input');
+      comboElement.type = 'text';
+      comboElement.readOnly = true;
+      comboElement.name = encodeURIComponent(this.data.fieldName);
+      comboElement.style.height = this.container.style.height;
+      comboElement.style.width = this.container.style.width;
+
+      style = comboElement.style;
+
+      let self = this;
+
+      this._setElementFont(comboElement);
+
+      this._setBackgroundColor(
+        comboElement,
+        this.data.backgroundColor,
+        this.layer.className,
+        this.container.className);
+
+      let comboContent = document.createElement('div');
+      comboContent.className = 'combo-content';
+
+      comboElement.onblur = function() {
+        if (!this.selected) {
+          comboContent.classList.remove('show');
+          self.container.style.position = '';
+          self.container.style.zIndex = '';
         }
-
-        this.container.appendChild(selectElement);
-      } else {
-        var comboElementDiv = document.createElement('div');
-        comboElementDiv.className = 'combo';
-
-        var comboElement = document.createElement('input');
-        comboElement.type = 'text';
-        comboElement.readOnly = true;
-        comboElement.name = encodeURIComponent(this.data.fieldName);
-        comboElement.style.height = this.container.style.height;
-        comboElement.style.width = this.container.style.width;
-
-        style = comboElement.style;
-
-        var self = this;
-
-        this._setElementFont(comboElement);
-
-        this._setBackgroundColor(
-          comboElement,
-          this.data.backgroundColor,
-          this.layer.className,
-          this.container.className);
-
-        var comboContent = document.createElement('div');
-        comboContent.className = 'combo-content';
-
-        comboElement.onblur = function() {
-          if (!this.selected) {
-            comboContent.classList.remove('show');
-            self.container.style.position = '';
-            self.container.style.zIndex = '';
+      };
+
+      let spanElement = document.createElement('span');
+      spanElement.onclick = function() {
+        if (!comboElement.disabled) {
+          comboElement.focus();
+          comboContent.classList.toggle('show');
+          self.container.style.position = 'absolute';
+          self.container.style.zIndex = '100';
+        }
+      };
+
+      for (i = 0, ii = this.data.options.length; i < ii; i++) {
+        option = this.data.options[i];
+
+        let aElement = document.createElement('a');
+        aElement.setAttribute('value', option.exportValue);
+        aElement.text = option.displayValue;
+        aElement.name = itemName;
+
+        aElement.onclick = function () {
+          comboElement.value = this.text;
+          comboElement.select();
+          comboContent.classList.remove('show');
+          self.container.style.position = '';
+          self.container.style.zIndex = '';
+
+          // Auto size
+          if (comboElement.autoSize) {
+            let maxHeight = parseInt(self.container.style.height);
+
+            let fSize = 2;
+            for (fSize = 2; fSize < maxHeight - 2; fSize += 0.2) {
+              let m = self._measureText(this.text,
+                (style.fontStyle ? style.fontStyle + ' ' : '') +
+                (style.fontWeight ? style.fontWeight + ' ' : '') +
+                fSize + 'px ' +
+                (style.fontFamily || self._getDefaultFontName()));
+
+              if (m.width > parseInt(self.container.style.width)) {
+                break;
+              }
+            }
+
+            style.fontSize = --fSize + 'px';
           }
         };
 
-        var spanElement = document.createElement('span');
-        spanElement.onclick = function() {
-          if (!comboElement.disabled) {
-            comboElement.focus();
-            comboContent.classList.toggle('show');
-            self.container.style.position = 'absolute';
-            self.container.style.zIndex = '100';
-          }
+        aElement.onmouseover = function () {
+          comboElement.selected = true;
         };
 
-        for (i = 0, ii = this.data.options.length; i < ii; i++) {
-          option = this.data.options[i];
-
-          var aElement = document.createElement('a');
-          aElement.setAttribute('value', option.exportValue);
-          aElement.text = option.displayValue;
-          aElement.name = itemName;
-
-          aElement.onclick = function () {
-            comboElement.value = this.text;
-            comboElement.select();
-            comboContent.classList.remove('show');
-            self.container.style.position = '';
-            self.container.style.zIndex = '';
-
-            // Auto size
-            if (comboElement.autoSize) {
-              var maxHeight = parseInt(self.container.style.height);
-
-              var fSize = 2;
-              for (fSize = 2; fSize < maxHeight - 2; fSize += 0.2) {
-                var m = self._measureText(this.text,
-                  (style.fontStyle ? style.fontStyle + ' ' : '') +
-                  (style.fontWeight ? style.fontWeight + ' ' : '') +
-                  fSize + 'px ' +
-                  (style.fontFamily || self._getDefaultFontName()));
-
-                if (m.width > parseInt(self.container.style.width)) {
-                  break;
-                }
-              }
-
-              style.fontSize = --fSize + 'px';
-            }
-          };
-
-          aElement.onmouseover = function () {
-            comboElement.selected = true;
-          };
-
-          aElement.onmouseout = function () {
-            comboElement.selected = false;
-          };
-
-          comboContent.append(aElement);
-        }
-
-        if (!style.fontSize) {
-          comboElement.autoSize = true;
-          style.fontSize = '9px';
-        }
-
-        comboElementDiv.append(comboElement);
-        comboElementDiv.append(spanElement);
-        comboElementDiv.append(comboContent);
-
-        this.container.append(comboElementDiv);
-      }
-
-      var styleExpression = '';
-
-      if (this.data.backgroundColor) {
-        var bgColor = Util.makeCssRgb(
-          this.data.backgroundColor[0] | 0,
-          this.data.backgroundColor[1] | 0,
-          this.data.backgroundColor[2] | 0);
-
-        styleExpression = 'background-color:' + bgColor + ';';
-      }
-
-      styleExpression +=
-        (style.color ? 'color:' + style.color + ';' : '') +
-        (style.fontSize ? 'font-size:' + style.fontSize + ';' : '') +
-        (style.fontWeight ? 'font-weight:' + style.fontWeight + ';' : '') +
-        (style.fontStyle ? 'font-style:' + style.fontStyle + ';' : '') +
-        (style.fontFamily ? 'font-family:' + style.fontFamily + ';' : '');
-
-      var cssClass = document.createElement('style');
-      cssClass.innerHTML =
-        '.' + this.layer.className + ' .' + this.container.className +
-        ' [name="' + itemName + '"]{' + styleExpression + '}';
-
-      document.body.appendChild(cssClass);
-
-      return this.container;
-    },
-
-    /**
-     * Set element font.
-     *
-     * @private
-     * @param {HTMLElement} element
-     * @memberof ChoiceWidgetAnnotationElement
-     */
-    _setElementFont:
-        function ChoiceWidgetAnnotationElement_setElementFont(element) {
-      var style = element.style;
-
-      if (this.data.fontColor) {
-        style.color = this.data.fontColor;
-      }
-=======
-  /**
-   * Render the choice widget annotation's HTML element in the empty
-   * container.
-   *
-   * @public
+        aElement.onmouseout = function () {
+          comboElement.selected = false;
+        };
+
+        comboContent.append(aElement);
+      }
+
+      if (!style.fontSize) {
+        comboElement.autoSize = true;
+        style.fontSize = '9px';
+      }
+
+      comboElementDiv.append(comboElement);
+      comboElementDiv.append(spanElement);
+      comboElementDiv.append(comboContent);
+
+      this.container.append(comboElementDiv);
+    }
+
+    let styleExpression = '';
+
+    if (this.data.backgroundColor) {
+      let bgColor = Util.makeCssRgb(
+        this.data.backgroundColor[0] | 0,
+        this.data.backgroundColor[1] | 0,
+        this.data.backgroundColor[2] | 0);
+
+      styleExpression = 'background-color:' + bgColor + ';';
+    }
+
+    styleExpression +=
+      (style.color ? 'color:' + style.color + ';' : '') +
+      (style.fontSize ? 'font-size:' + style.fontSize + ';' : '') +
+      (style.fontWeight ? 'font-weight:' + style.fontWeight + ';' : '') +
+      (style.fontStyle ? 'font-style:' + style.fontStyle + ';' : '') +
+      (style.fontFamily ? 'font-family:' + style.fontFamily + ';' : '');
+
+    let cssClass = document.createElement('style');
+    cssClass.innerHTML =
+      '.' + this.layer.className + ' .' + this.container.className +
+      ' [name="' + itemName + '"]{' + styleExpression + '}';
+
+    document.body.appendChild(cssClass);
+
+    return this.container;
+  }
+
+  /**
+   * Set element font.
+   *
+   * @private
+   * @param {HTMLElement} element
    * @memberof ChoiceWidgetAnnotationElement
-   * @returns {HTMLSectionElement}
-   */
-  render() {
-    this.container.className = 'choiceWidgetAnnotation';
->>>>>>> bcc96652
-
-    var selectElement = document.createElement('select');
-    selectElement.name = encodeURIComponent(this.data.fieldName);
-    selectElement.disabled = this.data.readOnly;
-
-<<<<<<< HEAD
-      if (this.data.fontRefName) {
-        var fonts = this.data.annotationFonts;
-        for (var f = 0; f < fonts.length; f++) {
-          if (fonts[f].length >= 3 && fonts[f][0] === this.data.fontRefName) {
-            var font = fonts[f][2];
-
-            style.fontWeight = font.black ? font.bold ? '900' :
-                                 'bold' : font.bold ? 'bold' : 'normal';
-            style.fontStyle = font.italic ? 'italic' : 'normal';
-            var fontFamily = font.loadedName ? '"' +
-                               font.loadedName + '", ' : '';
-            var fallbackName = font.fallbackName || this._getDefaultFontName();
-            style.fontFamily = fontFamily + fallbackName;
-            break;
-          }
-        }
-      }
-    },
-  });
-=======
-    var style = selectElement.style;
+   */
+  _setElementFont(element) {
+    let style = element.style;
 
     if (this.data.fontColor) {
       style.color = this.data.fontColor;
@@ -1069,65 +851,22 @@
     }
 
     if (this.data.fontRefName) {
-      var fonts = this.data.annotationFonts;
-      for (var f = 0; f < fonts.length; f++) {
+      let fonts = this.data.annotationFonts;
+      for (let f = 0; f < fonts.length; f++) {
         if (fonts[f].length >= 3 && fonts[f][0] === this.data.fontRefName) {
-          var font = fonts[f][2];
+          let font = fonts[f][2];
 
           style.fontWeight = font.black ? font.bold ? '900' :
                                'bold' : font.bold ? 'bold' : 'normal';
           style.fontStyle = font.italic ? 'italic' : 'normal';
-          var fontFamily = font.loadedName ? '"' +
+          let fontFamily = font.loadedName ? '"' +
                              font.loadedName + '", ' : '';
-          var fallbackName = font.fallbackName || 'Helvetica, sans-serif';
+          let fallbackName = font.fallbackName || this._getDefaultFontName();
           style.fontFamily = fontFamily + fallbackName;
           break;
         }
       }
     }
-
-    if (!this.data.combo) {
-      // List boxes have a size and (optionally) multiple selection.
-      selectElement.size = this.data.options.length;
-
-      if (this.data.multiSelect) {
-        selectElement.multiple = true;
-      }
-    }
-
-    // Insert the options into the choice field.
-    for (var i = 0, ii = this.data.options.length; i < ii; i++) {
-      var option = this.data.options[i];
-
-      var optionElement = document.createElement('option');
-      optionElement.textContent = option.displayValue;
-      optionElement.value = option.exportValue;
-
-      optionElement.style.color = style.color;
-      optionElement.style.fontSize = style.fontSize;
-
-      if (style.fontWeight) {
-        optionElement.style.fontWeight = style.fontWeight;
-      }
-
-      if (style.fontStyle) {
-        optionElement.style.fontStyle = style.fontStyle;
-      }
-
-      if (style.fontFamily) {
-        optionElement.style.fontFamily = style.fontFamily;
-      }
-
-      if (this.data.fieldValue.indexOf(option.displayValue) >= 0) {
-        optionElement.setAttribute('selected', true);
-      }
->>>>>>> bcc96652
-
-      selectElement.appendChild(optionElement);
-    }
-
-    this.container.appendChild(selectElement);
-    return this.container;
   }
 }
 
@@ -1528,44 +1267,6 @@
  * @property {boolean} renderInteractiveForms
  */
 
-<<<<<<< HEAD
-/**
- * @class
- * @alias AnnotationLayer
- */
-var AnnotationLayer = (function AnnotationLayerClosure() {
-  return {
-    /**
-     * Render a new annotation layer with all annotation elements.
-     *
-     * @public
-     * @param {AnnotationLayerParameters} parameters
-     * @memberof AnnotationLayer
-     */
-    render: function AnnotationLayer_render(parameters) {
-      var annotationElementFactory = new AnnotationElementFactory();
-
-      for (var i = 0, ii = parameters.annotations.length; i < ii; i++) {
-        var data = parameters.annotations[i];
-        if (!data) {
-          continue;
-        }
-
-        var element = annotationElementFactory.create({
-          data,
-          layer: parameters.div,
-          page: parameters.page,
-          viewport: parameters.viewport,
-          linkService: parameters.linkService,
-          downloadManager: parameters.downloadManager,
-          imageResourcesPath: parameters.imageResourcesPath ||
-                              getDefaultSetting('imageResourcesPath'),
-          renderInteractiveForms: parameters.renderInteractiveForms || false,
-        });
-        if (element.isRenderable) {
-          parameters.div.appendChild(element.render());
-        }
-=======
 class AnnotationLayer {
   /**
    * Render a new annotation layer with all annotation elements.
@@ -1574,14 +1275,16 @@
    * @param {AnnotationLayerParameters} parameters
    * @memberof AnnotationLayer
    */
-  static render(parameters) {
+  render(parameters) {
+    let annotationElementFactory = new AnnotationElementFactory();
+
     for (let i = 0, ii = parameters.annotations.length; i < ii; i++) {
       let data = parameters.annotations[i];
       if (!data) {
         continue;
->>>>>>> bcc96652
-      }
-      let element = AnnotationElementFactory.create({
+      }
+
+      let element = annotationElementFactory.create({
         data,
         layer: parameters.div,
         page: parameters.page,
