--- conflicted
+++ resolved
@@ -187,42 +187,15 @@
         if ((name in OVERRIDES) && AppOptions.get(name) === OVERRIDES[name]) {
           continue;
         }
-<<<<<<< HEAD
-        AppOptions.set('externalLinkTarget', value);
-      }),
-      preferences.get('renderer').then(function resolved(value) {
-        AppOptions.set('renderer', value);
-      }),
-      preferences.get('renderInteractiveForms').then(function resolved(value) {
+        AppOptions.set(name, prefs[name]);
+
         let hash = document.location.hash.substring(1);
         let hashParams = parseQueryString(hash);
         if ('mode' in hashParams && hashParams['mode'] === 'edit') {
-          value = true;
-        }
-
-        AppOptions.set('renderInteractiveForms', value);
-      }),
-      preferences.get('disablePageMode').then(function resolved(value) {
-        AppOptions.set('disablePageMode', value);
-      }),
-      preferences.get('disablePageLabels').then(function resolved(value) {
-        AppOptions.set('disablePageLabels', value);
-      }),
-      preferences.get('enablePrintAutoRotate').then(function resolved(value) {
-        AppOptions.set('enablePrintAutoRotate', value);
-      }),
-      preferences.get('scrollModeOnLoad').then(function resolved(value) {
-        AppOptions.set('scrollModeOnLoad', value);
-      }),
-      preferences.get('spreadModeOnLoad').then(function resolved(value) {
-        AppOptions.set('spreadModeOnLoad', value);
-      }),
-    ]).catch(function(reason) { });
-=======
-        AppOptions.set(name, prefs[name]);
+          AppOptions.set('renderInteractiveForms', true);
+        }
       }
     }, function(reason) { });
->>>>>>> 55cb4286
   },
 
   /**
