/* Copyright 2012 Mozilla Foundation
 *
 * Licensed under the Apache License, Version 2.0 (the "License");
 * you may not use this file except in compliance with the License.
 * You may obtain a copy of the License at
 *
 *     http://www.apache.org/licenses/LICENSE-2.0
 *
 * Unless required by applicable law or agreed to in writing, software
 * distributed under the License is distributed on an "AS IS" BASIS,
 * WITHOUT WARRANTIES OR CONDITIONS OF ANY KIND, either express or implied.
 * See the License for the specific language governing permissions and
 * limitations under the License.
 */
/* globals PDFBug, Stats */

import {
  animationStarted, DEFAULT_SCALE_VALUE, getPDFFileNameFromURL, isValidRotation,
  MAX_SCALE, MIN_SCALE, noContextMenuHandler, normalizeWheelEventDelta,
  parseQueryString, PresentationModeState, ProgressBar, RendererType
} from './ui_utils';
import {
  build, createBlob, getDocument, getFilenameFromUrl, InvalidPDFException,
  MissingPDFException, OPS, PDFJS, shadow, UnexpectedResponseException,
  UNSUPPORTED_FEATURES, version
} from 'pdfjs-lib';
import { CursorTool, PDFCursorTools } from './pdf_cursor_tools';
import { PDFRenderingQueue, RenderingStates } from './pdf_rendering_queue';
import { PDFSidebar, SidebarView } from './pdf_sidebar';
import { getGlobalEventBus } from './dom_events';
import { OverlayManager } from './overlay_manager';
import { PasswordPrompt } from './password_prompt';
import { PDFAttachmentViewer } from './pdf_attachment_viewer';
import { PDFDocumentProperties } from './pdf_document_properties';
import { PDFFindBar } from './pdf_find_bar';
import { PDFFindController } from './pdf_find_controller';
import { PDFHistory } from './pdf_history';
import { PDFLinkService } from './pdf_link_service';
import { PDFOutlineViewer } from './pdf_outline_viewer';
import { PDFPresentationMode } from './pdf_presentation_mode';
import { PDFSidebarResizer } from './pdf_sidebar_resizer';
import { PDFThumbnailViewer } from './pdf_thumbnail_viewer';
import { PDFViewer } from './pdf_viewer';
import { SecondaryToolbar } from './secondary_toolbar';
import { Toolbar } from './toolbar';
import { ViewHistory } from './view_history';

const DEFAULT_SCALE_DELTA = 1.1;
const DISABLE_AUTO_FETCH_LOADING_BAR_TIMEOUT = 5000;

function configure(PDFJS) {
  PDFJS.imageResourcesPath = './images/';
  if (typeof PDFJSDev !== 'undefined' &&
      PDFJSDev.test('FIREFOX || MOZCENTRAL || GENERIC || CHROME')) {
    PDFJS.workerSrc = '../build/pdf.worker.js';
  }
  if (typeof PDFJSDev === 'undefined' || !PDFJSDev.test('PRODUCTION')) {
    PDFJS.cMapUrl = '../external/bcmaps/';
    PDFJS.workerSrc = '../src/worker_loader.js';
  } else {
    PDFJS.cMapUrl = '../web/cmaps/';
  }
  PDFJS.cMapPacked = true;
}

const DefaultExternalServices = {
  updateFindControlState(data) {},
  initPassiveLoading(callbacks) {},
  fallback(data, callback) {},
  reportTelemetry(data) {},
  createDownloadManager() {
    throw new Error('Not implemented: createDownloadManager');
  },
  createPreferences() {
    throw new Error('Not implemented: createPreferences');
  },
  createL10n() {
    throw new Error('Not implemented: createL10n');
  },
  supportsIntegratedFind: false,
  supportsDocumentFonts: true,
  supportsDocumentColors: true,
  supportedMouseWheelZoomModifierKeys: {
    ctrlKey: true,
    metaKey: true,
  },
};

let PDFViewerApplication = {
  initialBookmark: document.location.hash.substring(1),
  initialized: false,
  fellback: false,
  appConfig: null,
  pdfDocument: null,
  pdfLoadingTask: null,
  printService: null,
  transformationService: null,
  fieldsData: null,
  /** @type {PDFViewer} */
  pdfViewer: null,
  /** @type {PDFThumbnailViewer} */
  pdfThumbnailViewer: null,
  /** @type {PDFRenderingQueue} */
  pdfRenderingQueue: null,
  /** @type {PDFPresentationMode} */
  pdfPresentationMode: null,
  /** @type {PDFDocumentProperties} */
  pdfDocumentProperties: null,
  /** @type {PDFLinkService} */
  pdfLinkService: null,
  /** @type {PDFHistory} */
  pdfHistory: null,
  /** @type {PDFSidebar} */
  pdfSidebar: null,
  /** @type {PDFSidebarResizer} */
  pdfSidebarResizer: null,
  /** @type {PDFOutlineViewer} */
  pdfOutlineViewer: null,
  /** @type {PDFAttachmentViewer} */
  pdfAttachmentViewer: null,
  /** @type {PDFCursorTools} */
  pdfCursorTools: null,
  /** @type {ViewHistory} */
  store: null,
  /** @type {DownloadManager} */
  downloadManager: null,
  /** @type {OverlayManager} */
  overlayManager: null,
  /** @type {Preferences} */
  preferences: null,
  /** @type {Toolbar} */
  toolbar: null,
  /** @type {SecondaryToolbar} */
  secondaryToolbar: null,
  /** @type {EventBus} */
  eventBus: null,
  /** @type {IL10n} */
  l10n: null,
  isInitialViewSet: false,
  downloadComplete: false,
  viewerPrefs: {
    sidebarViewOnLoad: SidebarView.NONE,
    pdfBugEnabled: false,
    showPreviousViewOnLoad: true,
    defaultZoomValue: '',
    disablePageMode: false,
    disablePageLabels: false,
    renderer: 'canvas',
    enhanceTextSelection: false,
    renderInteractiveForms: false,
    enablePrintAutoRotate: false,
  },
  isViewerEmbedded: (window.parent !== window),
  url: '',
  baseUrl: '',
  externalServices: DefaultExternalServices,
  _boundEvents: {},

  // Called once when the document is loaded.
  initialize(appConfig) {
    this.preferences = this.externalServices.createPreferences();

    configure(PDFJS);
    this.appConfig = appConfig;

    return this._readPreferences().then(() => {
      return this._parseHashParameters();
    }).then(() => {
      return this._initializeL10n();
    }).then(() => {
      return this._initializeViewerComponents();
    }).then(() => {
      // Bind the various event handlers *after* the viewer has been
      // initialized, to prevent errors if an event arrives too soon.
      this.bindEvents();
      this.bindWindowEvents();

      // We can start UI localization now.
      let appContainer = appConfig.appContainer || document.documentElement;
      this.l10n.translate(appContainer).then(() => {
        // Dispatch the 'localized' event on the `eventBus` once the viewer
        // has been fully initialized and translated.
        this.eventBus.dispatch('localized');
      });

      if (this.isViewerEmbedded && !PDFJS.isExternalLinkTargetSet()) {
        // Prevent external links from "replacing" the viewer,
        // when it's embedded in e.g. an iframe or an object.
        PDFJS.externalLinkTarget = PDFJS.LinkTarget.TOP;
      }

      this.initialized = true;
    });
  },

  /**
   * @private
   */
  _readPreferences() {
    let { preferences, viewerPrefs, } = this;

    return Promise.all([
      preferences.get('enableWebGL').then(function resolved(value) {
        PDFJS.disableWebGL = !value;
      }),
      preferences.get('sidebarViewOnLoad').then(function resolved(value) {
        viewerPrefs['sidebarViewOnLoad'] = value;
      }),
      preferences.get('pdfBugEnabled').then(function resolved(value) {
        viewerPrefs['pdfBugEnabled'] = value;
      }),
      preferences.get('showPreviousViewOnLoad').then(function resolved(value) {
        viewerPrefs['showPreviousViewOnLoad'] = value;
      }),
      preferences.get('defaultZoomValue').then(function resolved(value) {
        viewerPrefs['defaultZoomValue'] = value;
      }),
      preferences.get('enhanceTextSelection').then(function resolved(value) {
        viewerPrefs['enhanceTextSelection'] = value;
      }),
      preferences.get('disableTextLayer').then(function resolved(value) {
        if (PDFJS.disableTextLayer === true) {
          return;
        }
        PDFJS.disableTextLayer = value;
      }),
      preferences.get('disableRange').then(function resolved(value) {
        if (PDFJS.disableRange === true) {
          return;
        }
        PDFJS.disableRange = value;
      }),
      preferences.get('disableStream').then(function resolved(value) {
        if (PDFJS.disableStream === true) {
          return;
        }
        PDFJS.disableStream = value;
      }),
      preferences.get('disableAutoFetch').then(function resolved(value) {
        PDFJS.disableAutoFetch = value;
      }),
      preferences.get('disableFontFace').then(function resolved(value) {
        if (PDFJS.disableFontFace === true) {
          return;
        }
        PDFJS.disableFontFace = value;
      }),
      preferences.get('useOnlyCssZoom').then(function resolved(value) {
        PDFJS.useOnlyCssZoom = value;
      }),
      preferences.get('externalLinkTarget').then(function resolved(value) {
        if (PDFJS.isExternalLinkTargetSet()) {
          return;
        }
        PDFJS.externalLinkTarget = value;
      }),
      preferences.get('renderer').then(function resolved(value) {
        viewerPrefs['renderer'] = value;
      }),
      preferences.get('renderInteractiveForms').then(function resolved(value) {
        let hash = document.location.hash.substring(1);
        let hashParams = parseQueryString(hash);
        if ('mode' in hashParams && hashParams['mode'] === 'edit') {
          value = true;
        }

        viewerPrefs['renderInteractiveForms'] = value;
      }),
      preferences.get('disablePageMode').then(function resolved(value) {
        viewerPrefs['disablePageMode'] = value;
      }),
      preferences.get('disablePageLabels').then(function resolved(value) {
        viewerPrefs['disablePageLabels'] = value;
      }),
      preferences.get('enablePrintAutoRotate').then(function resolved(value) {
        viewerPrefs['enablePrintAutoRotate'] = value;
      }),
    ]).catch(function(reason) { });
  },

  /**
   * @private
   */
  _parseHashParameters() {
    let { appConfig, viewerPrefs, } = this;
    let waitOn = [];

    if (typeof PDFJSDev === 'undefined' || !PDFJSDev.test('PRODUCTION') ||
        viewerPrefs['pdfBugEnabled']) {
      // Special debugging flags in the hash section of the URL.
      let hash = document.location.hash.substring(1);
      let hashParams = parseQueryString(hash);

      if ('disableworker' in hashParams) {
        PDFJS.disableWorker = (hashParams['disableworker'] === 'true');
      }
      if ('disablerange' in hashParams) {
        PDFJS.disableRange = (hashParams['disablerange'] === 'true');
      }
      if ('disablestream' in hashParams) {
        PDFJS.disableStream = (hashParams['disablestream'] === 'true');
      }
      if ('disableautofetch' in hashParams) {
        PDFJS.disableAutoFetch = (hashParams['disableautofetch'] === 'true');
      }
      if ('disablefontface' in hashParams) {
        PDFJS.disableFontFace = (hashParams['disablefontface'] === 'true');
      }
      if ('disablehistory' in hashParams) {
        PDFJS.disableHistory = (hashParams['disablehistory'] === 'true');
      }
      if ('webgl' in hashParams) {
        PDFJS.disableWebGL = (hashParams['webgl'] !== 'true');
      }
      if ('useonlycsszoom' in hashParams) {
        PDFJS.useOnlyCssZoom = (hashParams['useonlycsszoom'] === 'true');
      }
      if ('verbosity' in hashParams) {
        PDFJS.verbosity = hashParams['verbosity'] | 0;
      }
      if ((typeof PDFJSDev === 'undefined' || !PDFJSDev.test('PRODUCTION')) &&
          hashParams['disablebcmaps'] === 'true') {
        PDFJS.cMapUrl = '../external/cmaps/';
        PDFJS.cMapPacked = false;
      }
      if ('textlayer' in hashParams) {
        switch (hashParams['textlayer']) {
          case 'off':
            PDFJS.disableTextLayer = true;
            break;
          case 'visible':
          case 'shadow':
          case 'hover':
            let viewer = appConfig.viewerContainer;
            viewer.classList.add('textLayer-' + hashParams['textlayer']);
            break;
        }
      }
      if ('pdfbug' in hashParams) {
        PDFJS.pdfBug = true;
        let pdfBug = hashParams['pdfbug'];
        let enabled = pdfBug.split(',');
        waitOn.push(loadAndEnablePDFBug(enabled));
      }
      // Locale can be changed only when special debugging flags is present in
      // the hash section of the URL, or development version of viewer is used.
      // It is not possible to change locale for Firefox extension builds.
      if ((typeof PDFJSDev === 'undefined' || !PDFJSDev.test('PRODUCTION') ||
           !PDFJSDev.test('FIREFOX || MOZCENTRAL')) && 'locale' in hashParams) {
        PDFJS.locale = hashParams['locale'];
      }
    }

    return Promise.all(waitOn);
  },

  /**
   * @private
   */
  _initializeL10n() {
    let hash = document.location.hash.substring(1);
    let hashParams = parseQueryString(hash);
    if ('locale' in hashParams) {
      PDFJS.locale = hashParams['locale'];
    }

    this.l10n = this.externalServices.createL10n();
    return this.l10n.getDirection().then((dir) => {
      document.getElementsByTagName('html')[0].dir = dir;
    });
  },

  /**
   * @private
   */
  _initializeViewerComponents() {
    let { appConfig, viewerPrefs, } = this;

    return new Promise((resolve, reject) => {
      this.overlayManager = new OverlayManager();

      let eventBus = appConfig.eventBus || getGlobalEventBus();
      this.eventBus = eventBus;

      let pdfRenderingQueue = new PDFRenderingQueue();
      pdfRenderingQueue.onIdle = this.cleanup.bind(this);
      this.pdfRenderingQueue = pdfRenderingQueue;

      let pdfLinkService = new PDFLinkService({
        eventBus,
      });
      this.pdfLinkService = pdfLinkService;

      let downloadManager = this.externalServices.createDownloadManager();
      this.downloadManager = downloadManager;

      let container = appConfig.mainContainer;
      let viewer = appConfig.viewerContainer;
      this.pdfViewer = new PDFViewer({
        container,
        viewer,
        eventBus,
        renderingQueue: pdfRenderingQueue,
        linkService: pdfLinkService,
        downloadManager,
        renderer: viewerPrefs['renderer'],
        l10n: this.l10n,
        enhanceTextSelection: viewerPrefs['enhanceTextSelection'],
        renderInteractiveForms: viewerPrefs['renderInteractiveForms'],
        enablePrintAutoRotate: viewerPrefs['enablePrintAutoRotate'],
      });
      pdfRenderingQueue.setViewer(this.pdfViewer);
      pdfLinkService.setViewer(this.pdfViewer);

      let thumbnailContainer = appConfig.sidebar.thumbnailView;
      this.pdfThumbnailViewer = new PDFThumbnailViewer({
        container: thumbnailContainer,
        renderingQueue: pdfRenderingQueue,
        linkService: pdfLinkService,
        l10n: this.l10n,
      });
      pdfRenderingQueue.setThumbnailViewer(this.pdfThumbnailViewer);

      this.pdfHistory = new PDFHistory({
        linkService: pdfLinkService,
        eventBus,
      });
      pdfLinkService.setHistory(this.pdfHistory);

      this.findController = new PDFFindController({
        pdfViewer: this.pdfViewer,
      });
      this.findController.onUpdateResultsCount = (matchCount) => {
        if (this.supportsIntegratedFind) {
          return;
        }
        this.findBar.updateResultsCount(matchCount);
      };
      this.findController.onUpdateState = (state, previous, matchCount) => {
        if (this.supportsIntegratedFind) {
          this.externalServices.updateFindControlState({
            result: state,
            findPrevious: previous,
          });
        } else {
          this.findBar.updateUIState(state, previous, matchCount);
        }
      };

      this.pdfViewer.setFindController(this.findController);

      // TODO: improve `PDFFindBar` constructor parameter passing
      let findBarConfig = Object.create(appConfig.findBar);
      findBarConfig.findController = this.findController;
      findBarConfig.eventBus = eventBus;
      this.findBar = new PDFFindBar(findBarConfig, this.l10n);

      this.pdfDocumentProperties =
        new PDFDocumentProperties(appConfig.documentProperties,
                                  this.overlayManager, this.l10n);

      this.pdfCursorTools = new PDFCursorTools({
        container,
        eventBus,
        preferences: this.preferences,
      });

      this.toolbar = new Toolbar(appConfig.toolbar, container, eventBus,
                                 this.l10n);

      this.secondaryToolbar =
        new SecondaryToolbar(appConfig.secondaryToolbar, container, eventBus);

      if (this.supportsFullscreen) {
        this.pdfPresentationMode = new PDFPresentationMode({
          container,
          viewer,
          pdfViewer: this.pdfViewer,
          eventBus,
          contextMenuItems: appConfig.fullscreen,
        });
      }

      this.passwordPrompt = new PasswordPrompt(appConfig.passwordOverlay,
                                               this.overlayManager, this.l10n);

      this.pdfOutlineViewer = new PDFOutlineViewer({
        container: appConfig.sidebar.outlineView,
        eventBus,
        linkService: pdfLinkService,
      });

      this.pdfAttachmentViewer = new PDFAttachmentViewer({
        container: appConfig.sidebar.attachmentsView,
        eventBus,
        downloadManager,
      });

      // TODO: improve `PDFSidebar` constructor parameter passing
      let sidebarConfig = Object.create(appConfig.sidebar);
      sidebarConfig.pdfViewer = this.pdfViewer;
      sidebarConfig.pdfThumbnailViewer = this.pdfThumbnailViewer;
      sidebarConfig.pdfOutlineViewer = this.pdfOutlineViewer;
      sidebarConfig.eventBus = eventBus;
      this.pdfSidebar = new PDFSidebar(sidebarConfig, this.l10n);
      this.pdfSidebar.onToggled = this.forceRendering.bind(this);

      this.pdfSidebarResizer = new PDFSidebarResizer(appConfig.sidebarResizer,
                                                     eventBus, this.l10n);
      resolve(undefined);
    });
  },

  run(config) {
    this.initialize(config).then(webViewerInitialized);
  },

  zoomIn(ticks) {
    let newScale = this.pdfViewer.currentScale;
    do {
      newScale = (newScale * DEFAULT_SCALE_DELTA).toFixed(2);
      newScale = Math.ceil(newScale * 10) / 10;
      newScale = Math.min(MAX_SCALE, newScale);
    } while (--ticks > 0 && newScale < MAX_SCALE);
    this.pdfViewer.currentScaleValue = newScale;
  },

  zoomOut(ticks) {
    let newScale = this.pdfViewer.currentScale;
    do {
      newScale = (newScale / DEFAULT_SCALE_DELTA).toFixed(2);
      newScale = Math.floor(newScale * 10) / 10;
      newScale = Math.max(MIN_SCALE, newScale);
    } while (--ticks > 0 && newScale > MIN_SCALE);
    this.pdfViewer.currentScaleValue = newScale;
  },

  get pagesCount() {
    return this.pdfDocument ? this.pdfDocument.numPages : 0;
  },

  set page(val) {
    this.pdfViewer.currentPageNumber = val;
  },

  get page() {
    return this.pdfViewer.currentPageNumber;
  },

  get printing() {
    return !!this.printService;
  },

  get supportsPrinting() {
    return PDFPrintServiceFactory.instance.supportsPrinting;
  },

  get supportsFullscreen() {
    let support;
    if (typeof PDFJSDev !== 'undefined' && PDFJSDev.test('MOZCENTRAL')) {
      support = document.fullscreenEnabled === true ||
                document.mozFullScreenEnabled === true;
    } else {
      let doc = document.documentElement;
      support = !!(doc.requestFullscreen || doc.mozRequestFullScreen ||
                   doc.webkitRequestFullScreen || doc.msRequestFullscreen);

      if (document.fullscreenEnabled === false ||
          document.mozFullScreenEnabled === false ||
          document.webkitFullscreenEnabled === false ||
          document.msFullscreenEnabled === false) {
        support = false;
      }
    }
    if (support && PDFJS.disableFullscreen === true) {
      support = false;
    }

    return shadow(this, 'supportsFullscreen', support);
  },

  get supportsIntegratedFind() {
    return this.externalServices.supportsIntegratedFind;
  },

  get supportsDocumentFonts() {
    return this.externalServices.supportsDocumentFonts;
  },

  get supportsDocumentColors() {
    return this.externalServices.supportsDocumentColors;
  },

  get loadingBar() {
    let bar = new ProgressBar('#loadingBar');
    return shadow(this, 'loadingBar', bar);
  },

  get supportedMouseWheelZoomModifierKeys() {
    return this.externalServices.supportedMouseWheelZoomModifierKeys;
  },

  initPassiveLoading() {
    if (typeof PDFJSDev === 'undefined' ||
        !PDFJSDev.test('FIREFOX || MOZCENTRAL || CHROME')) {
      throw new Error('Not implemented: initPassiveLoading');
    }
    this.externalServices.initPassiveLoading({
      onOpenWithTransport(url, length, transport) {
        PDFViewerApplication.open(url, { range: transport, });

        if (length) {
          PDFViewerApplication.pdfDocumentProperties.setFileSize(length);
        }
      },
      onOpenWithData(data) {
        PDFViewerApplication.open(data);
      },
      onOpenWithURL(url, length, originalURL) {
        let file = url, args = null;
        if (length !== undefined) {
          args = { length, };
        }
        if (originalURL !== undefined) {
          file = { file: url, originalURL, };
        }
        PDFViewerApplication.open(file, args);
      },
      onError(err) {
        PDFViewerApplication.l10n.get('loading_error', null,
            'An error occurred while loading the PDF.').then((msg) => {
          PDFViewerApplication.error(msg, err);
        });
      },
      onProgress(loaded, total) {
        PDFViewerApplication.progress(loaded / total);
      },
    });
  },

  setTitleUsingUrl(url) {
    this.url = url;
    this.baseUrl = url.split('#')[0];
    let title = getPDFFileNameFromURL(url, '');
    if (!title) {
      try {
        title = decodeURIComponent(getFilenameFromUrl(url)) || url;
      } catch (ex) {
        // decodeURIComponent may throw URIError,
        // fall back to using the unprocessed url in that case
        title = url;
      }
    }
    this.setTitle(title);
  },

  setTitle(title) {
    if (this.isViewerEmbedded) {
      // Embedded PDF viewers should not be changing their parent page's title.
      return;
    }
    document.title = title;
  },

  /**
   * Closes opened PDF document.
   * @returns {Promise} - Returns the promise, which is resolved when all
   *                      destruction is completed.
   */
  close() {
    let errorWrapper = this.appConfig.errorWrapper.container;
    errorWrapper.setAttribute('hidden', 'true');

    if (!this.pdfLoadingTask) {
      return Promise.resolve();
    }

    let promise = this.pdfLoadingTask.destroy();
    this.pdfLoadingTask = null;

    if (this.pdfDocument) {
      this.pdfDocument = null;

      this.pdfThumbnailViewer.setDocument(null);
      this.pdfViewer.setDocument(null);
      this.pdfLinkService.setDocument(null, null);
      this.pdfDocumentProperties.setDocument(null, null);
    }
    this.store = null;
    this.isInitialViewSet = false;
    this.downloadComplete = false;

    this.pdfSidebar.reset();
    this.pdfOutlineViewer.reset();
    this.pdfAttachmentViewer.reset();

    this.findController.reset();
    this.findBar.reset();
    this.toolbar.reset();
    this.secondaryToolbar.reset();

    if (typeof PDFBug !== 'undefined') {
      PDFBug.cleanup();
    }
    return promise;
  },

  /**
   * Opens PDF document specified by URL or array with additional arguments.
   * @param {string|TypedArray|ArrayBuffer} file - PDF location or binary data.
   * @param {Object} args - (optional) Additional arguments for the getDocument
   *                        call, e.g. HTTP headers ('httpHeaders') or
   *                        alternative data transport ('range').
   * @returns {Promise} - Returns the promise, which is resolved when document
   *                      is opened.
   */
  open(file, args) {
    if (this.pdfLoadingTask) {
      // We need to destroy already opened document.
      return this.close().then(() => {
        // Reload the preferences if a document was previously opened.
        this.preferences.reload();
        // ... and repeat the open() call.
        return this.open(file, args);
      });
    }

    let parameters = Object.create(null);
    if (typeof file === 'string') { // URL
      this.setTitleUsingUrl(file);
      parameters.url = file;
    } else if (file && 'byteLength' in file) { // ArrayBuffer
      parameters.data = file;
    } else if (file.url && file.originalUrl) {
      this.setTitleUsingUrl(file.originalUrl);
      parameters.url = file.url;
    }
    if (typeof PDFJSDev === 'undefined' || !PDFJSDev.test('PRODUCTION')) {
      parameters.docBaseUrl = document.URL.split('#')[0];
    } else if (typeof PDFJSDev !== 'undefined' &&
               PDFJSDev.test('FIREFOX || MOZCENTRAL || CHROME')) {
      parameters.docBaseUrl = this.baseUrl;
    }

    if (args) {
      for (let prop in args) {
        if (prop === 'length') {
          this.pdfDocumentProperties.setFileSize(args[prop]);
        }
        parameters[prop] = args[prop];
      }
    }

    let loadingTask = getDocument(parameters);
    this.pdfLoadingTask = loadingTask;

    loadingTask.onPassword = (updateCallback, reason) => {
      this.passwordPrompt.setUpdateCallback(updateCallback, reason);
      this.passwordPrompt.open();
    };

    loadingTask.onProgress = ({ loaded, total, }) => {
      this.progress(loaded / total);
    };

    // Listen for unsupported features to trigger the fallback UI.
    loadingTask.onUnsupportedFeature = this.fallback.bind(this);

    return loadingTask.promise.then((pdfDocument) => {
      this.load(pdfDocument);
<<<<<<< HEAD
    }, this.handleException);
=======
    }, (exception) => {
      if (loadingTask !== this.pdfLoadingTask) {
        return; // Ignore errors for previously opened PDF files.
      }

      let message = exception && exception.message;
      let loadingErrorMessage;
      if (exception instanceof InvalidPDFException) {
        // change error message also for other builds
        loadingErrorMessage = this.l10n.get('invalid_file_error', null,
                                            'Invalid or corrupted PDF file.');
      } else if (exception instanceof MissingPDFException) {
        // special message for missing PDF's
        loadingErrorMessage = this.l10n.get('missing_file_error', null,
                                            'Missing PDF file.');
      } else if (exception instanceof UnexpectedResponseException) {
        loadingErrorMessage = this.l10n.get('unexpected_response_error', null,
                                            'Unexpected server response.');
      } else {
        loadingErrorMessage = this.l10n.get('loading_error', null,
          'An error occurred while loading the PDF.');
      }

      return loadingErrorMessage.then((msg) => {
        this.error(msg, { message, });
        throw new Error(msg);
      });
    });
>>>>>>> 037a25cd
  },

  download() {
    function downloadByUrl() {
      downloadManager.downloadUrl(url, filename);
    }

    let url = this.baseUrl;
    // Use this.url instead of this.baseUrl to perform filename detection based
    // on the reference fragment as ultimate fallback if needed.
    let filename = getPDFFileNameFromURL(this.url);
    let downloadManager = this.downloadManager;
    downloadManager.onerror = (err) => {
      // This error won't really be helpful because it's likely the
      // fallback won't work either (or is already open).
      this.error(`PDF failed to download: ${err}`);
    };

    let xhr = new XMLHttpRequest();
    xhr.open('POST', this.transformationService);

    xhr.setRequestHeader('Content-Type', 'application/json');

    xhr.onload = () => {
      if (xhr.status >= 200 && xhr.status < 300) {
        let parameters = this.pdfLoadingTask.src;

        parameters.url = null;

        let binary_string = atob(xhr.response);
        let len = binary_string.length;
        parameters.data = new Uint8Array(len);
        for (let i = 0; i < len; i++) {
          parameters.data[i] = binary_string.charCodeAt(i);
        }

        let loadingTask = getDocument(parameters);

        return loadingTask.promise.then((pdfDocument) => {
          // When the PDF document isn't ready,
          // or the PDF file is still downloading,
          // simply download using the URL.
          if (!pdfDocument || !this.downloadComplete) {
            downloadByUrl();
            return;
          }

          pdfDocument.getData().then((data) => {
            let blob = createBlob(data, 'application/pdf');
            downloadManager.download(blob, url, filename);
          }).catch(downloadByUrl);
          // Error occurred, try downloading with the URL.
        }, this.handleException);
      }
    };

    xhr.onerror = () => {
      // this.error(xhr.status, { xhr.statusText, });
      throw new Error(xhr.statusText);
    };

    xhr.send(JSON.stringify(this.fieldsData));
  },

  fallback(featureId) {
    if (typeof PDFJSDev !== 'undefined' &&
        PDFJSDev.test('FIREFOX || MOZCENTRAL')) {
      // Only trigger the fallback once so we don't spam the user with messages
      // for one PDF.
      if (this.fellback) {
        return;
      }
      this.fellback = true;
      this.externalServices.fallback({
        featureId,
        url: this.baseUrl,
      }, function response(download) {
        if (!download) {
          return;
        }
        PDFViewerApplication.download();
      });
    }
  },

  handleException(exception) {
    let message = exception && exception.message;
    let loadingErrorMessage;
    if (exception instanceof InvalidPDFException) {
      // change error message also for other builds
      loadingErrorMessage = this.l10n.get(
        'invalid_file_error', null,
        'Invalid or corrupted PDF file.');
    } else if (exception instanceof MissingPDFException) {
      // special message for missing PDF's
      loadingErrorMessage = this.l10n.get(
        'missing_file_error', null,
        'Missing PDF file.');
    } else if (exception instanceof UnexpectedResponseException) {
      loadingErrorMessage = this.l10n.get(
        'unexpected_response_error', null,
        'Unexpected server response.');
    } else {
      loadingErrorMessage = this.l10n.get(
        'loading_error', null,
        'An error occurred while loading the PDF.');
    }

    return loadingErrorMessage.then((msg) => {
      this.error(msg, { message, });
      throw new Error(msg);
    });
  },

  /**
   * Show the error box.
   * @param {String} message A message that is human readable.
   * @param {Object} moreInfo (optional) Further information about the error
   *                            that is more technical.  Should have a 'message'
   *                            and optionally a 'stack' property.
   */
  error(message, moreInfo) {
    let moreInfoText = [this.l10n.get('error_version_info',
      { version: version || '?', build: build || '?', },
      'PDF.js v{{version}} (build: {{build}})')];
    if (moreInfo) {
      moreInfoText.push(
        this.l10n.get('error_message', { message: moreInfo.message, },
                      'Message: {{message}}'));
      if (moreInfo.stack) {
        moreInfoText.push(
          this.l10n.get('error_stack', { stack: moreInfo.stack, },
                        'Stack: {{stack}}'));
      } else {
        if (moreInfo.filename) {
          moreInfoText.push(
            this.l10n.get('error_file', { file: moreInfo.filename, },
                          'File: {{file}}'));
        }
        if (moreInfo.lineNumber) {
          moreInfoText.push(
            this.l10n.get('error_line', { line: moreInfo.lineNumber, },
                          'Line: {{line}}'));
        }
      }
    }

    if (typeof PDFJSDev === 'undefined' ||
        !PDFJSDev.test('FIREFOX || MOZCENTRAL')) {
      let errorWrapperConfig = this.appConfig.errorWrapper;
      let errorWrapper = errorWrapperConfig.container;
      errorWrapper.removeAttribute('hidden');

      let errorMessage = errorWrapperConfig.errorMessage;
      errorMessage.textContent = message;

      let closeButton = errorWrapperConfig.closeButton;
      closeButton.onclick = function() {
        errorWrapper.setAttribute('hidden', 'true');
      };

      let errorMoreInfo = errorWrapperConfig.errorMoreInfo;
      let moreInfoButton = errorWrapperConfig.moreInfoButton;
      let lessInfoButton = errorWrapperConfig.lessInfoButton;
      moreInfoButton.onclick = function() {
        errorMoreInfo.removeAttribute('hidden');
        moreInfoButton.setAttribute('hidden', 'true');
        lessInfoButton.removeAttribute('hidden');
        errorMoreInfo.style.height = errorMoreInfo.scrollHeight + 'px';
      };
      lessInfoButton.onclick = function() {
        errorMoreInfo.setAttribute('hidden', 'true');
        moreInfoButton.removeAttribute('hidden');
        lessInfoButton.setAttribute('hidden', 'true');
      };
      moreInfoButton.oncontextmenu = noContextMenuHandler;
      lessInfoButton.oncontextmenu = noContextMenuHandler;
      closeButton.oncontextmenu = noContextMenuHandler;
      moreInfoButton.removeAttribute('hidden');
      lessInfoButton.setAttribute('hidden', 'true');
      Promise.all(moreInfoText).then((parts) => {
        errorMoreInfo.value = parts.join('\n');
      });
    } else {
      Promise.all(moreInfoText).then((parts) => {
        console.error(message + '\n' + parts.join('\n'));
      });
      this.fallback();
    }
  },

  progress(level) {
    if (this.downloadComplete) {
      // Don't accidentally show the loading bar again when the entire file has
      // already been fetched (only an issue when disableAutoFetch is enabled).
      return;
    }
    let percent = Math.round(level * 100);
    // When we transition from full request to range requests, it's possible
    // that we discard some of the loaded data. This can cause the loading
    // bar to move backwards. So prevent this by only updating the bar if it
    // increases.
    if (percent > this.loadingBar.percent || isNaN(percent)) {
      this.loadingBar.percent = percent;

      // When disableAutoFetch is enabled, it's not uncommon for the entire file
      // to never be fetched (depends on e.g. the file structure). In this case
      // the loading bar will not be completely filled, nor will it be hidden.
      // To prevent displaying a partially filled loading bar permanently, we
      // hide it when no data has been loaded during a certain amount of time.
      if (PDFJS.disableAutoFetch && percent) {
        if (this.disableAutoFetchLoadingBarTimeout) {
          clearTimeout(this.disableAutoFetchLoadingBarTimeout);
          this.disableAutoFetchLoadingBarTimeout = null;
        }
        this.loadingBar.show();

        this.disableAutoFetchLoadingBarTimeout = setTimeout(() => {
          this.loadingBar.hide();
          this.disableAutoFetchLoadingBarTimeout = null;
        }, DISABLE_AUTO_FETCH_LOADING_BAR_TIMEOUT);
      }
    }
  },

  load(pdfDocument) {
    this.pdfDocument = pdfDocument;

    pdfDocument.getDownloadInfo().then(() => {
      this.downloadComplete = true;
      this.loadingBar.hide();

      firstPagePromise.then(() => {
        this.eventBus.dispatch('documentload', { source: this, });
      });
    });

    // Since the `setInitialView` call below depends on this being resolved,
    // fetch it early to avoid delaying initial rendering of the PDF document.
    let pageModePromise = pdfDocument.getPageMode().catch(
      function() { /* Avoid breaking initial rendering; ignoring errors. */ });

    this.toolbar.setPagesCount(pdfDocument.numPages, false);
    this.secondaryToolbar.setPagesCount(pdfDocument.numPages);

    let id = this.documentFingerprint = pdfDocument.fingerprint;
    let store = this.store = new ViewHistory(id);

    let baseDocumentUrl;
    if (typeof PDFJSDev === 'undefined' || PDFJSDev.test('GENERIC')) {
      baseDocumentUrl = null;
    } else if (PDFJSDev.test('FIREFOX || MOZCENTRAL')) {
      baseDocumentUrl = this.baseUrl;
    } else if (PDFJSDev.test('CHROME')) {
      baseDocumentUrl = location.href.split('#')[0];
    }
    this.pdfLinkService.setDocument(pdfDocument, baseDocumentUrl);
    this.pdfDocumentProperties.setDocument(pdfDocument, this.url);

    let pdfViewer = this.pdfViewer;
    pdfViewer.setDocument(pdfDocument);
    let firstPagePromise = pdfViewer.firstPagePromise;
    let pagesPromise = pdfViewer.pagesPromise;
    let onePageRendered = pdfViewer.onePageRendered;

    let pdfThumbnailViewer = this.pdfThumbnailViewer;
    pdfThumbnailViewer.setDocument(pdfDocument);

    firstPagePromise.then((pdfPage) => {
      this.loadingBar.setWidth(this.appConfig.viewerContainer);

      if (!PDFJS.disableHistory && !this.isViewerEmbedded) {
        // The browsing history is only enabled when the viewer is standalone,
        // i.e. not when it is embedded in a web page.
        let resetHistory = !this.viewerPrefs['showPreviousViewOnLoad'];
        this.pdfHistory.initialize(id, resetHistory);

        if (this.pdfHistory.initialBookmark) {
          this.initialBookmark = this.pdfHistory.initialBookmark;

          this.initialRotation = this.pdfHistory.initialRotation;
        }
      }

      let initialParams = {
        bookmark: null,
        hash: null,
      };
      let storePromise = store.getMultiple({
        exists: false,
        page: '1',
        zoom: DEFAULT_SCALE_VALUE,
        scrollLeft: '0',
        scrollTop: '0',
        rotation: null,
        sidebarView: SidebarView.NONE,
      }).catch(() => { /* Unable to read from storage; ignoring errors. */ });

      Promise.all([storePromise, pageModePromise]).then(
          ([values = {}, pageMode]) => {
        // Initialize the default values, from user preferences.
        let hash = this.viewerPrefs['defaultZoomValue'] ?
          ('zoom=' + this.viewerPrefs['defaultZoomValue']) : null;
        let rotation = null;
        let sidebarView = this.viewerPrefs['sidebarViewOnLoad'];

        if (values.exists && this.viewerPrefs['showPreviousViewOnLoad']) {
          hash = 'page=' + values.page +
            '&zoom=' + (this.viewerPrefs['defaultZoomValue'] || values.zoom) +
            ',' + values.scrollLeft + ',' + values.scrollTop;
          rotation = parseInt(values.rotation, 10);
          sidebarView = sidebarView || (values.sidebarView | 0);
        }
        if (pageMode && !this.viewerPrefs['disablePageMode']) {
          // Always let the user preference/history take precedence.
          sidebarView = sidebarView || apiPageModeToSidebarView(pageMode);
        }
        return {
          hash,
          rotation,
          sidebarView,
        };
      }).then(({ hash, rotation, sidebarView, }) => {
        initialParams.bookmark = this.initialBookmark;
        initialParams.hash = hash;

        this.setInitialView(hash, { rotation, sidebarView, });

        // Make all navigation keys work on document load,
        // unless the viewer is embedded in a web page.
        if (!this.isViewerEmbedded) {
          pdfViewer.focus();
        }
        return pagesPromise;
      }).then(() => {
        // For documents with different page sizes, once all pages are resolved,
        // ensure that the correct location becomes visible on load.
        if (!initialParams.bookmark && !initialParams.hash) {
          return;
        }
        if (pdfViewer.hasEqualPageSizes) {
          return;
        }
        this.initialBookmark = initialParams.bookmark;

        pdfViewer.currentScaleValue = pdfViewer.currentScaleValue;
        this.setInitialView(initialParams.hash);
      }).then(function() {
        // At this point, rendering of the initial page(s) should always have
        // started (and may even have completed).
        // To prevent any future issues, e.g. the document being completely
        // blank on load, always trigger rendering here.
        pdfViewer.update();
      });
    });

    pdfDocument.getPageLabels().then((labels) => {
      if (!labels || this.viewerPrefs['disablePageLabels']) {
        return;
      }
      let i = 0, numLabels = labels.length;
      if (numLabels !== this.pagesCount) {
        console.error('The number of Page Labels does not match ' +
                      'the number of pages in the document.');
        return;
      }
      // Ignore page labels that correspond to standard page numbering.
      while (i < numLabels && labels[i] === (i + 1).toString()) {
        i++;
      }
      if (i === numLabels) {
        return;
      }

      pdfViewer.setPageLabels(labels);
      pdfThumbnailViewer.setPageLabels(labels);

      // Changing toolbar page display to use labels and we need to set
      // the label of the current page.
      this.toolbar.setPagesCount(pdfDocument.numPages, true);
      this.toolbar.setPageNumber(pdfViewer.currentPageNumber,
                                 pdfViewer.currentPageLabel);
    });

    pagesPromise.then(() => {
      if (!this.supportsPrinting) {
        return;
      }
      pdfDocument.getJavaScript().then((javaScript) => {
        if (!javaScript) {
          return;
        }
        javaScript.some((js) => {
          if (!js) { // Don't warn/fallback for empty JavaScript actions.
            return false;
          }
          console.warn('Warning: JavaScript is not supported');
          this.fallback(UNSUPPORTED_FEATURES.javaScript);
          return true;
        });

        // Hack to support auto printing.
        let regex = /\bprint\s*\(/;
        for (let i = 0, ii = javaScript.length; i < ii; i++) {
          let js = javaScript[i];
          if (js && regex.test(js)) {
            setTimeout(function() {
              window.print();
            });
            return;
          }
        }
      });
    });

    Promise.all([onePageRendered, animationStarted]).then(() => {
      pdfDocument.getOutline().then((outline) => {
        this.pdfOutlineViewer.render({ outline, });
      });
      pdfDocument.getAttachments().then((attachments) => {
        this.pdfAttachmentViewer.render({ attachments, });
      });
    });

    pdfDocument.getMetadata().then(({ info, metadata, }) => {
      this.documentInfo = info;
      this.metadata = metadata;

      // Provides some basic debug information
      console.log('PDF ' + pdfDocument.fingerprint + ' [' +
                  info.PDFFormatVersion + ' ' + (info.Producer || '-').trim() +
                  ' / ' + (info.Creator || '-').trim() + ']' +
                  ' (PDF.js: ' + (version || '-') +
                  (!PDFJS.disableWebGL ? ' [WebGL]' : '') + ')');

      let pdfTitle;
      if (metadata && metadata.has('dc:title')) {
        let title = metadata.get('dc:title');
        // Ghostscript sometimes return 'Untitled', sets the title to 'Untitled'
        if (title !== 'Untitled') {
          pdfTitle = title;
        }
      }

      if (!pdfTitle && info && info['Title']) {
        pdfTitle = info['Title'];
      }

      if (pdfTitle) {
        this.setTitle(pdfTitle + ' - ' + document.title);
      }

      if (info.IsAcroFormPresent) {
        console.warn('Warning: AcroForm/XFA is not supported');
        this.fallback(UNSUPPORTED_FEATURES.forms);
      }

      if (typeof PDFJSDev !== 'undefined' &&
          PDFJSDev.test('FIREFOX || MOZCENTRAL')) {
        let versionId = String(info.PDFFormatVersion).slice(-1) | 0;
        let generatorId = 0;
        const KNOWN_GENERATORS = [
          'acrobat distiller', 'acrobat pdfwriter', 'adobe livecycle',
          'adobe pdf library', 'adobe photoshop', 'ghostscript', 'tcpdf',
          'cairo', 'dvipdfm', 'dvips', 'pdftex', 'pdfkit', 'itext', 'prince',
          'quarkxpress', 'mac os x', 'microsoft', 'openoffice', 'oracle',
          'luradocument', 'pdf-xchange', 'antenna house', 'aspose.cells', 'fpdf'
        ];
        if (info.Producer) {
          KNOWN_GENERATORS.some(function (generator, s, i) {
            if (generator.indexOf(s) < 0) {
              return false;
            }
            generatorId = i + 1;
            return true;
          }.bind(null, info.Producer.toLowerCase()));
        }
        let formType = !info.IsAcroFormPresent ? null : info.IsXFAPresent ?
                      'xfa' : 'acroform';
        this.externalServices.reportTelemetry({
          type: 'documentInfo',
          version: versionId,
          generator: generatorId,
          formType,
        });
      }
    });
  },

  setInitialView(storedHash, { rotation, sidebarView, } = {}) {
    let setRotation = (angle) => {
      if (isValidRotation(angle)) {
        this.pdfViewer.pagesRotation = angle;
      }
    };
    this.isInitialViewSet = true;
    this.pdfSidebar.setInitialView(sidebarView);

    if (this.initialBookmark) {
      setRotation(this.initialRotation);
      delete this.initialRotation;

      this.pdfLinkService.setHash(this.initialBookmark);
      this.initialBookmark = null;
    } else if (storedHash) {
      setRotation(rotation);

      this.pdfLinkService.setHash(storedHash);
    }

    // Ensure that the correct page number is displayed in the UI,
    // even if the active page didn't change during document load.
    this.toolbar.setPageNumber(this.pdfViewer.currentPageNumber,
                               this.pdfViewer.currentPageLabel);
    this.secondaryToolbar.setPageNumber(this.pdfViewer.currentPageNumber);

    if (!this.pdfViewer.currentScaleValue) {
      // Scale was not initialized: invalid bookmark or scale was not specified.
      // Setting the default one.
      this.pdfViewer.currentScaleValue = DEFAULT_SCALE_VALUE;
    }
  },

  cleanup() {
    if (!this.pdfDocument) {
      return; // run cleanup when document is loaded
    }
    this.pdfViewer.cleanup();
    this.pdfThumbnailViewer.cleanup();

    // We don't want to remove fonts used by active page SVGs.
    if (this.pdfViewer.renderer !== RendererType.SVG) {
      this.pdfDocument.cleanup();
    }
  },

  forceRendering() {
    this.pdfRenderingQueue.printing = this.printing;
    this.pdfRenderingQueue.isThumbnailViewEnabled =
      this.pdfSidebar.isThumbnailViewVisible;
    this.pdfRenderingQueue.renderHighestPriority();
  },

  beforePrint() {
    if (this.printService) {
      // There is no way to suppress beforePrint/afterPrint events,
      // but PDFPrintService may generate double events -- this will ignore
      // the second event that will be coming from native window.print().
      return;
    }

    if (!this.supportsPrinting) {
      this.l10n.get('printing_not_supported', null,
                    'Warning: Printing is not fully supported by ' +
                    'this browser.').then((printMessage) => {
        this.error(printMessage);
      });
      return;
    }

    // The beforePrint is a sync method and we need to know layout before
    // returning from this method. Ensure that we can get sizes of the pages.
    if (!this.pdfViewer.pageViewsReady) {
      this.l10n.get('printing_not_ready', null,
                    'Warning: The PDF is not fully loaded for printing.').
          then((notReadyMessage) => {
        window.alert(notReadyMessage);
      });
      return;
    }

    let pagesOverview = this.pdfViewer.getPagesOverview();
    let printContainer = this.appConfig.printContainer;
    let printService = PDFPrintServiceFactory.instance.createPrintService(
      pagesOverview, printContainer, this.l10n);
    this.printService = printService;
    this.forceRendering();

    printService.layout();

    if (typeof PDFJSDev !== 'undefined' &&
        PDFJSDev.test('FIREFOX || MOZCENTRAL')) {
      this.externalServices.reportTelemetry({
        type: 'print',
      });
    }
  },

  afterPrint: function pdfViewSetupAfterPrint() {
    if (this.printService) {
      this.printService.destroy();
      this.printService = null;
    }
    this.forceRendering();
  },

  print() {
    window.print();
  },

  rotatePages(delta) {
    if (!this.pdfDocument) {
      return;
    }
    let newRotation = (this.pdfViewer.pagesRotation + 360 + delta) % 360;
    this.pdfViewer.pagesRotation = newRotation;
    // Note that the thumbnail viewer is updated, and rendering is triggered,
    // in the 'rotationchanging' event handler.
  },

  requestPresentationMode() {
    if (!this.pdfPresentationMode) {
      return;
    }
    this.pdfPresentationMode.request();
  },

  bindEvents() {
    let { eventBus, _boundEvents, } = this;

    _boundEvents.beforePrint = this.beforePrint.bind(this);
    _boundEvents.afterPrint = this.afterPrint.bind(this);

    eventBus.on('resize', webViewerResize);
    eventBus.on('hashchange', webViewerHashchange);
    eventBus.on('beforeprint', _boundEvents.beforePrint);
    eventBus.on('afterprint', _boundEvents.afterPrint);
    eventBus.on('pagerendered', webViewerPageRendered);
    eventBus.on('textlayerrendered', webViewerTextLayerRendered);
    eventBus.on('updateviewarea', webViewerUpdateViewarea);
    eventBus.on('pagechanging', webViewerPageChanging);
    eventBus.on('scalechanging', webViewerScaleChanging);
    eventBus.on('rotationchanging', webViewerRotationChanging);
    eventBus.on('sidebarviewchanged', webViewerSidebarViewChanged);
    eventBus.on('pagemode', webViewerPageMode);
    eventBus.on('namedaction', webViewerNamedAction);
    eventBus.on('presentationmodechanged', webViewerPresentationModeChanged);
    eventBus.on('presentationmode', webViewerPresentationMode);
    eventBus.on('openfile', webViewerOpenFile);
    // eventBus.on('print', webViewerPrint);
    // eventBus.on('download', webViewerDownload);
    eventBus.on('firstpage', webViewerFirstPage);
    eventBus.on('lastpage', webViewerLastPage);
    eventBus.on('nextpage', webViewerNextPage);
    eventBus.on('previouspage', webViewerPreviousPage);
    eventBus.on('zoomin', webViewerZoomIn);
    eventBus.on('zoomout', webViewerZoomOut);
    eventBus.on('pagenumberchanged', webViewerPageNumberChanged);
    eventBus.on('scalechanged', webViewerScaleChanged);
    eventBus.on('rotatecw', webViewerRotateCw);
    eventBus.on('rotateccw', webViewerRotateCcw);
    eventBus.on('documentproperties', webViewerDocumentProperties);
    eventBus.on('find', webViewerFind);
    eventBus.on('findfromurlhash', webViewerFindFromUrlHash);
    if (typeof PDFJSDev === 'undefined' || PDFJSDev.test('GENERIC')) {
      eventBus.on('fileinputchange', webViewerFileInputChange);
    }
  },

  bindWindowEvents() {
    let { eventBus, _boundEvents, } = this;

    _boundEvents.windowResize = () => {
      eventBus.dispatch('resize', { source: window, });
    };
    _boundEvents.windowHashChange = () => {
      eventBus.dispatch('hashchange', {
        hash: document.location.hash.substring(1),
      });
    };
    _boundEvents.windowBeforePrint = () => {
      eventBus.dispatch('beforeprint');
    };
    _boundEvents.windowAfterPrint = () => {
      eventBus.dispatch('afterprint');
    };

    window.addEventListener('wheel', webViewerWheel);
    window.addEventListener('click', webViewerClick);
    window.addEventListener('keydown', webViewerKeyDown);
    window.addEventListener('resize', _boundEvents.windowResize);
    window.addEventListener('hashchange', _boundEvents.windowHashChange);
    window.addEventListener('beforeprint', _boundEvents.windowBeforePrint);
    window.addEventListener('afterprint', _boundEvents.windowAfterPrint);
  },

  unbindEvents() {
    let { eventBus, _boundEvents, } = this;

    eventBus.off('resize', webViewerResize);
    eventBus.off('hashchange', webViewerHashchange);
    eventBus.off('beforeprint', _boundEvents.beforePrint);
    eventBus.off('afterprint', _boundEvents.afterPrint);
    eventBus.off('pagerendered', webViewerPageRendered);
    eventBus.off('textlayerrendered', webViewerTextLayerRendered);
    eventBus.off('updateviewarea', webViewerUpdateViewarea);
    eventBus.off('pagechanging', webViewerPageChanging);
    eventBus.off('scalechanging', webViewerScaleChanging);
    eventBus.off('rotationchanging', webViewerRotationChanging);
    eventBus.off('sidebarviewchanged', webViewerSidebarViewChanged);
    eventBus.off('pagemode', webViewerPageMode);
    eventBus.off('namedaction', webViewerNamedAction);
    eventBus.off('presentationmodechanged', webViewerPresentationModeChanged);
    eventBus.off('presentationmode', webViewerPresentationMode);
    eventBus.off('openfile', webViewerOpenFile);
    // eventBus.off('print', webViewerPrint);
    // eventBus.off('download', webViewerDownload);
    eventBus.off('firstpage', webViewerFirstPage);
    eventBus.off('lastpage', webViewerLastPage);
    eventBus.off('nextpage', webViewerNextPage);
    eventBus.off('previouspage', webViewerPreviousPage);
    eventBus.off('zoomin', webViewerZoomIn);
    eventBus.off('zoomout', webViewerZoomOut);
    eventBus.off('pagenumberchanged', webViewerPageNumberChanged);
    eventBus.off('scalechanged', webViewerScaleChanged);
    eventBus.off('rotatecw', webViewerRotateCw);
    eventBus.off('rotateccw', webViewerRotateCcw);
    eventBus.off('documentproperties', webViewerDocumentProperties);
    eventBus.off('find', webViewerFind);
    eventBus.off('findfromurlhash', webViewerFindFromUrlHash);
    if (typeof PDFJSDev === 'undefined' || PDFJSDev.test('GENERIC')) {
      eventBus.off('fileinputchange', webViewerFileInputChange);
    }

    _boundEvents.beforePrint = null;
    _boundEvents.afterPrint = null;
  },

  unbindWindowEvents() {
    let { _boundEvents, } = this;

    window.removeEventListener('wheel', webViewerWheel);
    window.removeEventListener('click', webViewerClick);
    window.removeEventListener('keydown', webViewerKeyDown);
    window.removeEventListener('resize', _boundEvents.windowResize);
    window.removeEventListener('hashchange', _boundEvents.windowHashChange);
    window.removeEventListener('beforeprint', _boundEvents.windowBeforePrint);
    window.removeEventListener('afterprint', _boundEvents.windowAfterPrint);

    _boundEvents.windowResize = null;
    _boundEvents.windowHashChange = null;
    _boundEvents.windowBeforePrint = null;
    _boundEvents.windowAfterPrint = null;
  },
};

let validateFileURL;
if (typeof PDFJSDev === 'undefined' || PDFJSDev.test('GENERIC')) {
  const HOSTED_VIEWER_ORIGINS = ['null',
    'http://mozilla.github.io', 'https://mozilla.github.io'];
  validateFileURL = function validateFileURL(file) {
    if (file === undefined) {
      return;
    }
    try {
      let viewerOrigin = new URL(window.location.href).origin || 'null';
      if (HOSTED_VIEWER_ORIGINS.indexOf(viewerOrigin) >= 0) {
        // Hosted or local viewer, allow for any file locations
        return;
      }
      let fileOrigin = new URL(file, window.location.href).origin;
      // Removing of the following line will not guarantee that the viewer will
      // start accepting URLs from foreign origin -- CORS headers on the remote
      // server must be properly configured.
      if (fileOrigin !== viewerOrigin) {
        throw new Error('file origin does not match viewer\'s');
      }
    } catch (ex) {
      let message = ex && ex.message;
      PDFViewerApplication.l10n.get('loading_error', null,
          'An error occurred while loading the PDF.').
          then((loadingErrorMessage) => {
        PDFViewerApplication.error(loadingErrorMessage, { message, });
      });
      throw ex;
    }
  };
}

function loadAndEnablePDFBug(enabledTabs) {
  return new Promise(function (resolve, reject) {
    let appConfig = PDFViewerApplication.appConfig;
    let script = document.createElement('script');
    script.src = appConfig.debuggerScriptPath;
    script.onload = function () {
      PDFBug.enable(enabledTabs);
      PDFBug.init({
        PDFJS,
        OPS,
      }, appConfig.mainContainer);
      resolve();
    };
    script.onerror = function () {
      reject(new Error('Cannot load debugger at ' + script.src));
    };
    (document.getElementsByTagName('head')[0] || document.body).
      appendChild(script);
  });
}

function webViewerInitialized() {
  let appConfig = PDFViewerApplication.appConfig;
  let file;
  if (typeof PDFJSDev === 'undefined' || PDFJSDev.test('GENERIC')) {
    let queryString = document.location.search.substring(1);
    let params = parseQueryString(queryString);
    file = 'file' in params ? params.file : appConfig.defaultUrl;
    validateFileURL(file);
  } else if (PDFJSDev.test('FIREFOX || MOZCENTRAL')) {
    file = window.location.href.split('#')[0];
  } else if (PDFJSDev.test('CHROME')) {
    file = appConfig.defaultUrl;
  }

  if (typeof PDFJSDev === 'undefined' || PDFJSDev.test('GENERIC')) {
    let fileInput = document.createElement('input');
    fileInput.id = appConfig.openFileInputName;
    fileInput.className = 'fileInput';
    fileInput.setAttribute('type', 'file');
    fileInput.oncontextmenu = noContextMenuHandler;
    document.body.appendChild(fileInput);

    if (!window.File || !window.FileReader ||
        !window.FileList || !window.Blob) {
      appConfig.toolbar.openFile.setAttribute('hidden', 'true');
      appConfig.secondaryToolbar.openFileButton.setAttribute('hidden', 'true');
    } else {
      fileInput.value = null;
    }

    fileInput.addEventListener('change', function(evt) {
      let files = evt.target.files;
      if (!files || files.length === 0) {
        return;
      }
      PDFViewerApplication.eventBus.dispatch('fileinputchange', {
        fileInput: evt.target,
      });
    });
  } else {
    appConfig.toolbar.openFile.setAttribute('hidden', 'true');
    appConfig.secondaryToolbar.openFileButton.setAttribute('hidden', 'true');
  }

  if (typeof PDFJSDev !== 'undefined' &&
      PDFJSDev.test('FIREFOX || MOZCENTRAL') &&
      !PDFViewerApplication.supportsDocumentFonts) {
    PDFJS.disableFontFace = true;
    PDFViewerApplication.l10n.get('web_fonts_disabled', null,
      'Web fonts are disabled: unable to use embedded PDF fonts.').
        then((msg) => {
      console.warn(msg);
    });
  }

  if (!PDFViewerApplication.supportsPrinting) {
    appConfig.toolbar.print.classList.add('hidden');
    appConfig.secondaryToolbar.printButton.classList.add('hidden');
  }

  if (!PDFViewerApplication.supportsFullscreen) {
    appConfig.toolbar.presentationModeButton.classList.add('hidden');
    appConfig.secondaryToolbar.presentationModeButton.classList.add('hidden');
  }

  if (PDFViewerApplication.supportsIntegratedFind) {
    appConfig.toolbar.viewFind.classList.add('hidden');
  }

  appConfig.mainContainer.addEventListener('transitionend', function(evt) {
    if (evt.target === /* mainContainer */ this) {
      PDFViewerApplication.eventBus.dispatch('resize', { source: this, });
    }
  }, true);

  appConfig.sidebar.toggleButton.addEventListener('click', function() {
    PDFViewerApplication.pdfSidebar.toggle();
  });

  Promise.resolve().then(function() {
    webViewerOpenFileViaURL(file);
  }).catch(function(reason) {
    PDFViewerApplication.l10n.get('loading_error', null,
        'An error occurred while loading the PDF.').then((msg) => {
      PDFViewerApplication.error(msg, reason);
    });
  });
}

let webViewerOpenFileViaURL;
if (typeof PDFJSDev === 'undefined' || PDFJSDev.test('GENERIC')) {
  webViewerOpenFileViaURL = function webViewerOpenFileViaURL(file) {
    if (file && file.lastIndexOf('file:', 0) === 0) {
      // file:-scheme. Load the contents in the main thread because QtWebKit
      // cannot load file:-URLs in a Web Worker. file:-URLs are usually loaded
      // very quickly, so there is no need to set up progress event listeners.
      PDFViewerApplication.setTitleUsingUrl(file);
      let xhr = new XMLHttpRequest();
      xhr.onload = function() {
        PDFViewerApplication.open(new Uint8Array(xhr.response));
      };
      try {
        xhr.open('GET', file);
        xhr.responseType = 'arraybuffer';
        xhr.send();
      } catch (ex) {
        throw ex;
      }
      return;
    }

    if (file) {
      PDFViewerApplication.open(file);
    }
  };
} else if (PDFJSDev.test('FIREFOX || MOZCENTRAL || CHROME')) {
  webViewerOpenFileViaURL = function webViewerOpenFileViaURL(file) {
    PDFViewerApplication.setTitleUsingUrl(file);
    PDFViewerApplication.initPassiveLoading();
  };
} else {
  webViewerOpenFileViaURL = function webViewerOpenFileViaURL(file) {
    if (file) {
      throw new Error('Not implemented: webViewerOpenFileViaURL');
    }
  };
}

function webViewerPageRendered(evt) {
  let pageNumber = evt.pageNumber;
  let pageIndex = pageNumber - 1;
  let pageView = PDFViewerApplication.pdfViewer.getPageView(pageIndex);

  // If the page is still visible when it has finished rendering,
  // ensure that the page number input loading indicator is hidden.
  if (pageNumber === PDFViewerApplication.page) {
    PDFViewerApplication.toolbar.updateLoadingIndicatorState(false);
  }

  // Prevent errors in the edge-case where the PDF document is removed *before*
  // the 'pagerendered' event handler is invoked.
  if (!pageView) {
    return;
  }

  // Use the rendered page to set the corresponding thumbnail image.
  if (PDFViewerApplication.pdfSidebar.isThumbnailViewVisible) {
    let thumbnailView = PDFViewerApplication.pdfThumbnailViewer.
                        getThumbnail(pageIndex);
    thumbnailView.setImage(pageView);
  }

  if (PDFJS.pdfBug && Stats.enabled && pageView.stats) {
    Stats.add(pageNumber, pageView.stats);
  }

  if (pageView.error) {
    PDFViewerApplication.l10n.get('rendering_error', null,
        'An error occurred while rendering the page.').then((msg) => {
      PDFViewerApplication.error(msg, pageView.error);
    });
  }

  if (typeof PDFJSDev !== 'undefined' &&
      PDFJSDev.test('FIREFOX || MOZCENTRAL')) {
    PDFViewerApplication.externalServices.reportTelemetry({
      type: 'pageInfo',
    });
    // It is a good time to report stream and font types.
    PDFViewerApplication.pdfDocument.getStats().then(function (stats) {
      PDFViewerApplication.externalServices.reportTelemetry({
        type: 'documentStats',
        stats,
      });
    });
  }
}

function webViewerTextLayerRendered(evt) {
  if (typeof PDFJSDev !== 'undefined' &&
      PDFJSDev.test('FIREFOX || MOZCENTRAL') &&
      evt.numTextDivs > 0 && !PDFViewerApplication.supportsDocumentColors) {
    PDFViewerApplication.l10n.get('document_colors_not_allowed', null,
      'PDF documents are not allowed to use their own colors: ' +
      '\'Allow pages to choose their own colors\' ' +
      'is deactivated in the browser.').
        then((msg) => {
      console.error(msg);
    });
    PDFViewerApplication.fallback();
  }
}

function webViewerPageMode(evt) {
  // Handle the 'pagemode' hash parameter, see also `PDFLinkService_setHash`.
  let mode = evt.mode, view;
  switch (mode) {
    case 'thumbs':
      view = SidebarView.THUMBS;
      break;
    case 'bookmarks':
    case 'outline':
      view = SidebarView.OUTLINE;
      break;
    case 'attachments':
      view = SidebarView.ATTACHMENTS;
      break;
    case 'none':
      view = SidebarView.NONE;
      break;
    default:
      console.error('Invalid "pagemode" hash parameter: ' + mode);
      return;
  }
  PDFViewerApplication.pdfSidebar.switchView(view, /* forceOpen = */ true);
}

function webViewerNamedAction(evt) {
  // Processing couple of named actions that might be useful.
  // See also PDFLinkService.executeNamedAction
  let action = evt.action;
  switch (action) {
    case 'GoToPage':
      PDFViewerApplication.appConfig.toolbar.pageNumber.select();
      break;

    case 'Find':
      if (!PDFViewerApplication.supportsIntegratedFind) {
        PDFViewerApplication.findBar.toggle();
      }
      break;
  }
}

function webViewerPresentationModeChanged(evt) {
  let { active, switchInProgress, } = evt;
  PDFViewerApplication.pdfViewer.presentationModeState =
    switchInProgress ? PresentationModeState.CHANGING :
    active ? PresentationModeState.FULLSCREEN : PresentationModeState.NORMAL;
}

function webViewerSidebarViewChanged(evt) {
  PDFViewerApplication.pdfRenderingQueue.isThumbnailViewEnabled =
    PDFViewerApplication.pdfSidebar.isThumbnailViewVisible;

  let store = PDFViewerApplication.store;
  if (store && PDFViewerApplication.isInitialViewSet) {
    // Only update the storage when the document has been loaded *and* rendered.
    store.set('sidebarView', evt.view).catch(function() { });
  }
}

function webViewerUpdateViewarea(evt) {
  let location = evt.location, store = PDFViewerApplication.store;

  if (store && PDFViewerApplication.isInitialViewSet) {
    store.setMultiple({
      'exists': true,
      'page': location.pageNumber,
      'zoom': location.scale,
      'scrollLeft': location.left,
      'scrollTop': location.top,
      'rotation': location.rotation,
    }).catch(function() { /* unable to write to storage */ });
  }
  let href =
    PDFViewerApplication.pdfLinkService.getAnchorUrl(location.pdfOpenParams);
  PDFViewerApplication.appConfig.toolbar.viewBookmark.href = href;
  PDFViewerApplication.appConfig.secondaryToolbar.viewBookmarkButton.href =
    href;

  // Show/hide the loading indicator in the page number input element.
  let currentPage =
    PDFViewerApplication.pdfViewer.getPageView(PDFViewerApplication.page - 1);
  let loading = currentPage.renderingState !== RenderingStates.FINISHED;
  PDFViewerApplication.toolbar.updateLoadingIndicatorState(loading);
}

function webViewerResize() {
  let { pdfDocument, pdfViewer, } = PDFViewerApplication;
  if (!pdfDocument) {
    return;
  }
  let currentScaleValue = pdfViewer.currentScaleValue;
  if (currentScaleValue === 'auto' ||
      currentScaleValue === 'page-fit' ||
      currentScaleValue === 'page-width') {
    // Note: the scale is constant for 'page-actual'.
    pdfViewer.currentScaleValue = currentScaleValue;
  }
  pdfViewer.update();
}

function webViewerHashchange(evt) {
  let hash = evt.hash;
  if (!hash) {
    return;
  }
  if (!PDFViewerApplication.isInitialViewSet) {
    PDFViewerApplication.initialBookmark = hash;
  } else if (!PDFViewerApplication.pdfHistory.popStateInProgress) {
    PDFViewerApplication.pdfLinkService.setHash(hash);
  }
}

let webViewerFileInputChange;
if (typeof PDFJSDev === 'undefined' || PDFJSDev.test('GENERIC')) {
  webViewerFileInputChange = function webViewerFileInputChange(evt) {
    let file = evt.fileInput.files[0];

    if (!PDFJS.disableCreateObjectURL && URL.createObjectURL) {
      PDFViewerApplication.open(URL.createObjectURL(file));
    } else {
      // Read the local file into a Uint8Array.
      let fileReader = new FileReader();
      fileReader.onload = function webViewerChangeFileReaderOnload(evt) {
        let buffer = evt.target.result;
        PDFViewerApplication.open(new Uint8Array(buffer));
      };
      fileReader.readAsArrayBuffer(file);
    }

    PDFViewerApplication.setTitleUsingUrl(file.name);

    // URL does not reflect proper document location - hiding some icons.
    let appConfig = PDFViewerApplication.appConfig;
    appConfig.toolbar.viewBookmark.setAttribute('hidden', 'true');
    appConfig.secondaryToolbar.viewBookmarkButton.setAttribute('hidden',
                                                               'true');
    appConfig.toolbar.download.setAttribute('hidden', 'true');
    appConfig.secondaryToolbar.downloadButton.setAttribute('hidden', 'true');
  };
}

function webViewerPresentationMode() {
  PDFViewerApplication.requestPresentationMode();
}
function webViewerOpenFile() {
  if (typeof PDFJSDev === 'undefined' || PDFJSDev.test('GENERIC')) {
    let openFileInputName = PDFViewerApplication.appConfig.openFileInputName;
    document.getElementById(openFileInputName).click();
  }
}
/*
function webViewerPrint() {
  window.print();
}
function webViewerDownload() {
  PDFViewerApplication.download();
}
*/
function webViewerFirstPage() {
  if (PDFViewerApplication.pdfDocument) {
    PDFViewerApplication.page = 1;
  }
}
function webViewerLastPage() {
  if (PDFViewerApplication.pdfDocument) {
    PDFViewerApplication.page = PDFViewerApplication.pagesCount;
  }
}
function webViewerNextPage() {
  PDFViewerApplication.page++;
}
function webViewerPreviousPage() {
  PDFViewerApplication.page--;
}
function webViewerZoomIn() {
  PDFViewerApplication.zoomIn();
}
function webViewerZoomOut() {
  PDFViewerApplication.zoomOut();
}
function webViewerPageNumberChanged(evt) {
  let pdfViewer = PDFViewerApplication.pdfViewer;
  pdfViewer.currentPageLabel = evt.value;

  // Ensure that the page number input displays the correct value, even if the
  // value entered by the user was invalid (e.g. a floating point number).
  if (evt.value !== pdfViewer.currentPageNumber.toString() &&
      evt.value !== pdfViewer.currentPageLabel) {
    PDFViewerApplication.toolbar.setPageNumber(
      pdfViewer.currentPageNumber, pdfViewer.currentPageLabel);
  }
}
function webViewerScaleChanged(evt) {
  PDFViewerApplication.pdfViewer.currentScaleValue = evt.value;
}
function webViewerRotateCw() {
  PDFViewerApplication.rotatePages(90);
}
function webViewerRotateCcw() {
  PDFViewerApplication.rotatePages(-90);
}
function webViewerDocumentProperties() {
  PDFViewerApplication.pdfDocumentProperties.open();
}

function webViewerFind(evt) {
  PDFViewerApplication.findController.executeCommand('find' + evt.type, {
    query: evt.query,
    phraseSearch: evt.phraseSearch,
    caseSensitive: evt.caseSensitive,
    highlightAll: evt.highlightAll,
    findPrevious: evt.findPrevious,
  });
}

function webViewerFindFromUrlHash(evt) {
  PDFViewerApplication.findController.executeCommand('find', {
    query: evt.query,
    phraseSearch: evt.phraseSearch,
    caseSensitive: false,
    highlightAll: true,
    findPrevious: false,
  });
}

function webViewerScaleChanging(evt) {
  PDFViewerApplication.toolbar.setPageScale(evt.presetValue, evt.scale);

  PDFViewerApplication.pdfViewer.update();
}

function webViewerRotationChanging(evt) {
  PDFViewerApplication.pdfThumbnailViewer.pagesRotation = evt.pagesRotation;

  PDFViewerApplication.forceRendering();
  // Ensure that the active page doesn't change during rotation.
  PDFViewerApplication.pdfViewer.currentPageNumber = evt.pageNumber;
}

function webViewerPageChanging(evt) {
  let page = evt.pageNumber;

  PDFViewerApplication.toolbar.setPageNumber(page, evt.pageLabel || null);
  PDFViewerApplication.secondaryToolbar.setPageNumber(page);

  if (PDFViewerApplication.pdfSidebar.isThumbnailViewVisible) {
    PDFViewerApplication.pdfThumbnailViewer.scrollThumbnailIntoView(page);
  }

  // we need to update stats
  if (PDFJS.pdfBug && Stats.enabled) {
    let pageView = PDFViewerApplication.pdfViewer.getPageView(page - 1);
    if (pageView.stats) {
      Stats.add(page, pageView.stats);
    }
  }
}

let zoomDisabled = false, zoomDisabledTimeout;
function webViewerWheel(evt) {
  let pdfViewer = PDFViewerApplication.pdfViewer;
  if (pdfViewer.isInPresentationMode) {
    return;
  }

  if (evt.ctrlKey || evt.metaKey) {
    let support = PDFViewerApplication.supportedMouseWheelZoomModifierKeys;
    if ((evt.ctrlKey && !support.ctrlKey) ||
        (evt.metaKey && !support.metaKey)) {
      return;
    }
    // Only zoom the pages, not the entire viewer.
    evt.preventDefault();
    // NOTE: this check must be placed *after* preventDefault.
    if (zoomDisabled) {
      return;
    }

    let previousScale = pdfViewer.currentScale;

    let delta = normalizeWheelEventDelta(evt);

    const MOUSE_WHEEL_DELTA_PER_PAGE_SCALE = 3.0;
    let ticks = delta * MOUSE_WHEEL_DELTA_PER_PAGE_SCALE;
    if (ticks < 0) {
      PDFViewerApplication.zoomOut(-ticks);
    } else {
      PDFViewerApplication.zoomIn(ticks);
    }

    let currentScale = pdfViewer.currentScale;
    if (previousScale !== currentScale) {
      // After scaling the page via zoomIn/zoomOut, the position of the upper-
      // left corner is restored. When the mouse wheel is used, the position
      // under the cursor should be restored instead.
      let scaleCorrectionFactor = currentScale / previousScale - 1;
      let rect = pdfViewer.container.getBoundingClientRect();
      let dx = evt.clientX - rect.left;
      let dy = evt.clientY - rect.top;
      pdfViewer.container.scrollLeft += dx * scaleCorrectionFactor;
      pdfViewer.container.scrollTop += dy * scaleCorrectionFactor;
    }
  } else {
    zoomDisabled = true;
    clearTimeout(zoomDisabledTimeout);
    zoomDisabledTimeout = setTimeout(function () {
      zoomDisabled = false;
    }, 1000);
  }
}

function webViewerClick(evt) {
  if (!PDFViewerApplication.secondaryToolbar.isOpen) {
    return;
  }
  let appConfig = PDFViewerApplication.appConfig;
  if (PDFViewerApplication.pdfViewer.containsElement(evt.target) ||
      (appConfig.toolbar.container.contains(evt.target) &&
       evt.target !== appConfig.secondaryToolbar.toggleButton)) {
    PDFViewerApplication.secondaryToolbar.close();
  }
}

function webViewerKeyDown(evt) {
  if (PDFViewerApplication.overlayManager.active) {
    return;
  }

  let handled = false, ensureViewerFocused = false;
  let cmd = (evt.ctrlKey ? 1 : 0) |
            (evt.altKey ? 2 : 0) |
            (evt.shiftKey ? 4 : 0) |
            (evt.metaKey ? 8 : 0);

  let pdfViewer = PDFViewerApplication.pdfViewer;
  let isViewerInPresentationMode = pdfViewer && pdfViewer.isInPresentationMode;

  // First, handle the key bindings that are independent whether an input
  // control is selected or not.
  if (cmd === 1 || cmd === 8 || cmd === 5 || cmd === 12) {
    // either CTRL or META key with optional SHIFT.
    switch (evt.keyCode) {
      case 70: // f
        if (!PDFViewerApplication.supportsIntegratedFind) {
          PDFViewerApplication.findBar.open();
          handled = true;
        }
        break;
      case 71: // g
        if (!PDFViewerApplication.supportsIntegratedFind) {
          let findState = PDFViewerApplication.findController.state;
          if (findState) {
            PDFViewerApplication.findController.executeCommand('findagain', {
              query: findState.query,
              phraseSearch: findState.phraseSearch,
              caseSensitive: findState.caseSensitive,
              highlightAll: findState.highlightAll,
              findPrevious: cmd === 5 || cmd === 12,
            });
          }
          handled = true;
        }
        break;
      case 61: // FF/Mac '='
      case 107: // FF '+' and '='
      case 187: // Chrome '+'
      case 171: // FF with German keyboard
        if (!isViewerInPresentationMode) {
          PDFViewerApplication.zoomIn();
        }
        handled = true;
        break;
      case 173: // FF/Mac '-'
      case 109: // FF '-'
      case 189: // Chrome '-'
        if (!isViewerInPresentationMode) {
          PDFViewerApplication.zoomOut();
        }
        handled = true;
        break;
      case 48: // '0'
      case 96: // '0' on Numpad of Swedish keyboard
        if (!isViewerInPresentationMode) {
          // keeping it unhandled (to restore page zoom to 100%)
          setTimeout(function () {
            // ... and resetting the scale after browser adjusts its scale
            pdfViewer.currentScaleValue = DEFAULT_SCALE_VALUE;
          });
          handled = false;
        }
        break;

      case 38: // up arrow
        if (isViewerInPresentationMode || PDFViewerApplication.page > 1) {
          PDFViewerApplication.page = 1;
          handled = true;
          ensureViewerFocused = true;
        }
        break;
      case 40: // down arrow
        if (isViewerInPresentationMode ||
            PDFViewerApplication.page < PDFViewerApplication.pagesCount) {
          PDFViewerApplication.page = PDFViewerApplication.pagesCount;
          handled = true;
          ensureViewerFocused = true;
        }
        break;
    }
  }

  if (typeof PDFJSDev === 'undefined' ||
      !PDFJSDev.test('FIREFOX || MOZCENTRAL')) {
    // CTRL or META without shift
    if (cmd === 1 || cmd === 8) {
      switch (evt.keyCode) {
        case 83: // s
          PDFViewerApplication.download();
          handled = true;
          break;
      }
    }
  }

  // CTRL+ALT or Option+Command
  if (cmd === 3 || cmd === 10) {
    switch (evt.keyCode) {
      case 80: // p
        PDFViewerApplication.requestPresentationMode();
        handled = true;
        break;
      case 71: // g
        // focuses input#pageNumber field
        PDFViewerApplication.appConfig.toolbar.pageNumber.select();
        handled = true;
        break;
    }
  }

  if (handled) {
    if (ensureViewerFocused && !isViewerInPresentationMode) {
      pdfViewer.focus();
    }
    evt.preventDefault();
    return;
  }

  // Some shortcuts should not get handled if a control/input element
  // is selected.
  let curElement = document.activeElement || document.querySelector(':focus');
  let curElementTagName = curElement && curElement.tagName.toUpperCase();
  if (curElementTagName === 'INPUT' ||
      curElementTagName === 'TEXTAREA' ||
      curElementTagName === 'SELECT') {
    // Make sure that the secondary toolbar is closed when Escape is pressed.
    if (evt.keyCode !== 27) { // 'Esc'
      return;
    }
  }

  if (cmd === 0) { // no control key pressed at all.
    switch (evt.keyCode) {
      case 38: // up arrow
      case 33: // pg up
      case 8: // backspace
        if (!isViewerInPresentationMode &&
            pdfViewer.currentScaleValue !== 'page-fit') {
          break;
        }
        /* in presentation mode */
        /* falls through */
      case 37: // left arrow
        // horizontal scrolling using arrow keys
        if (pdfViewer.isHorizontalScrollbarEnabled) {
          break;
        }
        /* falls through */
      case 75: // 'k'
      case 80: // 'p'
        if (PDFViewerApplication.page > 1) {
          PDFViewerApplication.page--;
        }
        handled = true;
        break;
      case 27: // esc key
        if (PDFViewerApplication.secondaryToolbar.isOpen) {
          PDFViewerApplication.secondaryToolbar.close();
          handled = true;
        }
        if (!PDFViewerApplication.supportsIntegratedFind &&
            PDFViewerApplication.findBar.opened) {
          PDFViewerApplication.findBar.close();
          handled = true;
        }
        break;
      case 40: // down arrow
      case 34: // pg down
      case 32: // spacebar
        if (!isViewerInPresentationMode &&
            pdfViewer.currentScaleValue !== 'page-fit') {
          break;
        }
        /* falls through */
      case 39: // right arrow
        // horizontal scrolling using arrow keys
        if (pdfViewer.isHorizontalScrollbarEnabled) {
          break;
        }
        /* falls through */
      case 74: // 'j'
      case 78: // 'n'
        if (PDFViewerApplication.page < PDFViewerApplication.pagesCount) {
          PDFViewerApplication.page++;
        }
        handled = true;
        break;

      case 36: // home
        if (isViewerInPresentationMode || PDFViewerApplication.page > 1) {
          PDFViewerApplication.page = 1;
          handled = true;
          ensureViewerFocused = true;
        }
        break;
      case 35: // end
        if (isViewerInPresentationMode ||
            PDFViewerApplication.page < PDFViewerApplication.pagesCount) {
          PDFViewerApplication.page = PDFViewerApplication.pagesCount;
          handled = true;
          ensureViewerFocused = true;
        }
        break;

      case 83: // 's'
        PDFViewerApplication.pdfCursorTools.switchTool(CursorTool.SELECT);
        break;
      case 72: // 'h'
        PDFViewerApplication.pdfCursorTools.switchTool(CursorTool.HAND);
        break;

      case 82: // 'r'
        PDFViewerApplication.rotatePages(90);
        break;
    }
  }

  if (cmd === 4) { // shift-key
    switch (evt.keyCode) {
      case 32: // spacebar
        if (!isViewerInPresentationMode &&
            pdfViewer.currentScaleValue !== 'page-fit') {
          break;
        }
        if (PDFViewerApplication.page > 1) {
          PDFViewerApplication.page--;
        }
        handled = true;
        break;

      case 82: // 'r'
        PDFViewerApplication.rotatePages(-90);
        break;
    }
  }

  if (!handled && !isViewerInPresentationMode) {
    // 33=Page Up  34=Page Down  35=End    36=Home
    // 37=Left     38=Up         39=Right  40=Down
    // 32=Spacebar
    if ((evt.keyCode >= 33 && evt.keyCode <= 40) ||
        (evt.keyCode === 32 && curElementTagName !== 'BUTTON')) {
      ensureViewerFocused = true;
    }
  }

  if (ensureViewerFocused && !pdfViewer.containsElement(curElement)) {
    // The page container is not focused, but a page navigation key has been
    // pressed. Change the focus to the viewer container to make sure that
    // navigation by keyboard works as expected.
    pdfViewer.focus();
  }

  if (handled) {
    evt.preventDefault();
  }
}

/**
 * Converts API PageMode values to the format used by `PDFSidebar`.
 * NOTE: There's also a "FullScreen" parameter which is not possible to support,
 *       since the Fullscreen API used in browsers requires that entering
 *       fullscreen mode only occurs as a result of a user-initiated event.
 * @param {string} mode - The API PageMode value.
 * @returns {number} A value from {SidebarView}.
 */
function apiPageModeToSidebarView(mode) {
  switch (mode) {
    case 'UseNone':
      return SidebarView.NONE;
    case 'UseThumbs':
      return SidebarView.THUMBS;
    case 'UseOutlines':
      return SidebarView.OUTLINE;
    case 'UseAttachments':
      return SidebarView.ATTACHMENTS;
    case 'UseOC':
      // Not implemented, since we don't support Optional Content Groups yet.
  }
  return SidebarView.NONE; // Default value.
}

/* Abstract factory for the print service. */
let PDFPrintServiceFactory = {
  instance: {
    supportsPrinting: false,
    createPrintService() {
      throw new Error('Not implemented: createPrintService');
    },
  },
};

export {
  PDFViewerApplication,
  DefaultExternalServices,
  PDFPrintServiceFactory,
};<|MERGE_RESOLUTION|>--- conflicted
+++ resolved
@@ -768,9 +768,6 @@
 
     return loadingTask.promise.then((pdfDocument) => {
       this.load(pdfDocument);
-<<<<<<< HEAD
-    }, this.handleException);
-=======
     }, (exception) => {
       if (loadingTask !== this.pdfLoadingTask) {
         return; // Ignore errors for previously opened PDF files.
@@ -799,7 +796,6 @@
         throw new Error(msg);
       });
     });
->>>>>>> 037a25cd
   },
 
   download() {
