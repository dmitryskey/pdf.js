--- conflicted
+++ resolved
@@ -278,15 +278,6 @@
     ]).catch(function(reason) { });
   },
 
-<<<<<<< HEAD
-  _initializeL10n() {
-    let hash = document.location.hash.substring(1);
-    let hashParams = parseQueryString(hash);
-    if ('locale' in hashParams) {
-      PDFJS.locale = hashParams['locale'];
-    }
-
-=======
   /**
    * @private
    */
@@ -367,7 +358,12 @@
    * @private
    */
   _initializeL10n() {
->>>>>>> bd863201
+    let hash = document.location.hash.substring(1);
+    let hashParams = parseQueryString(hash);
+    if ('locale' in hashParams) {
+      PDFJS.locale = hashParams['locale'];
+    }
+
     this.l10n = this.externalServices.createL10n();
     return this.l10n.getDirection().then((dir) => {
       document.getElementsByTagName('html')[0].dir = dir;
