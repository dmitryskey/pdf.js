/* Copyright 2012 Mozilla Foundation
 *
 * Licensed under the Apache License, Version 2.0 (the "License");
 * you may not use this file except in compliance with the License.
 * You may obtain a copy of the License at
 *
 *     http://www.apache.org/licenses/LICENSE-2.0
 *
 * Unless required by applicable law or agreed to in writing, software
 * distributed under the License is distributed on an "AS IS" BASIS,
 * WITHOUT WARRANTIES OR CONDITIONS OF ANY KIND, either express or implied.
 * See the License for the specific language governing permissions and
 * limitations under the License.
 */
/* globals PDFBug, Stats */

import {
  animationStarted, DEFAULT_SCALE_VALUE, getGlobalEventBus,
  getPDFFileNameFromURL, isValidRotation, isValidScrollMode, isValidSpreadMode,
  MAX_SCALE, MIN_SCALE, noContextMenuHandler, normalizeWheelEventDelta,
  parseQueryString, PresentationModeState, ProgressBar, RendererType,
  ScrollMode, SpreadMode, TextLayerMode
} from './ui_utils';
import { AppOptions, OptionKind } from './app_options';
import {
<<<<<<< HEAD
  build, createObjectURL, getDocument, getFilenameFromUrl,
  GlobalWorkerOptions, InvalidPDFException, LinkTarget, loadScript,
  MissingPDFException, OPS, PDFWorker, shadow, UnexpectedResponseException,
  UNSUPPORTED_FEATURES, URL, version
=======
  build, createObjectURL, getDocument, getFilenameFromUrl, GlobalWorkerOptions,
  InvalidPDFException, LinkTarget, loadScript, MissingPDFException, OPS,
  PDFWorker, shadow, UnexpectedResponseException, UNSUPPORTED_FEATURES, version
>>>>>>> 3f13d407
} from 'pdfjs-lib';
import { CursorTool, PDFCursorTools } from './pdf_cursor_tools';
import { PDFRenderingQueue, RenderingStates } from './pdf_rendering_queue';
import { PDFSidebar, SidebarView } from './pdf_sidebar';
import { OverlayManager } from './overlay_manager';
import { PasswordPrompt } from './password_prompt';
import { PDFAttachmentViewer } from './pdf_attachment_viewer';
import { PDFDocumentProperties } from './pdf_document_properties';
import { PDFFindBar } from './pdf_find_bar';
import { PDFFindController } from './pdf_find_controller';
import { PDFHistory } from './pdf_history';
import { PDFLinkService } from './pdf_link_service';
import { PDFOutlineViewer } from './pdf_outline_viewer';
import { PDFPresentationMode } from './pdf_presentation_mode';
import { PDFSidebarResizer } from './pdf_sidebar_resizer';
import { PDFThumbnailViewer } from './pdf_thumbnail_viewer';
import { PDFViewer } from './pdf_viewer';
import { SecondaryToolbar } from './secondary_toolbar';
import { Toolbar } from './toolbar';
import { ViewHistory } from './view_history';

const DEFAULT_SCALE_DELTA = 1.1;
const DISABLE_AUTO_FETCH_LOADING_BAR_TIMEOUT = 5000; // ms
const FORCE_PAGES_LOADED_TIMEOUT = 10000; // ms
const WHEEL_ZOOM_DISABLED_TIMEOUT = 1000; // ms

const ViewOnLoad = {
  UNKNOWN: -1,
  PREVIOUS: 0, // Default value.
  INITIAL: 1,
};

const DefaultExternalServices = {
  updateFindControlState(data) {},
  updateFindMatchesCount(data) {},
  initPassiveLoading(callbacks) {},
  fallback(data, callback) {},
  reportTelemetry(data) {},
  createDownloadManager(options) {
    throw new Error('Not implemented: createDownloadManager');
  },
  createPreferences() {
    throw new Error('Not implemented: createPreferences');
  },
  createL10n(options) {
    throw new Error('Not implemented: createL10n');
  },
  supportsIntegratedFind: false,
  supportsDocumentFonts: true,
  supportsDocumentColors: true,
  supportedMouseWheelZoomModifierKeys: {
    ctrlKey: true,
    metaKey: true,
  },
};

let PDFViewerApplication = {
  initialBookmark: document.location.hash.substring(1),
  initialized: false,
  fellback: false,
  appConfig: null,
  pdfDocument: null,
  pdfLoadingTask: null,
  printService: null,
  transformationService: null,
  fieldsData: null,
  /** @type {PDFViewer} */
  pdfViewer: null,
  /** @type {PDFThumbnailViewer} */
  pdfThumbnailViewer: null,
  /** @type {PDFRenderingQueue} */
  pdfRenderingQueue: null,
  /** @type {PDFPresentationMode} */
  pdfPresentationMode: null,
  /** @type {PDFDocumentProperties} */
  pdfDocumentProperties: null,
  /** @type {PDFLinkService} */
  pdfLinkService: null,
  /** @type {PDFHistory} */
  pdfHistory: null,
  /** @type {PDFSidebar} */
  pdfSidebar: null,
  /** @type {PDFSidebarResizer} */
  pdfSidebarResizer: null,
  /** @type {PDFOutlineViewer} */
  pdfOutlineViewer: null,
  /** @type {PDFAttachmentViewer} */
  pdfAttachmentViewer: null,
  /** @type {PDFCursorTools} */
  pdfCursorTools: null,
  /** @type {ViewHistory} */
  store: null,
  /** @type {DownloadManager} */
  downloadManager: null,
  /** @type {OverlayManager} */
  overlayManager: null,
  /** @type {Preferences} */
  preferences: null,
  /** @type {Toolbar} */
  toolbar: null,
  /** @type {SecondaryToolbar} */
  secondaryToolbar: null,
  /** @type {EventBus} */
  eventBus: null,
  /** @type {IL10n} */
  l10n: null,
  isInitialViewSet: false,
  downloadComplete: false,
  isViewerEmbedded: (window.parent !== window),
  url: '',
  baseUrl: '',
  externalServices: DefaultExternalServices,
  _boundEvents: {},
  contentDispositionFilename: null,

  // Called once when the document is loaded.
  async initialize(appConfig) {
    this.preferences = this.externalServices.createPreferences();
    this.appConfig = appConfig;

    await this._readPreferences();
    await this._parseHashParameters();
    await this._initializeL10n();

    if (this.isViewerEmbedded &&
        AppOptions.get('externalLinkTarget') === LinkTarget.NONE) {
      // Prevent external links from "replacing" the viewer,
      // when it's embedded in e.g. an <iframe> or an <object>.
      AppOptions.set('externalLinkTarget', LinkTarget.TOP);
    }
    await this._initializeViewerComponents();

    // Bind the various event handlers *after* the viewer has been
    // initialized, to prevent errors if an event arrives too soon.
    this.bindEvents();
    this.bindWindowEvents();

    // We can start UI localization now.
    let appContainer = appConfig.appContainer || document.documentElement;
    this.l10n.translate(appContainer).then(() => {
      // Dispatch the 'localized' event on the `eventBus` once the viewer
      // has been fully initialized and translated.
      this.eventBus.dispatch('localized', { source: this, });
    });

    this.initialized = true;
  },

  /**
   * @private
   */
  async _readPreferences() {
    if (AppOptions.get('disablePreferences') === true) {
      // Give custom implementations of the default viewer a simpler way to
      // opt-out of having the `Preferences` override existing `AppOptions`.
      return;
    }
    try {
      const prefs = await this.preferences.getAll();
      for (const name in prefs) {
        AppOptions.set(name, prefs[name]);

        let hash = document.location.hash.substring(1);
        let hashParams = parseQueryString(hash);
        if ('mode' in hashParams && hashParams['mode'] === 'edit') {
          AppOptions.set('renderInteractiveForms', true);
          AppOptions.set('renderer', 'svg');
        }
      }
    } catch (reason) {
      console.error(`_readPreferences: "${reason.message}".`);
    }
  },

  /**
   * @private
   */
  async _parseHashParameters() {
    if (typeof PDFJSDev !== 'undefined' && PDFJSDev.test('PRODUCTION') &&
        !AppOptions.get('pdfBugEnabled')) {
      return undefined;
    }
    const waitOn = [];

    // Special debugging flags in the hash section of the URL.
    let hash = document.location.hash.substring(1);
    let hashParams = parseQueryString(hash);

    if ('disableworker' in hashParams &&
        hashParams['disableworker'] === 'true') {
      waitOn.push(loadFakeWorker());
    }
    if ('disablerange' in hashParams) {
      AppOptions.set('disableRange', hashParams['disablerange'] === 'true');
    }
    if ('disablestream' in hashParams) {
      AppOptions.set('disableStream', hashParams['disablestream'] === 'true');
    }
    if ('disableautofetch' in hashParams) {
      AppOptions.set('disableAutoFetch',
                     hashParams['disableautofetch'] === 'true');
    }
    if ('disablefontface' in hashParams) {
      AppOptions.set('disableFontFace',
                     hashParams['disablefontface'] === 'true');
    }
    if ('disablehistory' in hashParams) {
      AppOptions.set('disableHistory', hashParams['disablehistory'] === 'true');
    }
    if ('webgl' in hashParams) {
      AppOptions.set('enableWebGL', hashParams['webgl'] === 'true');
    }
    if ('useonlycsszoom' in hashParams) {
      AppOptions.set('useOnlyCssZoom', hashParams['useonlycsszoom'] === 'true');
    }
    if ('verbosity' in hashParams) {
      AppOptions.set('verbosity', hashParams['verbosity'] | 0);
    }
    if ('textlayer' in hashParams) {
      switch (hashParams['textlayer']) {
        case 'off':
          AppOptions.set('textLayerMode', TextLayerMode.DISABLE);
          break;
        case 'visible':
        case 'shadow':
        case 'hover':
          let viewer = this.appConfig.viewerContainer;
          viewer.classList.add('textLayer-' + hashParams['textlayer']);
          break;
      }
    }
    if ('pdfbug' in hashParams) {
      AppOptions.set('pdfBug', true);
      let enabled = hashParams['pdfbug'].split(',');
      waitOn.push(loadAndEnablePDFBug(enabled));
    }
    // It is not possible to change locale for the (various) extension builds.
    if ((typeof PDFJSDev === 'undefined' ||
         PDFJSDev.test('!PRODUCTION || GENERIC')) && 'locale' in hashParams) {
      AppOptions.set('locale', hashParams['locale']);
    }

    return Promise.all(waitOn).catch((reason) => {
      console.error(`_parseHashParameters: "${reason.message}".`);
    });
  },

  /**
   * @private
   */
  async _initializeL10n() {
    let currentLocale = AppOptions.get('locale');
    let hash = document.location.hash.substring(1);
    let hashParams = parseQueryString(hash);
    if ('locale' in hashParams) {
      currentLocale = hashParams['locale'];
    }

    this.l10n = this.externalServices.createL10n({
      locale: currentLocale,
    });
    const dir = await this.l10n.getDirection();
    document.getElementsByTagName('html')[0].dir = dir;
  },

  /**
   * @private
   */
  async _initializeViewerComponents() {
    const appConfig = this.appConfig;

    this.overlayManager = new OverlayManager();

    const eventBus = appConfig.eventBus ||
                     getGlobalEventBus(AppOptions.get('eventBusDispatchToDOM'));
    this.eventBus = eventBus;

    let pdfRenderingQueue = new PDFRenderingQueue();
    pdfRenderingQueue.onIdle = this.cleanup.bind(this);
    this.pdfRenderingQueue = pdfRenderingQueue;

    let pdfLinkService = new PDFLinkService({
      eventBus,
      externalLinkTarget: AppOptions.get('externalLinkTarget'),
      externalLinkRel: AppOptions.get('externalLinkRel'),
    });
    this.pdfLinkService = pdfLinkService;

    let downloadManager = this.externalServices.createDownloadManager({
      disableCreateObjectURL: AppOptions.get('disableCreateObjectURL'),
    });
    this.downloadManager = downloadManager;

    const findController = new PDFFindController({
      linkService: pdfLinkService,
      eventBus,
    });
    this.findController = findController;

    const container = appConfig.mainContainer;
    const viewer = appConfig.viewerContainer;
    this.pdfViewer = new PDFViewer({
      container,
      viewer,
      eventBus,
      renderingQueue: pdfRenderingQueue,
      linkService: pdfLinkService,
      downloadManager,
      findController,
      renderer: AppOptions.get('renderer'),
      enableWebGL: AppOptions.get('enableWebGL'),
      l10n: this.l10n,
      textLayerMode: AppOptions.get('textLayerMode'),
      imageResourcesPath: AppOptions.get('imageResourcesPath'),
      renderInteractiveForms: AppOptions.get('renderInteractiveForms'),
      enablePrintAutoRotate: AppOptions.get('enablePrintAutoRotate'),
      useOnlyCssZoom: AppOptions.get('useOnlyCssZoom'),
      maxCanvasPixels: AppOptions.get('maxCanvasPixels'),
    });
    pdfRenderingQueue.setViewer(this.pdfViewer);
    pdfLinkService.setViewer(this.pdfViewer);

    this.pdfThumbnailViewer = new PDFThumbnailViewer({
      container: appConfig.sidebar.thumbnailView,
      renderingQueue: pdfRenderingQueue,
      linkService: pdfLinkService,
      l10n: this.l10n,
    });
    pdfRenderingQueue.setThumbnailViewer(this.pdfThumbnailViewer);

    this.pdfHistory = new PDFHistory({
      linkService: pdfLinkService,
      eventBus,
    });
    pdfLinkService.setHistory(this.pdfHistory);

    if (!this.supportsIntegratedFind) {
      this.findBar = new PDFFindBar(appConfig.findBar, eventBus, this.l10n);
    }

    this.pdfDocumentProperties =
      new PDFDocumentProperties(appConfig.documentProperties,
                                this.overlayManager, eventBus, this.l10n);

    this.pdfCursorTools = new PDFCursorTools({
      container,
      eventBus,
      cursorToolOnLoad: AppOptions.get('cursorToolOnLoad'),
    });

    this.toolbar = new Toolbar(appConfig.toolbar, eventBus, this.l10n);

    this.secondaryToolbar =
      new SecondaryToolbar(appConfig.secondaryToolbar, container, eventBus);

    if (this.supportsFullscreen) {
      this.pdfPresentationMode = new PDFPresentationMode({
        container,
        viewer,
        pdfViewer: this.pdfViewer,
        eventBus,
        contextMenuItems: appConfig.fullscreen,
      });
    }

    this.passwordPrompt = new PasswordPrompt(appConfig.passwordOverlay,
                                             this.overlayManager, this.l10n);

    this.pdfOutlineViewer = new PDFOutlineViewer({
      container: appConfig.sidebar.outlineView,
      eventBus,
      linkService: pdfLinkService,
    });

    this.pdfAttachmentViewer = new PDFAttachmentViewer({
      container: appConfig.sidebar.attachmentsView,
      eventBus,
      downloadManager,
    });

    this.pdfSidebar = new PDFSidebar({
      elements: appConfig.sidebar,
      pdfViewer: this.pdfViewer,
      pdfThumbnailViewer: this.pdfThumbnailViewer,
      eventBus,
      l10n: this.l10n,
    });
    this.pdfSidebar.onToggled = this.forceRendering.bind(this);

    this.pdfSidebarResizer = new PDFSidebarResizer(appConfig.sidebarResizer,
                                                   eventBus, this.l10n);
  },

  run(config) {
    this.initialize(config).then(webViewerInitialized);
  },

  zoomIn(ticks) {
    if (this.pdfViewer.isInPresentationMode) {
      return;
    }
    let newScale = this.pdfViewer.currentScale;
    do {
      newScale = (newScale * DEFAULT_SCALE_DELTA).toFixed(2);
      newScale = Math.ceil(newScale * 10) / 10;
      newScale = Math.min(MAX_SCALE, newScale);
    } while (--ticks > 0 && newScale < MAX_SCALE);
    this.pdfViewer.currentScaleValue = newScale;
  },

  zoomOut(ticks) {
    if (this.pdfViewer.isInPresentationMode) {
      return;
    }
    let newScale = this.pdfViewer.currentScale;
    do {
      newScale = (newScale / DEFAULT_SCALE_DELTA).toFixed(2);
      newScale = Math.floor(newScale * 10) / 10;
      newScale = Math.max(MIN_SCALE, newScale);
    } while (--ticks > 0 && newScale > MIN_SCALE);
    this.pdfViewer.currentScaleValue = newScale;
  },

  zoomReset() {
    if (this.pdfViewer.isInPresentationMode) {
      return;
    }
    this.pdfViewer.currentScaleValue = DEFAULT_SCALE_VALUE;
  },

  get pagesCount() {
    return this.pdfDocument ? this.pdfDocument.numPages : 0;
  },

  set page(val) {
    this.pdfViewer.currentPageNumber = val;
  },

  get page() {
    return this.pdfViewer.currentPageNumber;
  },

  get printing() {
    return !!this.printService;
  },

  get supportsPrinting() {
    return PDFPrintServiceFactory.instance.supportsPrinting;
  },

  get supportsFullscreen() {
    let support;
    if (typeof PDFJSDev !== 'undefined' && PDFJSDev.test('MOZCENTRAL')) {
      support = document.fullscreenEnabled === true ||
                document.mozFullScreenEnabled === true;
    } else {
      let doc = document.documentElement;
      support = !!(doc.requestFullscreen || doc.mozRequestFullScreen ||
                   doc.webkitRequestFullScreen || doc.msRequestFullscreen);

      if (document.fullscreenEnabled === false ||
          document.mozFullScreenEnabled === false ||
          document.webkitFullscreenEnabled === false ||
          document.msFullscreenEnabled === false) {
        support = false;
      }
    }
    return shadow(this, 'supportsFullscreen', support);
  },

  get supportsIntegratedFind() {
    return this.externalServices.supportsIntegratedFind;
  },

  get supportsDocumentFonts() {
    return this.externalServices.supportsDocumentFonts;
  },

  get supportsDocumentColors() {
    return this.externalServices.supportsDocumentColors;
  },

  get loadingBar() {
    let bar = new ProgressBar('#loadingBar');
    return shadow(this, 'loadingBar', bar);
  },

  get supportedMouseWheelZoomModifierKeys() {
    return this.externalServices.supportedMouseWheelZoomModifierKeys;
  },

  initPassiveLoading() {
    if (typeof PDFJSDev === 'undefined' ||
        !PDFJSDev.test('FIREFOX || MOZCENTRAL || CHROME')) {
      throw new Error('Not implemented: initPassiveLoading');
    }
    this.externalServices.initPassiveLoading({
      onOpenWithTransport(url, length, transport) {
        PDFViewerApplication.open(url, { length, range: transport, });
      },
      onOpenWithData(data) {
        PDFViewerApplication.open(data);
      },
      onOpenWithURL(url, length, originalUrl) {
        let file = url, args = null;
        if (length !== undefined) {
          args = { length, };
        }
        if (originalUrl !== undefined) {
          file = { url, originalUrl, };
        }
        PDFViewerApplication.open(file, args);
      },
      onError(err) {
        PDFViewerApplication.l10n.get('loading_error', null,
            'An error occurred while loading the PDF.').then((msg) => {
          PDFViewerApplication.error(msg, err);
        });
      },
      onProgress(loaded, total) {
        PDFViewerApplication.progress(loaded / total);
      },
    });
  },

  setTitleUsingUrl(url = '') {
    this.url = url;
    this.baseUrl = url.split('#')[0];
    let title = getPDFFileNameFromURL(url, '');
    if (!title) {
      try {
        title = decodeURIComponent(getFilenameFromUrl(url)) || url;
      } catch (ex) {
        // decodeURIComponent may throw URIError,
        // fall back to using the unprocessed url in that case
        title = url;
      }
    }
    this.setTitle(title);
  },

  setTitle(title) {
    if (this.isViewerEmbedded) {
      // Embedded PDF viewers should not be changing their parent page's title.
      return;
    }
    document.title = title;
  },

  /**
   * Closes opened PDF document.
   * @returns {Promise} - Returns the promise, which is resolved when all
   *                      destruction is completed.
   */
  async close() {
    let errorWrapper = this.appConfig.errorWrapper.container;
    errorWrapper.setAttribute('hidden', 'true');

    if (!this.pdfLoadingTask) {
      return undefined;
    }

    let promise = this.pdfLoadingTask.destroy();
    this.pdfLoadingTask = null;

    if (this.pdfDocument) {
      this.pdfDocument = null;

      this.pdfThumbnailViewer.setDocument(null);
      this.pdfViewer.setDocument(null);
      this.pdfLinkService.setDocument(null);
      this.pdfDocumentProperties.setDocument(null);
    }
    this.store = null;
    this.isInitialViewSet = false;
    this.downloadComplete = false;
    this.url = '';
    this.baseUrl = '';
    this.contentDispositionFilename = null;

    this.pdfSidebar.reset();
    this.pdfOutlineViewer.reset();
    this.pdfAttachmentViewer.reset();

    if (this.findBar) {
      this.findBar.reset();
    }
    this.toolbar.reset();
    this.secondaryToolbar.reset();

    if (typeof PDFBug !== 'undefined') {
      PDFBug.cleanup();
    }
    return promise;
  },

  /**
   * Opens PDF document specified by URL or array with additional arguments.
   * @param {string|TypedArray|ArrayBuffer} file - PDF location or binary data.
   * @param {Object} args - (optional) Additional arguments for the getDocument
   *                        call, e.g. HTTP headers ('httpHeaders') or
   *                        alternative data transport ('range').
   * @returns {Promise} - Returns the promise, which is resolved when document
   *                      is opened.
   */
  async open(file, args) {
    if (this.pdfLoadingTask) {
      // We need to destroy already opened document.
      await this.close();
    }
    // Set the necessary global worker parameters, using the available options.
    const workerParameters = AppOptions.getAll(OptionKind.WORKER);
    for (let key in workerParameters) {
      GlobalWorkerOptions[key] = workerParameters[key];
    }

    let parameters = Object.create(null);
    if (typeof file === 'string') { // URL
      this.setTitleUsingUrl(file);
      parameters.url = file;
    } else if (file && 'byteLength' in file) { // ArrayBuffer
      parameters.data = file;
    } else if (file.url && file.originalUrl) {
      this.setTitleUsingUrl(file.originalUrl);
      parameters.url = file.url;
    }
    // Set the necessary API parameters, using the available options.
    const apiParameters = AppOptions.getAll(OptionKind.API);
    for (let key in apiParameters) {
      let value = apiParameters[key];

      if (key === 'docBaseUrl' && !value) {
        if (typeof PDFJSDev === 'undefined' || !PDFJSDev.test('PRODUCTION')) {
          value = document.URL.split('#')[0];
        } else if (typeof PDFJSDev !== 'undefined' &&
                   PDFJSDev.test('FIREFOX || MOZCENTRAL || CHROME')) {
          value = this.baseUrl;
        }
      }
      parameters[key] = value;
    }

    if (args) {
      for (let key in args) {
        const value = args[key];

        if (key === 'length') {
          this.pdfDocumentProperties.setFileSize(value);
        }
        parameters[key] = value;
      }
    }

    let loadingTask = getDocument(parameters);
    this.pdfLoadingTask = loadingTask;

    loadingTask.onPassword = (updateCallback, reason) => {
      this.pdfLinkService.externalLinkEnabled = false;
      this.passwordPrompt.setUpdateCallback(updateCallback, reason);
      this.passwordPrompt.open();
    };

    loadingTask.onProgress = ({ loaded, total, }) => {
      this.progress(loaded / total);
    };

    // Listen for unsupported features to trigger the fallback UI.
    loadingTask.onUnsupportedFeature = this.fallback.bind(this);

    return loadingTask.promise.then((pdfDocument) => {
      this.load(pdfDocument);
    }, (exception) => {
      if (loadingTask !== this.pdfLoadingTask) {
        return undefined; // Ignore errors for previously opened PDF files.
      }

      let message = exception && exception.message;
      let loadingErrorMessage;
      if (exception instanceof InvalidPDFException) {
        // change error message also for other builds
        loadingErrorMessage = this.l10n.get('invalid_file_error', null,
                                            'Invalid or corrupted PDF file.');
      } else if (exception instanceof MissingPDFException) {
        // special message for missing PDF's
        loadingErrorMessage = this.l10n.get('missing_file_error', null,
                                            'Missing PDF file.');
      } else if (exception instanceof UnexpectedResponseException) {
        loadingErrorMessage = this.l10n.get('unexpected_response_error', null,
                                            'Unexpected server response.');
      } else {
        loadingErrorMessage = this.l10n.get('loading_error', null,
          'An error occurred while loading the PDF.');
      }

      return loadingErrorMessage.then((msg) => {
        this.error(msg, { message, });
        throw new Error(msg);
      });
    });
  },

  download() {
    const errorMsg = 'PDF failed to download:';
    let xhr = new XMLHttpRequest();
    xhr.open('POST', this.transformationService);

    xhr.setRequestHeader('Content-Type', 'application/json');

    xhr.onload = () => {
      if (xhr.status >= 200 && xhr.status < 300) {
        let respJson = JSON.parse(xhr.response);

        PDFViewerApplication.sessionID = respJson.session_id;

        let binary_string = atob(respJson.form);
        let len = binary_string.length;
        let data = new Uint8Array(len);
        for (let i = 0; i < len; i++) {
          data[i] = binary_string.charCodeAt(i);
        }

        let downloadManager = this.downloadManager;
        downloadManager.onerror = (err) => {
          // This error won't really be helpful because it's likely the
          // fallback won't work either (or is already open).
          this.error(`${errorMsg} ${err}`);
        };

        const blob = new Blob([data], { type: 'application/pdf', });
        downloadManager.download(blob, this.baseUrl,
          getPDFFileNameFromURL(this.url));
      } else {
        this.error(`${errorMsg} ${xhr.statusText}`);
      }
    };

    xhr.onerror = () => {
      this.error(`${errorMsg} ${xhr.statusText}`);
    };

    this.fieldsData.session_id = this.sessionID;
    xhr.send(JSON.stringify(this.fieldsData));
  },

  fallback(featureId) {
    if (typeof PDFJSDev !== 'undefined' &&
        PDFJSDev.test('FIREFOX || MOZCENTRAL')) {
      // Only trigger the fallback once so we don't spam the user with messages
      // for one PDF.
      if (this.fellback) {
        return;
      }
      this.fellback = true;
      this.externalServices.fallback({
        featureId,
        url: this.baseUrl,
      }, function response(download) {
        if (!download) {
          return;
        }
        PDFViewerApplication.download();
      });
    }
  },

  handleException(exception) {
    let message = exception && exception.message;
    let loadingErrorMessage;
    if (exception instanceof InvalidPDFException) {
      // change error message also for other builds
      loadingErrorMessage = this.l10n.get(
        'invalid_file_error', null,
        'Invalid or corrupted PDF file.');
    } else if (exception instanceof MissingPDFException) {
      // special message for missing PDF's
      loadingErrorMessage = this.l10n.get(
        'missing_file_error', null,
        'Missing PDF file.');
    } else if (exception instanceof UnexpectedResponseException) {
      loadingErrorMessage = this.l10n.get(
        'unexpected_response_error', null,
        'Unexpected server response.');
    } else {
      loadingErrorMessage = this.l10n.get(
        'loading_error', null,
        'An error occurred while loading the PDF.');
    }

    return loadingErrorMessage.then((msg) => {
      this.error(msg, { message, });
      throw new Error(msg);
    });
  },

  /**
   * Show the error box.
   * @param {String} message A message that is human readable.
   * @param {Object} moreInfo (optional) Further information about the error
   *                            that is more technical.  Should have a 'message'
   *                            and optionally a 'stack' property.
   */
  error(message, moreInfo) {
    let moreInfoText = [this.l10n.get('error_version_info',
      { version: version || '?', build: build || '?', },
      'PDF.js v{{version}} (build: {{build}})')];
    if (moreInfo) {
      moreInfoText.push(
        this.l10n.get('error_message', { message: moreInfo.message, },
                      'Message: {{message}}'));
      if (moreInfo.stack) {
        moreInfoText.push(
          this.l10n.get('error_stack', { stack: moreInfo.stack, },
                        'Stack: {{stack}}'));
      } else {
        if (moreInfo.filename) {
          moreInfoText.push(
            this.l10n.get('error_file', { file: moreInfo.filename, },
                          'File: {{file}}'));
        }
        if (moreInfo.lineNumber) {
          moreInfoText.push(
            this.l10n.get('error_line', { line: moreInfo.lineNumber, },
                          'Line: {{line}}'));
        }
      }
    }

    if (typeof PDFJSDev === 'undefined' ||
        !PDFJSDev.test('FIREFOX || MOZCENTRAL')) {
      let errorWrapperConfig = this.appConfig.errorWrapper;
      let errorWrapper = errorWrapperConfig.container;
      errorWrapper.removeAttribute('hidden');

      let errorMessage = errorWrapperConfig.errorMessage;
      errorMessage.textContent = message;

      let closeButton = errorWrapperConfig.closeButton;
      closeButton.onclick = function() {
        errorWrapper.setAttribute('hidden', 'true');
      };

      let errorMoreInfo = errorWrapperConfig.errorMoreInfo;
      let moreInfoButton = errorWrapperConfig.moreInfoButton;
      let lessInfoButton = errorWrapperConfig.lessInfoButton;
      moreInfoButton.onclick = function() {
        errorMoreInfo.removeAttribute('hidden');
        moreInfoButton.setAttribute('hidden', 'true');
        lessInfoButton.removeAttribute('hidden');
        errorMoreInfo.style.height = errorMoreInfo.scrollHeight + 'px';
      };
      lessInfoButton.onclick = function() {
        errorMoreInfo.setAttribute('hidden', 'true');
        moreInfoButton.removeAttribute('hidden');
        lessInfoButton.setAttribute('hidden', 'true');
      };
      moreInfoButton.oncontextmenu = noContextMenuHandler;
      lessInfoButton.oncontextmenu = noContextMenuHandler;
      closeButton.oncontextmenu = noContextMenuHandler;
      moreInfoButton.removeAttribute('hidden');
      lessInfoButton.setAttribute('hidden', 'true');
      Promise.all(moreInfoText).then((parts) => {
        errorMoreInfo.value = parts.join('\n');
      });
    } else {
      Promise.all(moreInfoText).then((parts) => {
        console.error(message + '\n' + parts.join('\n'));
      });
      this.fallback();
    }
  },

  progress(level) {
    if (this.downloadComplete) {
      // Don't accidentally show the loading bar again when the entire file has
      // already been fetched (only an issue when disableAutoFetch is enabled).
      return;
    }
    let percent = Math.round(level * 100);
    // When we transition from full request to range requests, it's possible
    // that we discard some of the loaded data. This can cause the loading
    // bar to move backwards. So prevent this by only updating the bar if it
    // increases.
    if (percent > this.loadingBar.percent || isNaN(percent)) {
      this.loadingBar.percent = percent;

      // When disableAutoFetch is enabled, it's not uncommon for the entire file
      // to never be fetched (depends on e.g. the file structure). In this case
      // the loading bar will not be completely filled, nor will it be hidden.
      // To prevent displaying a partially filled loading bar permanently, we
      // hide it when no data has been loaded during a certain amount of time.
      const disableAutoFetch = this.pdfDocument ?
        this.pdfDocument.loadingParams['disableAutoFetch'] :
        AppOptions.get('disableAutoFetch');

      if (disableAutoFetch && percent) {
        if (this.disableAutoFetchLoadingBarTimeout) {
          clearTimeout(this.disableAutoFetchLoadingBarTimeout);
          this.disableAutoFetchLoadingBarTimeout = null;
        }
        this.loadingBar.show();

        this.disableAutoFetchLoadingBarTimeout = setTimeout(() => {
          this.loadingBar.hide();
          this.disableAutoFetchLoadingBarTimeout = null;
        }, DISABLE_AUTO_FETCH_LOADING_BAR_TIMEOUT);
      }
    }
  },

  load(pdfDocument) {
    this.pdfDocument = pdfDocument;

    pdfDocument.getDownloadInfo().then(() => {
      this.downloadComplete = true;
      this.loadingBar.hide();

      firstPagePromise.then(() => {
        this.eventBus.dispatch('documentloaded', { source: this, });
      });
    });

    // Since the `setInitialView` call below depends on this being resolved,
    // fetch it early to avoid delaying initial rendering of the PDF document.
    const pageLayoutPromise = pdfDocument.getPageLayout().catch(
      function() { /* Avoid breaking initial rendering; ignoring errors. */ });
    const pageModePromise = pdfDocument.getPageMode().catch(
      function() { /* Avoid breaking initial rendering; ignoring errors. */ });
    const openActionDestPromise = pdfDocument.getOpenActionDestination().catch(
      function() { /* Avoid breaking initial rendering; ignoring errors. */ });

    this.toolbar.setPagesCount(pdfDocument.numPages, false);
    this.secondaryToolbar.setPagesCount(pdfDocument.numPages);

    const store = this.store = new ViewHistory(pdfDocument.fingerprint);

    let baseDocumentUrl;
    if (typeof PDFJSDev === 'undefined' || PDFJSDev.test('GENERIC')) {
      baseDocumentUrl = null;
    } else if (PDFJSDev.test('FIREFOX || MOZCENTRAL')) {
      baseDocumentUrl = this.baseUrl;
    } else if (PDFJSDev.test('CHROME')) {
      baseDocumentUrl = location.href.split('#')[0];
    }
    this.pdfLinkService.setDocument(pdfDocument, baseDocumentUrl);
    this.pdfDocumentProperties.setDocument(pdfDocument, this.url);

    let pdfViewer = this.pdfViewer;
    pdfViewer.setDocument(pdfDocument);
    let firstPagePromise = pdfViewer.firstPagePromise;
    let pagesPromise = pdfViewer.pagesPromise;
    let onePageRendered = pdfViewer.onePageRendered;

    let pdfThumbnailViewer = this.pdfThumbnailViewer;
    pdfThumbnailViewer.setDocument(pdfDocument);

    firstPagePromise.then((pdfPage) => {
      this.loadingBar.setWidth(this.appConfig.viewerContainer);

      const storePromise = store.getMultiple({
        page: null,
        zoom: DEFAULT_SCALE_VALUE,
        scrollLeft: '0',
        scrollTop: '0',
        rotation: null,
        sidebarView: SidebarView.UNKNOWN,
        scrollMode: ScrollMode.UNKNOWN,
        spreadMode: SpreadMode.UNKNOWN,
      }).catch(() => { /* Unable to read from storage; ignoring errors. */ });

      Promise.all([
        animationStarted,
        storePromise,
        pageLayoutPromise,
        pageModePromise,
        openActionDestPromise,
      ]).then(async ([timeStamp, values = {}, pageLayout, pageMode,
                      openActionDest]) => {
        const viewOnLoad = AppOptions.get('viewOnLoad');

        this._initializePdfHistory({
          fingerprint: pdfDocument.fingerprint,
          viewOnLoad,
          initialDest: openActionDest,
        });
        const initialBookmark = this.initialBookmark;

        // Initialize the default values, from user preferences.
        const zoom = AppOptions.get('defaultZoomValue');
        let hash = zoom ? `zoom=${zoom}` : null;

        let rotation = null;
        let sidebarView = AppOptions.get('sidebarViewOnLoad');
        let scrollMode = AppOptions.get('scrollModeOnLoad');
        let spreadMode = AppOptions.get('spreadModeOnLoad');

        if (values.page && viewOnLoad !== ViewOnLoad.INITIAL) {
          hash = `page=${values.page}&zoom=${zoom || values.zoom},` +
                 `${values.scrollLeft},${values.scrollTop}`;

          rotation = parseInt(values.rotation, 10);
          // Always let user preferences take precedence over the view history.
          if (sidebarView === SidebarView.UNKNOWN) {
            sidebarView = (values.sidebarView | 0);
          }
          if (scrollMode === ScrollMode.UNKNOWN) {
            scrollMode = (values.scrollMode | 0);
          }
          if (spreadMode === SpreadMode.UNKNOWN) {
            spreadMode = (values.spreadMode | 0);
          }
        }
        // Always let the user preference/view history take precedence.
        if (pageMode && sidebarView === SidebarView.UNKNOWN) {
          sidebarView = apiPageModeToSidebarView(pageMode);
        }
        if (pageLayout && spreadMode === SpreadMode.UNKNOWN) {
          spreadMode = apiPageLayoutToSpreadMode(pageLayout);
        }

        this.setInitialView(hash, {
          rotation, sidebarView, scrollMode, spreadMode,
        });
        this.eventBus.dispatch('documentinit', { source: this, });
        // Make all navigation keys work on document load,
        // unless the viewer is embedded in a web page.
        if (!this.isViewerEmbedded) {
          pdfViewer.focus();
        }

        // For documents with different page sizes, once all pages are resolved,
        // ensure that the correct location becomes visible on load.
        // (To reduce the risk, in very large and/or slow loading documents,
        //  that the location changes *after* the user has started interacting
        //  with the viewer, wait for either `pagesPromise` or a timeout.)
        await Promise.race([
          pagesPromise,
          new Promise((resolve) => {
            setTimeout(resolve, FORCE_PAGES_LOADED_TIMEOUT);
          }),
        ]);
        if (!initialBookmark && !hash) {
          return;
        }
        if (pdfViewer.hasEqualPageSizes) {
          return;
        }
        this.initialBookmark = initialBookmark;

        // eslint-disable-next-line no-self-assign
        pdfViewer.currentScaleValue = pdfViewer.currentScaleValue;
        // Re-apply the initial document location.
        this.setInitialView(hash);
      }).catch(() => {
        // Ensure that the document is always completely initialized,
        // even if there are any errors thrown above.
        this.setInitialView();
      }).then(function() {
        // At this point, rendering of the initial page(s) should always have
        // started (and may even have completed).
        // To prevent any future issues, e.g. the document being completely
        // blank on load, always trigger rendering here.
        pdfViewer.update();
      });
    });

    pdfDocument.getPageLabels().then((labels) => {
      if (!labels || AppOptions.get('disablePageLabels')) {
        return;
      }
      let i = 0, numLabels = labels.length;
      if (numLabels !== this.pagesCount) {
        console.error('The number of Page Labels does not match ' +
                      'the number of pages in the document.');
        return;
      }
      // Ignore page labels that correspond to standard page numbering.
      while (i < numLabels && labels[i] === (i + 1).toString()) {
        i++;
      }
      if (i === numLabels) {
        return;
      }

      pdfViewer.setPageLabels(labels);
      pdfThumbnailViewer.setPageLabels(labels);

      // Changing toolbar page display to use labels and we need to set
      // the label of the current page.
      this.toolbar.setPagesCount(pdfDocument.numPages, true);
      this.toolbar.setPageNumber(pdfViewer.currentPageNumber,
                                 pdfViewer.currentPageLabel);
    });

    pagesPromise.then(() => {
      if (!this.supportsPrinting) {
        return;
      }
      pdfDocument.getJavaScript().then((javaScript) => {
        if (!javaScript) {
          return;
        }
        javaScript.some((js) => {
          if (!js) { // Don't warn/fallback for empty JavaScript actions.
            return false;
          }
          console.warn('Warning: JavaScript is not supported');
          this.fallback(UNSUPPORTED_FEATURES.javaScript);
          return true;
        });

        // Hack to support auto printing.
        let regex = /\bprint\s*\(/;
        for (let i = 0, ii = javaScript.length; i < ii; i++) {
          let js = javaScript[i];
          if (js && regex.test(js)) {
            setTimeout(function() {
              window.print();
            });
            return;
          }
        }
      });
    });

    onePageRendered.then(() => {
      pdfDocument.getOutline().then((outline) => {
        this.pdfOutlineViewer.render({ outline, });
      });
      pdfDocument.getAttachments().then((attachments) => {
        this.pdfAttachmentViewer.render({ attachments, });
      });
    });

    pdfDocument.getMetadata().then(
        ({ info, metadata, contentDispositionFilename, }) => {
      this.documentInfo = info;
      this.metadata = metadata;
      this.contentDispositionFilename = contentDispositionFilename;

      // Provides some basic debug information
      console.log('PDF ' + pdfDocument.fingerprint + ' [' +
                  info.PDFFormatVersion + ' ' + (info.Producer || '-').trim() +
                  ' / ' + (info.Creator || '-').trim() + ']' +
                  ' (PDF.js: ' + (version || '-') +
                  (AppOptions.get('enableWebGL') ? ' [WebGL]' : '') + ')');

      let pdfTitle;
      if (metadata && metadata.has('dc:title')) {
        let title = metadata.get('dc:title');
        // Ghostscript sometimes return 'Untitled', sets the title to 'Untitled'
        if (title !== 'Untitled') {
          pdfTitle = title;
        }
      }

      if (!pdfTitle && info && info['Title']) {
        pdfTitle = info['Title'];
      }

      if (pdfTitle) {
        this.setTitle(
          `${pdfTitle} - ${contentDispositionFilename || document.title}`);
      } else if (contentDispositionFilename) {
        this.setTitle(contentDispositionFilename);
      }

      if (info.IsAcroFormPresent) {
        console.warn('Warning: AcroForm/XFA is not supported');
        this.fallback(UNSUPPORTED_FEATURES.forms);
      }

      if (typeof PDFJSDev !== 'undefined' &&
          PDFJSDev.test('FIREFOX || MOZCENTRAL')) {
        // Telemetry labels must be C++ variable friendly.
        const versionId = `v${info.PDFFormatVersion.replace('.', '_')}`;
        let generatorId = 'other';
        // Keep these in sync with mozilla central's Histograms.json.
        const KNOWN_GENERATORS = [
          'acrobat distiller', 'acrobat pdfwriter', 'adobe livecycle',
          'adobe pdf library', 'adobe photoshop', 'ghostscript', 'tcpdf',
          'cairo', 'dvipdfm', 'dvips', 'pdftex', 'pdfkit', 'itext', 'prince',
          'quarkxpress', 'mac os x', 'microsoft', 'openoffice', 'oracle',
          'luradocument', 'pdf-xchange', 'antenna house', 'aspose.cells', 'fpdf'
        ];
        if (info.Producer) {
          KNOWN_GENERATORS.some(function (generator, s, i) {
            if (!generator.includes(s)) {
              return false;
            }
            generatorId = s.replace(/[ .\-]/g, '_');
            return true;
          }.bind(null, info.Producer.toLowerCase()));
        }
        let formType = !info.IsAcroFormPresent ? null : info.IsXFAPresent ?
                      'xfa' : 'acroform';
        this.externalServices.reportTelemetry({
          type: 'documentInfo',
          version: versionId,
          generator: generatorId,
          formType,
        });
      }
    });
  },

  /**
   * @private
   */
  _initializePdfHistory({ fingerprint, viewOnLoad, initialDest = null, }) {
    if (AppOptions.get('disableHistory') || this.isViewerEmbedded) {
      // The browsing history is only enabled when the viewer is standalone,
      // i.e. not when it is embedded in a web page.
      return;
    }
    this.pdfHistory.initialize({
      fingerprint,
      resetHistory: viewOnLoad === ViewOnLoad.INITIAL,
      updateUrl: AppOptions.get('historyUpdateUrl'),
    });

    if (this.pdfHistory.initialBookmark) {
      this.initialBookmark = this.pdfHistory.initialBookmark;

      this.initialRotation = this.pdfHistory.initialRotation;
    }

    // Always let the browser history/document hash take precedence.
    if (initialDest && !this.initialBookmark &&
        viewOnLoad === ViewOnLoad.UNKNOWN) {
      this.initialBookmark = JSON.stringify(initialDest);
      // TODO: Re-factor the `PDFHistory` initialization to remove this hack
      // that's currently necessary to prevent weird initial history state.
      this.pdfHistory.push({ explicitDest: initialDest, pageNumber: null, });
    }
  },

  setInitialView(storedHash, { rotation, sidebarView,
                               scrollMode, spreadMode, } = {}) {
    const setRotation = (angle) => {
      if (isValidRotation(angle)) {
        this.pdfViewer.pagesRotation = angle;
      }
    };
    const setViewerModes = (scroll, spread) => {
      if (isValidScrollMode(scroll)) {
        this.pdfViewer.scrollMode = scroll;
      }
      if (isValidSpreadMode(spread)) {
        this.pdfViewer.spreadMode = spread;
      }
    };
    this.isInitialViewSet = true;
    this.pdfSidebar.setInitialView(sidebarView);

    setViewerModes(scrollMode, spreadMode);

    if (this.initialBookmark) {
      setRotation(this.initialRotation);
      delete this.initialRotation;

      this.pdfLinkService.setHash(this.initialBookmark);
      this.initialBookmark = null;
    } else if (storedHash) {
      setRotation(rotation);

      this.pdfLinkService.setHash(storedHash);
    }

    // Ensure that the correct page number is displayed in the UI,
    // even if the active page didn't change during document load.
    this.toolbar.setPageNumber(this.pdfViewer.currentPageNumber,
                               this.pdfViewer.currentPageLabel);
    this.secondaryToolbar.setPageNumber(this.pdfViewer.currentPageNumber);

    if (!this.pdfViewer.currentScaleValue) {
      // Scale was not initialized: invalid bookmark or scale was not specified.
      // Setting the default one.
      this.pdfViewer.currentScaleValue = DEFAULT_SCALE_VALUE;
    }
  },

  cleanup() {
    if (!this.pdfDocument) {
      return; // run cleanup when document is loaded
    }
    this.pdfViewer.cleanup();
    this.pdfThumbnailViewer.cleanup();

    // We don't want to remove fonts used by active page SVGs.
    if (this.pdfViewer.renderer !== RendererType.SVG) {
      this.pdfDocument.cleanup();
    }
  },

  forceRendering() {
    this.pdfRenderingQueue.printing = this.printing;
    this.pdfRenderingQueue.isThumbnailViewEnabled =
      this.pdfSidebar.isThumbnailViewVisible;
    this.pdfRenderingQueue.renderHighestPriority();
  },

  beforePrint() {
    if (this.printService) {
      // There is no way to suppress beforePrint/afterPrint events,
      // but PDFPrintService may generate double events -- this will ignore
      // the second event that will be coming from native window.print().
      return;
    }

    if (!this.supportsPrinting) {
      this.l10n.get('printing_not_supported', null,
                    'Warning: Printing is not fully supported by ' +
                    'this browser.').then((printMessage) => {
        this.error(printMessage);
      });
      return;
    }

    // The beforePrint is a sync method and we need to know layout before
    // returning from this method. Ensure that we can get sizes of the pages.
    if (!this.pdfViewer.pageViewsReady) {
      this.l10n.get('printing_not_ready', null,
                    'Warning: The PDF is not fully loaded for printing.').
          then((notReadyMessage) => {
        window.alert(notReadyMessage);
      });
      return;
    }

    let pagesOverview = this.pdfViewer.getPagesOverview();
    let printContainer = this.appConfig.printContainer;
    let printService = PDFPrintServiceFactory.instance.createPrintService(
      this.pdfDocument, pagesOverview, printContainer, this.l10n);
    this.printService = printService;
    this.forceRendering();

    printService.layout();

    if (typeof PDFJSDev !== 'undefined' &&
        PDFJSDev.test('FIREFOX || MOZCENTRAL')) {
      this.externalServices.reportTelemetry({
        type: 'print',
      });
    }
  },

  afterPrint() {
    if (this.printService) {
      this.printService.destroy();
      this.printService = null;
    }
    this.forceRendering();
  },

  print() {
    window.print();
  },

  rotatePages(delta) {
    if (!this.pdfDocument) {
      return;
    }
    let newRotation = (this.pdfViewer.pagesRotation + 360 + delta) % 360;
    this.pdfViewer.pagesRotation = newRotation;
    // Note that the thumbnail viewer is updated, and rendering is triggered,
    // in the 'rotationchanging' event handler.
  },

  requestPresentationMode() {
    if (!this.pdfPresentationMode) {
      return;
    }
    this.pdfPresentationMode.request();
  },

  bindEvents() {
    let { eventBus, _boundEvents, } = this;

    _boundEvents.beforePrint = this.beforePrint.bind(this);
    _boundEvents.afterPrint = this.afterPrint.bind(this);

    eventBus.on('resize', webViewerResize);
    eventBus.on('hashchange', webViewerHashchange);
    eventBus.on('beforeprint', _boundEvents.beforePrint);
    eventBus.on('afterprint', _boundEvents.afterPrint);
    eventBus.on('pagerendered', webViewerPageRendered);
    eventBus.on('textlayerrendered', webViewerTextLayerRendered);
    eventBus.on('updateviewarea', webViewerUpdateViewarea);
    eventBus.on('pagechanging', webViewerPageChanging);
    eventBus.on('scalechanging', webViewerScaleChanging);
    eventBus.on('rotationchanging', webViewerRotationChanging);
    eventBus.on('sidebarviewchanged', webViewerSidebarViewChanged);
    eventBus.on('pagemode', webViewerPageMode);
    eventBus.on('namedaction', webViewerNamedAction);
    eventBus.on('presentationmodechanged', webViewerPresentationModeChanged);
    eventBus.on('presentationmode', webViewerPresentationMode);
    eventBus.on('openfile', webViewerOpenFile);
    eventBus.on('print', webViewerPrint);
    eventBus.on('download', webViewerDownload);
    eventBus.on('firstpage', webViewerFirstPage);
    eventBus.on('lastpage', webViewerLastPage);
    eventBus.on('nextpage', webViewerNextPage);
    eventBus.on('previouspage', webViewerPreviousPage);
    eventBus.on('zoomin', webViewerZoomIn);
    eventBus.on('zoomout', webViewerZoomOut);
    eventBus.on('zoomreset', webViewerZoomReset);
    eventBus.on('pagenumberchanged', webViewerPageNumberChanged);
    eventBus.on('scalechanged', webViewerScaleChanged);
    eventBus.on('rotatecw', webViewerRotateCw);
    eventBus.on('rotateccw', webViewerRotateCcw);
    eventBus.on('switchscrollmode', webViewerSwitchScrollMode);
    eventBus.on('scrollmodechanged', webViewerScrollModeChanged);
    eventBus.on('switchspreadmode', webViewerSwitchSpreadMode);
    eventBus.on('spreadmodechanged', webViewerSpreadModeChanged);
    eventBus.on('documentproperties', webViewerDocumentProperties);
    eventBus.on('find', webViewerFind);
    eventBus.on('findfromurlhash', webViewerFindFromUrlHash);
    eventBus.on('updatefindmatchescount', webViewerUpdateFindMatchesCount);
    eventBus.on('updatefindcontrolstate', webViewerUpdateFindControlState);
    if (typeof PDFJSDev === 'undefined' || PDFJSDev.test('GENERIC')) {
      eventBus.on('fileinputchange', webViewerFileInputChange);
    }
  },

  bindWindowEvents() {
    let { eventBus, _boundEvents, } = this;

    _boundEvents.windowResize = () => {
      eventBus.dispatch('resize', { source: window, });
    };
    _boundEvents.windowHashChange = () => {
      eventBus.dispatch('hashchange', {
        source: window,
        hash: document.location.hash.substring(1),
      });
    };
    _boundEvents.windowBeforePrint = () => {
      eventBus.dispatch('beforeprint', { source: window, });
    };
    _boundEvents.windowAfterPrint = () => {
      eventBus.dispatch('afterprint', { source: window, });
    };

    window.addEventListener('visibilitychange', webViewerVisibilityChange);
    window.addEventListener('wheel', webViewerWheel, { passive: false, });
    window.addEventListener('click', webViewerClick);
    window.addEventListener('keydown', webViewerKeyDown);
    window.addEventListener('resize', _boundEvents.windowResize);
    window.addEventListener('hashchange', _boundEvents.windowHashChange);
    window.addEventListener('beforeprint', _boundEvents.windowBeforePrint);
    window.addEventListener('afterprint', _boundEvents.windowAfterPrint);
  },

  unbindEvents() {
    let { eventBus, _boundEvents, } = this;

    eventBus.off('resize', webViewerResize);
    eventBus.off('hashchange', webViewerHashchange);
    eventBus.off('beforeprint', _boundEvents.beforePrint);
    eventBus.off('afterprint', _boundEvents.afterPrint);
    eventBus.off('pagerendered', webViewerPageRendered);
    eventBus.off('textlayerrendered', webViewerTextLayerRendered);
    eventBus.off('updateviewarea', webViewerUpdateViewarea);
    eventBus.off('pagechanging', webViewerPageChanging);
    eventBus.off('scalechanging', webViewerScaleChanging);
    eventBus.off('rotationchanging', webViewerRotationChanging);
    eventBus.off('sidebarviewchanged', webViewerSidebarViewChanged);
    eventBus.off('pagemode', webViewerPageMode);
    eventBus.off('namedaction', webViewerNamedAction);
    eventBus.off('presentationmodechanged', webViewerPresentationModeChanged);
    eventBus.off('presentationmode', webViewerPresentationMode);
    eventBus.off('openfile', webViewerOpenFile);
    eventBus.off('print', webViewerPrint);
    eventBus.off('download', webViewerDownload);
    eventBus.off('firstpage', webViewerFirstPage);
    eventBus.off('lastpage', webViewerLastPage);
    eventBus.off('nextpage', webViewerNextPage);
    eventBus.off('previouspage', webViewerPreviousPage);
    eventBus.off('zoomin', webViewerZoomIn);
    eventBus.off('zoomout', webViewerZoomOut);
    eventBus.off('zoomreset', webViewerZoomReset);
    eventBus.off('pagenumberchanged', webViewerPageNumberChanged);
    eventBus.off('scalechanged', webViewerScaleChanged);
    eventBus.off('rotatecw', webViewerRotateCw);
    eventBus.off('rotateccw', webViewerRotateCcw);
    eventBus.off('switchscrollmode', webViewerSwitchScrollMode);
    eventBus.off('scrollmodechanged', webViewerScrollModeChanged);
    eventBus.off('switchspreadmode', webViewerSwitchSpreadMode);
    eventBus.off('spreadmodechanged', webViewerSpreadModeChanged);
    eventBus.off('documentproperties', webViewerDocumentProperties);
    eventBus.off('find', webViewerFind);
    eventBus.off('findfromurlhash', webViewerFindFromUrlHash);
    eventBus.off('updatefindmatchescount', webViewerUpdateFindMatchesCount);
    eventBus.off('updatefindcontrolstate', webViewerUpdateFindControlState);
    if (typeof PDFJSDev === 'undefined' || PDFJSDev.test('GENERIC')) {
      eventBus.off('fileinputchange', webViewerFileInputChange);
    }

    _boundEvents.beforePrint = null;
    _boundEvents.afterPrint = null;
  },

  unbindWindowEvents() {
    let { _boundEvents, } = this;

    window.removeEventListener('visibilitychange', webViewerVisibilityChange);
    window.removeEventListener('wheel', webViewerWheel);
    window.removeEventListener('click', webViewerClick);
    window.removeEventListener('keydown', webViewerKeyDown);
    window.removeEventListener('resize', _boundEvents.windowResize);
    window.removeEventListener('hashchange', _boundEvents.windowHashChange);
    window.removeEventListener('beforeprint', _boundEvents.windowBeforePrint);
    window.removeEventListener('afterprint', _boundEvents.windowAfterPrint);

    _boundEvents.windowResize = null;
    _boundEvents.windowHashChange = null;
    _boundEvents.windowBeforePrint = null;
    _boundEvents.windowAfterPrint = null;
  },
};

let validateFileURL;
if (typeof PDFJSDev === 'undefined' || PDFJSDev.test('GENERIC')) {
  const HOSTED_VIEWER_ORIGINS = ['null',
    'http://mozilla.github.io', 'https://mozilla.github.io'];
  validateFileURL = function validateFileURL(file) {
    if (file === undefined) {
      return;
    }
    try {
      let viewerOrigin = new URL(window.location.href).origin || 'null';
      if (HOSTED_VIEWER_ORIGINS.includes(viewerOrigin)) {
        // Hosted or local viewer, allow for any file locations
        return;
      }
      let { origin, protocol, } = new URL(file, window.location.href);
      // Removing of the following line will not guarantee that the viewer will
      // start accepting URLs from foreign origin -- CORS headers on the remote
      // server must be properly configured.
      // IE10 / IE11 does not include an origin in `blob:`-URLs. So don't block
      // any blob:-URL. The browser's same-origin policy will block requests to
      // blob:-URLs from other origins, so this is safe.
      if (origin !== viewerOrigin && protocol !== 'blob:') {
        throw new Error('file origin does not match viewer\'s');
      }
    } catch (ex) {
      let message = ex && ex.message;
      PDFViewerApplication.l10n.get('loading_error', null,
          'An error occurred while loading the PDF.').
          then((loadingErrorMessage) => {
        PDFViewerApplication.error(loadingErrorMessage, { message, });
      });
      throw ex;
    }
  };
}

function loadFakeWorker() {
  if (!GlobalWorkerOptions.workerSrc) {
    GlobalWorkerOptions.workerSrc = AppOptions.get('workerSrc');
  }
  if (typeof PDFJSDev === 'undefined' || !PDFJSDev.test('PRODUCTION')) {
    return new Promise(function(resolve, reject) {
      if (typeof SystemJS === 'object') {
        SystemJS.import('pdfjs/core/worker').then((worker) => {
          window.pdfjsWorker = worker;
          resolve();
        }).catch(reject);
      } else if (typeof require === 'function') {
        try {
          window.pdfjsWorker = require('../src/core/worker.js');
          resolve();
        } catch (ex) {
          reject(ex);
        }
      } else {
        reject(new Error(
          'SystemJS or CommonJS must be used to load fake worker.'));
      }
    });
  }
  return loadScript(PDFWorker.getWorkerSrc());
}

function loadAndEnablePDFBug(enabledTabs) {
  let appConfig = PDFViewerApplication.appConfig;
  return loadScript(appConfig.debuggerScriptPath).then(function() {
    PDFBug.enable(enabledTabs);
    PDFBug.init({
      OPS,
      createObjectURL,
    }, appConfig.mainContainer);
  });
}

function webViewerInitialized() {
  let appConfig = PDFViewerApplication.appConfig;
  let file;
  if (typeof PDFJSDev === 'undefined' || PDFJSDev.test('GENERIC')) {
    let queryString = document.location.search.substring(1);
    let params = parseQueryString(queryString);
    file = 'file' in params ? params.file : AppOptions.get('defaultUrl');
    validateFileURL(file);
  } else if (PDFJSDev.test('FIREFOX || MOZCENTRAL')) {
    file = window.location.href.split('#')[0];
  } else if (PDFJSDev.test('CHROME')) {
    file = AppOptions.get('defaultUrl');
  }

  if (typeof PDFJSDev === 'undefined' || PDFJSDev.test('GENERIC')) {
    let fileInput = document.createElement('input');
    fileInput.id = appConfig.openFileInputName;
    fileInput.className = 'fileInput';
    fileInput.setAttribute('type', 'file');
    fileInput.oncontextmenu = noContextMenuHandler;
    document.body.appendChild(fileInput);

    if (!window.File || !window.FileReader ||
        !window.FileList || !window.Blob) {
      appConfig.toolbar.openFile.setAttribute('hidden', 'true');
      appConfig.secondaryToolbar.openFileButton.setAttribute('hidden', 'true');
    } else {
      fileInput.value = null;
    }

    fileInput.addEventListener('change', function(evt) {
      let files = evt.target.files;
      if (!files || files.length === 0) {
        return;
      }
      PDFViewerApplication.eventBus.dispatch('fileinputchange', {
        source: this,
        fileInput: evt.target,
      });
    });

    // Enable draging-and-dropping a new PDF file onto the viewerContainer.
    appConfig.mainContainer.addEventListener('dragover', function(evt) {
      evt.preventDefault();

      evt.dataTransfer.dropEffect = 'move';
    });
    appConfig.mainContainer.addEventListener('drop', function(evt) {
      evt.preventDefault();

      const files = evt.dataTransfer.files;
      if (!files || files.length === 0) {
        return;
      }
      PDFViewerApplication.eventBus.dispatch('fileinputchange', {
        source: this,
        fileInput: evt.dataTransfer,
      });
    });
  } else {
    appConfig.toolbar.openFile.setAttribute('hidden', 'true');
    appConfig.secondaryToolbar.openFileButton.setAttribute('hidden', 'true');
  }

  if (typeof PDFJSDev !== 'undefined' &&
      PDFJSDev.test('FIREFOX || MOZCENTRAL') &&
      !PDFViewerApplication.supportsDocumentFonts) {
    AppOptions.set('disableFontFace', true);
    PDFViewerApplication.l10n.get('web_fonts_disabled', null,
      'Web fonts are disabled: unable to use embedded PDF fonts.').
        then((msg) => {
      console.warn(msg);
    });
  }

  if (!PDFViewerApplication.supportsPrinting) {
    appConfig.toolbar.print.classList.add('hidden');
    appConfig.secondaryToolbar.printButton.classList.add('hidden');
  }

  if (!PDFViewerApplication.supportsFullscreen) {
    appConfig.toolbar.presentationModeButton.classList.add('hidden');
    appConfig.secondaryToolbar.presentationModeButton.classList.add('hidden');
  }

  if (PDFViewerApplication.supportsIntegratedFind) {
    appConfig.toolbar.viewFind.classList.add('hidden');
  }

  appConfig.mainContainer.addEventListener('transitionend', function(evt) {
    if (evt.target === /* mainContainer */ this) {
      PDFViewerApplication.eventBus.dispatch('resize', { source: this, });
    }
  }, true);

  try {
    webViewerOpenFileViaURL(file);
  } catch (reason) {
    PDFViewerApplication.l10n.get('loading_error', null,
        'An error occurred while loading the PDF.').then((msg) => {
      PDFViewerApplication.error(msg, reason);
    });
  }
}

let webViewerOpenFileViaURL;
if (typeof PDFJSDev === 'undefined' || PDFJSDev.test('GENERIC')) {
  webViewerOpenFileViaURL = function webViewerOpenFileViaURL(file) {
    if (file && file.lastIndexOf('file:', 0) === 0) {
      // file:-scheme. Load the contents in the main thread because QtWebKit
      // cannot load file:-URLs in a Web Worker. file:-URLs are usually loaded
      // very quickly, so there is no need to set up progress event listeners.
      PDFViewerApplication.setTitleUsingUrl(file);
      const xhr = new XMLHttpRequest();
      xhr.onload = function() {
        PDFViewerApplication.open(new Uint8Array(xhr.response));
      };
      xhr.open('GET', file);
      xhr.responseType = 'arraybuffer';
      xhr.send();
      return;
    }

    if (file) {
      PDFViewerApplication.open(file);
    }
  };
} else if (PDFJSDev.test('FIREFOX || MOZCENTRAL || CHROME')) {
  webViewerOpenFileViaURL = function webViewerOpenFileViaURL(file) {
    PDFViewerApplication.setTitleUsingUrl(file);
    PDFViewerApplication.initPassiveLoading();
  };
} else {
  webViewerOpenFileViaURL = function webViewerOpenFileViaURL(file) {
    if (file) {
      throw new Error('Not implemented: webViewerOpenFileViaURL');
    }
  };
}

function webViewerPageRendered(evt) {
  let pageNumber = evt.pageNumber;
  let pageIndex = pageNumber - 1;
  let pageView = PDFViewerApplication.pdfViewer.getPageView(pageIndex);

  // If the page is still visible when it has finished rendering,
  // ensure that the page number input loading indicator is hidden.
  if (pageNumber === PDFViewerApplication.page) {
    PDFViewerApplication.toolbar.updateLoadingIndicatorState(false);
  }

  // Prevent errors in the edge-case where the PDF document is removed *before*
  // the 'pagerendered' event handler is invoked.
  if (!pageView) {
    return;
  }

  // Use the rendered page to set the corresponding thumbnail image.
  if (PDFViewerApplication.pdfSidebar.isThumbnailViewVisible) {
    let thumbnailView = PDFViewerApplication.pdfThumbnailViewer.
                        getThumbnail(pageIndex);
    thumbnailView.setImage(pageView);
  }

  if (typeof Stats !== 'undefined' && Stats.enabled && pageView.stats) {
    Stats.add(pageNumber, pageView.stats);
  }

  if (pageView.error) {
    PDFViewerApplication.l10n.get('rendering_error', null,
        'An error occurred while rendering the page.').then((msg) => {
      PDFViewerApplication.error(msg, pageView.error);
    });
  }

  if (typeof PDFJSDev !== 'undefined' &&
      PDFJSDev.test('FIREFOX || MOZCENTRAL')) {
    PDFViewerApplication.externalServices.reportTelemetry({
      type: 'pageInfo',
      timestamp: evt.timestamp,
    });
    // It is a good time to report stream and font types.
    PDFViewerApplication.pdfDocument.getStats().then(function (stats) {
      PDFViewerApplication.externalServices.reportTelemetry({
        type: 'documentStats',
        stats,
      });
    });
  }
}

function webViewerTextLayerRendered(evt) {
  if (typeof PDFJSDev !== 'undefined' &&
      PDFJSDev.test('FIREFOX || MOZCENTRAL') &&
      evt.numTextDivs > 0 && !PDFViewerApplication.supportsDocumentColors) {
    PDFViewerApplication.l10n.get('document_colors_not_allowed', null,
      'PDF documents are not allowed to use their own colors: ' +
      '\'Allow pages to choose their own colors\' ' +
      'is deactivated in the browser.').
        then((msg) => {
      console.error(msg);
    });
    PDFViewerApplication.fallback();
  }
}

function webViewerPageMode(evt) {
  // Handle the 'pagemode' hash parameter, see also `PDFLinkService_setHash`.
  let mode = evt.mode, view;
  switch (mode) {
    case 'thumbs':
      view = SidebarView.THUMBS;
      break;
    case 'bookmarks':
    case 'outline':
      view = SidebarView.OUTLINE;
      break;
    case 'attachments':
      view = SidebarView.ATTACHMENTS;
      break;
    case 'none':
      view = SidebarView.NONE;
      break;
    default:
      console.error('Invalid "pagemode" hash parameter: ' + mode);
      return;
  }
  PDFViewerApplication.pdfSidebar.switchView(view, /* forceOpen = */ true);
}

function webViewerNamedAction(evt) {
  // Processing couple of named actions that might be useful.
  // See also PDFLinkService.executeNamedAction
  let action = evt.action;
  switch (action) {
    case 'GoToPage':
      PDFViewerApplication.appConfig.toolbar.pageNumber.select();
      break;

    case 'Find':
      if (!PDFViewerApplication.supportsIntegratedFind) {
        PDFViewerApplication.findBar.toggle();
      }
      break;
  }
}

function webViewerPresentationModeChanged(evt) {
  let { active, switchInProgress, } = evt;
  PDFViewerApplication.pdfViewer.presentationModeState =
    switchInProgress ? PresentationModeState.CHANGING :
    active ? PresentationModeState.FULLSCREEN : PresentationModeState.NORMAL;
}

function webViewerSidebarViewChanged(evt) {
  PDFViewerApplication.pdfRenderingQueue.isThumbnailViewEnabled =
    PDFViewerApplication.pdfSidebar.isThumbnailViewVisible;

  let store = PDFViewerApplication.store;
  if (store && PDFViewerApplication.isInitialViewSet) {
    // Only update the storage when the document has been loaded *and* rendered.
    store.set('sidebarView', evt.view).catch(function() { });
  }
}

function webViewerUpdateViewarea(evt) {
  let location = evt.location, store = PDFViewerApplication.store;

  if (store && PDFViewerApplication.isInitialViewSet) {
    store.setMultiple({
      'page': location.pageNumber,
      'zoom': location.scale,
      'scrollLeft': location.left,
      'scrollTop': location.top,
      'rotation': location.rotation,
    }).catch(function() { /* unable to write to storage */ });
  }
  let href =
    PDFViewerApplication.pdfLinkService.getAnchorUrl(location.pdfOpenParams);
  PDFViewerApplication.appConfig.toolbar.viewBookmark.href = href;
  PDFViewerApplication.appConfig.secondaryToolbar.viewBookmarkButton.href =
    href;

  // Show/hide the loading indicator in the page number input element.
  let currentPage =
    PDFViewerApplication.pdfViewer.getPageView(PDFViewerApplication.page - 1);
  let loading = currentPage.renderingState !== RenderingStates.FINISHED;
  PDFViewerApplication.toolbar.updateLoadingIndicatorState(loading);
}

function webViewerScrollModeChanged(evt) {
  let store = PDFViewerApplication.store;
  if (store && PDFViewerApplication.isInitialViewSet) {
    // Only update the storage when the document has been loaded *and* rendered.
    store.set('scrollMode', evt.mode).catch(function() { });
  }
}

function webViewerSpreadModeChanged(evt) {
  let store = PDFViewerApplication.store;
  if (store && PDFViewerApplication.isInitialViewSet) {
    // Only update the storage when the document has been loaded *and* rendered.
    store.set('spreadMode', evt.mode).catch(function() { });
  }
}

function webViewerResize() {
  let { pdfDocument, pdfViewer, } = PDFViewerApplication;
  if (!pdfDocument) {
    return;
  }
  let currentScaleValue = pdfViewer.currentScaleValue;
  if (currentScaleValue === 'auto' ||
      currentScaleValue === 'page-fit' ||
      currentScaleValue === 'page-width') {
    // Note: the scale is constant for 'page-actual'.
    pdfViewer.currentScaleValue = currentScaleValue;
  }
  pdfViewer.update();
}

function webViewerHashchange(evt) {
  let hash = evt.hash;
  if (!hash) {
    return;
  }
  if (!PDFViewerApplication.isInitialViewSet) {
    PDFViewerApplication.initialBookmark = hash;
  } else if (!PDFViewerApplication.pdfHistory.popStateInProgress) {
    PDFViewerApplication.pdfLinkService.setHash(hash);
  }
}

let webViewerFileInputChange;
if (typeof PDFJSDev === 'undefined' || PDFJSDev.test('GENERIC')) {
  webViewerFileInputChange = function webViewerFileInputChange(evt) {
    if (PDFViewerApplication.pdfViewer &&
        PDFViewerApplication.pdfViewer.isInPresentationMode) {
      return; // Opening a new PDF file isn't supported in Presentation Mode.
    }
    let file = evt.fileInput.files[0];

    if (URL.createObjectURL && !AppOptions.get('disableCreateObjectURL')) {
      let url = URL.createObjectURL(file);
      if (file.name) {
        url = { url, originalUrl: file.name, };
      }
      PDFViewerApplication.open(url);
    } else {
      PDFViewerApplication.setTitleUsingUrl(file.name);
      // Read the local file into a Uint8Array.
      let fileReader = new FileReader();
      fileReader.onload = function webViewerChangeFileReaderOnload(evt) {
        let buffer = evt.target.result;
        PDFViewerApplication.open(new Uint8Array(buffer));
      };
      fileReader.readAsArrayBuffer(file);
    }

    // URL does not reflect proper document location - hiding some icons.
    let appConfig = PDFViewerApplication.appConfig;
    appConfig.toolbar.viewBookmark.setAttribute('hidden', 'true');
    appConfig.secondaryToolbar.viewBookmarkButton.setAttribute('hidden',
                                                               'true');
    appConfig.toolbar.download.setAttribute('hidden', 'true');
    appConfig.secondaryToolbar.downloadButton.setAttribute('hidden', 'true');
  };
}

function webViewerPresentationMode() {
  PDFViewerApplication.requestPresentationMode();
}
function webViewerOpenFile() {
  if (typeof PDFJSDev === 'undefined' || PDFJSDev.test('GENERIC')) {
    let openFileInputName = PDFViewerApplication.appConfig.openFileInputName;
    document.getElementById(openFileInputName).click();
  }
}

function webViewerPrint() {
  window.print();
}
function webViewerDownload() {
  PDFViewerApplication.download();
}

function webViewerFirstPage() {
  if (PDFViewerApplication.pdfDocument) {
    PDFViewerApplication.page = 1;
  }
}
function webViewerLastPage() {
  if (PDFViewerApplication.pdfDocument) {
    PDFViewerApplication.page = PDFViewerApplication.pagesCount;
  }
}
function webViewerNextPage() {
  PDFViewerApplication.page++;
}
function webViewerPreviousPage() {
  PDFViewerApplication.page--;
}
function webViewerZoomIn() {
  PDFViewerApplication.zoomIn();
}
function webViewerZoomOut() {
  PDFViewerApplication.zoomOut();
}
function webViewerZoomReset() {
  PDFViewerApplication.zoomReset();
}
function webViewerPageNumberChanged(evt) {
  let pdfViewer = PDFViewerApplication.pdfViewer;
  // Note that for `<input type="number">` HTML elements, an empty string will
  // be returned for non-number inputs; hence we simply do nothing in that case.
  if (evt.value !== '') {
    pdfViewer.currentPageLabel = evt.value;
  }

  // Ensure that the page number input displays the correct value, even if the
  // value entered by the user was invalid (e.g. a floating point number).
  if (evt.value !== pdfViewer.currentPageNumber.toString() &&
      evt.value !== pdfViewer.currentPageLabel) {
    PDFViewerApplication.toolbar.setPageNumber(
      pdfViewer.currentPageNumber, pdfViewer.currentPageLabel);
  }
}
function webViewerScaleChanged(evt) {
  PDFViewerApplication.pdfViewer.currentScaleValue = evt.value;
}
function webViewerRotateCw() {
  PDFViewerApplication.rotatePages(90);
}
function webViewerRotateCcw() {
  PDFViewerApplication.rotatePages(-90);
}
function webViewerSwitchScrollMode(evt) {
  PDFViewerApplication.pdfViewer.scrollMode = evt.mode;
}
function webViewerSwitchSpreadMode(evt) {
  PDFViewerApplication.pdfViewer.spreadMode = evt.mode;
}
function webViewerDocumentProperties() {
  PDFViewerApplication.pdfDocumentProperties.open();
}

function webViewerFind(evt) {
  PDFViewerApplication.findController.executeCommand('find' + evt.type, {
    query: evt.query,
    phraseSearch: evt.phraseSearch,
    caseSensitive: evt.caseSensitive,
    entireWord: evt.entireWord,
    highlightAll: evt.highlightAll,
    findPrevious: evt.findPrevious,
  });
}

function webViewerFindFromUrlHash(evt) {
  PDFViewerApplication.findController.executeCommand('find', {
    query: evt.query,
    phraseSearch: evt.phraseSearch,
    caseSensitive: false,
    entireWord: false,
    highlightAll: true,
    findPrevious: false,
  });
}

function webViewerUpdateFindMatchesCount({ matchesCount, }) {
  if (PDFViewerApplication.supportsIntegratedFind) {
    PDFViewerApplication.externalServices.updateFindMatchesCount(matchesCount);
  } else {
    PDFViewerApplication.findBar.updateResultsCount(matchesCount);
  }
}

function webViewerUpdateFindControlState({ state, previous, matchesCount, }) {
  if (PDFViewerApplication.supportsIntegratedFind) {
    PDFViewerApplication.externalServices.updateFindControlState({
      result: state,
      findPrevious: previous,
      matchesCount,
    });
  } else {
    PDFViewerApplication.findBar.updateUIState(state, previous, matchesCount);
  }
}

function webViewerScaleChanging(evt) {
  PDFViewerApplication.toolbar.setPageScale(evt.presetValue, evt.scale);

  PDFViewerApplication.pdfViewer.update();
}

function webViewerRotationChanging(evt) {
  PDFViewerApplication.pdfThumbnailViewer.pagesRotation = evt.pagesRotation;

  PDFViewerApplication.forceRendering();
  // Ensure that the active page doesn't change during rotation.
  PDFViewerApplication.pdfViewer.currentPageNumber = evt.pageNumber;
}

function webViewerPageChanging(evt) {
  let page = evt.pageNumber;

  PDFViewerApplication.toolbar.setPageNumber(page, evt.pageLabel || null);
  PDFViewerApplication.secondaryToolbar.setPageNumber(page);

  if (PDFViewerApplication.pdfSidebar.isThumbnailViewVisible) {
    PDFViewerApplication.pdfThumbnailViewer.scrollThumbnailIntoView(page);
  }

  // We need to update stats.
  if (typeof Stats !== 'undefined' && Stats.enabled) {
    let pageView = PDFViewerApplication.pdfViewer.getPageView(page - 1);
    if (pageView && pageView.stats) {
      Stats.add(page, pageView.stats);
    }
  }
}

function webViewerVisibilityChange(evt) {
  if (document.visibilityState === 'visible') {
    // Ignore mouse wheel zooming during tab switches (bug 1503412).
    setZoomDisabledTimeout();
  }
}

let zoomDisabledTimeout = null;
function setZoomDisabledTimeout() {
  if (zoomDisabledTimeout) {
    clearTimeout(zoomDisabledTimeout);
  }
  zoomDisabledTimeout = setTimeout(function() {
    zoomDisabledTimeout = null;
  }, WHEEL_ZOOM_DISABLED_TIMEOUT);
}

function webViewerWheel(evt) {
  const { pdfViewer, supportedMouseWheelZoomModifierKeys, } =
    PDFViewerApplication;

  if (pdfViewer.isInPresentationMode) {
    return;
  }

  if ((evt.ctrlKey && supportedMouseWheelZoomModifierKeys.ctrlKey) ||
      (evt.metaKey && supportedMouseWheelZoomModifierKeys.metaKey)) {
    // Only zoom the pages, not the entire viewer.
    evt.preventDefault();
    // NOTE: this check must be placed *after* preventDefault.
    if (zoomDisabledTimeout || document.visibilityState === 'hidden') {
      return;
    }

    let previousScale = pdfViewer.currentScale;

    let delta = normalizeWheelEventDelta(evt);

    const MOUSE_WHEEL_DELTA_PER_PAGE_SCALE = 3.0;
    let ticks = delta * MOUSE_WHEEL_DELTA_PER_PAGE_SCALE;
    if (ticks < 0) {
      PDFViewerApplication.zoomOut(-ticks);
    } else {
      PDFViewerApplication.zoomIn(ticks);
    }

    let currentScale = pdfViewer.currentScale;
    if (previousScale !== currentScale) {
      // After scaling the page via zoomIn/zoomOut, the position of the upper-
      // left corner is restored. When the mouse wheel is used, the position
      // under the cursor should be restored instead.
      let scaleCorrectionFactor = currentScale / previousScale - 1;
      let rect = pdfViewer.container.getBoundingClientRect();
      let dx = evt.clientX - rect.left;
      let dy = evt.clientY - rect.top;
      pdfViewer.container.scrollLeft += dx * scaleCorrectionFactor;
      pdfViewer.container.scrollTop += dy * scaleCorrectionFactor;
    }
  } else {
    setZoomDisabledTimeout();
  }
}

function webViewerClick(evt) {
  if (!PDFViewerApplication.secondaryToolbar.isOpen) {
    return;
  }
  let appConfig = PDFViewerApplication.appConfig;
  if (PDFViewerApplication.pdfViewer.containsElement(evt.target) ||
      (appConfig.toolbar.container.contains(evt.target) &&
       evt.target !== appConfig.secondaryToolbar.toggleButton)) {
    PDFViewerApplication.secondaryToolbar.close();
  }
}

function webViewerKeyDown(evt) {
  if (PDFViewerApplication.overlayManager.active) {
    return;
  }

  let handled = false, ensureViewerFocused = false;
  let cmd = (evt.ctrlKey ? 1 : 0) |
            (evt.altKey ? 2 : 0) |
            (evt.shiftKey ? 4 : 0) |
            (evt.metaKey ? 8 : 0);

  let pdfViewer = PDFViewerApplication.pdfViewer;
  let isViewerInPresentationMode = pdfViewer && pdfViewer.isInPresentationMode;

  // First, handle the key bindings that are independent whether an input
  // control is selected or not.
  if (cmd === 1 || cmd === 8 || cmd === 5 || cmd === 12) {
    // either CTRL or META key with optional SHIFT.
    switch (evt.keyCode) {
      case 70: // f
        if (!PDFViewerApplication.supportsIntegratedFind) {
          PDFViewerApplication.findBar.open();
          handled = true;
        }
        break;
      case 71: // g
        if (!PDFViewerApplication.supportsIntegratedFind) {
          let findState = PDFViewerApplication.findController.state;
          if (findState) {
            PDFViewerApplication.findController.executeCommand('findagain', {
              query: findState.query,
              phraseSearch: findState.phraseSearch,
              caseSensitive: findState.caseSensitive,
              entireWord: findState.entireWord,
              highlightAll: findState.highlightAll,
              findPrevious: cmd === 5 || cmd === 12,
            });
          }
          handled = true;
        }
        break;
      case 61: // FF/Mac '='
      case 107: // FF '+' and '='
      case 187: // Chrome '+'
      case 171: // FF with German keyboard
        if (!isViewerInPresentationMode) {
          PDFViewerApplication.zoomIn();
        }
        handled = true;
        break;
      case 173: // FF/Mac '-'
      case 109: // FF '-'
      case 189: // Chrome '-'
        if (!isViewerInPresentationMode) {
          PDFViewerApplication.zoomOut();
        }
        handled = true;
        break;
      case 48: // '0'
      case 96: // '0' on Numpad of Swedish keyboard
        if (!isViewerInPresentationMode) {
          // keeping it unhandled (to restore page zoom to 100%)
          setTimeout(function() {
            // ... and resetting the scale after browser adjusts its scale
            PDFViewerApplication.zoomReset();
          });
          handled = false;
        }
        break;

      case 38: // up arrow
        if (isViewerInPresentationMode || PDFViewerApplication.page > 1) {
          PDFViewerApplication.page = 1;
          handled = true;
          ensureViewerFocused = true;
        }
        break;
      case 40: // down arrow
        if (isViewerInPresentationMode ||
            PDFViewerApplication.page < PDFViewerApplication.pagesCount) {
          PDFViewerApplication.page = PDFViewerApplication.pagesCount;
          handled = true;
          ensureViewerFocused = true;
        }
        break;
    }
  }

  if (typeof PDFJSDev === 'undefined' ||
      !PDFJSDev.test('FIREFOX || MOZCENTRAL')) {
    // CTRL or META without shift
    if (cmd === 1 || cmd === 8) {
      switch (evt.keyCode) {
        case 83: // s
          PDFViewerApplication.download();
          handled = true;
          break;
      }
    }
  }

  // CTRL+ALT or Option+Command
  if (cmd === 3 || cmd === 10) {
    switch (evt.keyCode) {
      case 80: // p
        PDFViewerApplication.requestPresentationMode();
        handled = true;
        break;
      case 71: // g
        // focuses input#pageNumber field
        PDFViewerApplication.appConfig.toolbar.pageNumber.select();
        handled = true;
        break;
    }
  }

  if (handled) {
    if (ensureViewerFocused && !isViewerInPresentationMode) {
      pdfViewer.focus();
    }
    evt.preventDefault();
    return;
  }

  // Some shortcuts should not get handled if a control/input element
  // is selected.
  let curElement = document.activeElement || document.querySelector(':focus');
  let curElementTagName = curElement && curElement.tagName.toUpperCase();
  if (curElementTagName === 'INPUT' ||
      curElementTagName === 'TEXTAREA' ||
      curElementTagName === 'SELECT') {
    // Make sure that the secondary toolbar is closed when Escape is pressed.
    if (evt.keyCode !== 27) { // 'Esc'
      return;
    }
  }

  if (cmd === 0) { // no control key pressed at all.
    let turnPage = 0, turnOnlyIfPageFit = false;
    switch (evt.keyCode) {
      case 38: // up arrow
      case 33: // pg up
        // vertical scrolling using arrow/pg keys
        if (pdfViewer.isVerticalScrollbarEnabled) {
          turnOnlyIfPageFit = true;
        }
        turnPage = -1;
        break;
      case 8: // backspace
        if (!isViewerInPresentationMode) {
          turnOnlyIfPageFit = true;
        }
        turnPage = -1;
        break;
      case 37: // left arrow
        // horizontal scrolling using arrow keys
        if (pdfViewer.isHorizontalScrollbarEnabled) {
          turnOnlyIfPageFit = true;
        }
        /* falls through */
      case 75: // 'k'
      case 80: // 'p'
        turnPage = -1;
        break;
      case 27: // esc key
        if (PDFViewerApplication.secondaryToolbar.isOpen) {
          PDFViewerApplication.secondaryToolbar.close();
          handled = true;
        }
        if (!PDFViewerApplication.supportsIntegratedFind &&
            PDFViewerApplication.findBar.opened) {
          PDFViewerApplication.findBar.close();
          handled = true;
        }
        break;
      case 40: // down arrow
      case 34: // pg down
        // vertical scrolling using arrow/pg keys
        if (pdfViewer.isVerticalScrollbarEnabled) {
          turnOnlyIfPageFit = true;
        }
        turnPage = 1;
        break;
      case 13: // enter key
      case 32: // spacebar
        if (!isViewerInPresentationMode) {
          turnOnlyIfPageFit = true;
        }
        turnPage = 1;
        break;
      case 39: // right arrow
        // horizontal scrolling using arrow keys
        if (pdfViewer.isHorizontalScrollbarEnabled) {
          turnOnlyIfPageFit = true;
        }
        /* falls through */
      case 74: // 'j'
      case 78: // 'n'
        turnPage = 1;
        break;

      case 36: // home
        if (isViewerInPresentationMode || PDFViewerApplication.page > 1) {
          PDFViewerApplication.page = 1;
          handled = true;
          ensureViewerFocused = true;
        }
        break;
      case 35: // end
        if (isViewerInPresentationMode ||
            PDFViewerApplication.page < PDFViewerApplication.pagesCount) {
          PDFViewerApplication.page = PDFViewerApplication.pagesCount;
          handled = true;
          ensureViewerFocused = true;
        }
        break;

      case 83: // 's'
        PDFViewerApplication.pdfCursorTools.switchTool(CursorTool.SELECT);
        break;
      case 72: // 'h'
        PDFViewerApplication.pdfCursorTools.switchTool(CursorTool.HAND);
        break;

      case 82: // 'r'
        PDFViewerApplication.rotatePages(90);
        break;

      case 115: // F4
        PDFViewerApplication.pdfSidebar.toggle();
        break;
    }

    if (turnPage !== 0 &&
        (!turnOnlyIfPageFit || pdfViewer.currentScaleValue === 'page-fit')) {
      if (turnPage > 0) {
        if (PDFViewerApplication.page < PDFViewerApplication.pagesCount) {
          PDFViewerApplication.page++;
        }
      } else {
        if (PDFViewerApplication.page > 1) {
          PDFViewerApplication.page--;
        }
      }
      handled = true;
    }
  }

  if (cmd === 4) { // shift-key
    switch (evt.keyCode) {
      case 13: // enter key
      case 32: // spacebar
        if (!isViewerInPresentationMode &&
            pdfViewer.currentScaleValue !== 'page-fit') {
          break;
        }
        if (PDFViewerApplication.page > 1) {
          PDFViewerApplication.page--;
        }
        handled = true;
        break;

      case 82: // 'r'
        PDFViewerApplication.rotatePages(-90);
        break;
    }
  }

  if (!handled && !isViewerInPresentationMode) {
    // 33=Page Up  34=Page Down  35=End    36=Home
    // 37=Left     38=Up         39=Right  40=Down
    // 32=Spacebar
    if ((evt.keyCode >= 33 && evt.keyCode <= 40) ||
        (evt.keyCode === 32 && curElementTagName !== 'BUTTON')) {
      ensureViewerFocused = true;
    }
  }

  if (ensureViewerFocused && !pdfViewer.containsElement(curElement)) {
    // The page container is not focused, but a page navigation key has been
    // pressed. Change the focus to the viewer container to make sure that
    // navigation by keyboard works as expected.
    pdfViewer.focus();
  }

  if (handled) {
    evt.preventDefault();
  }
}

/**
 * Converts API PageLayout values to the format used by `PDFViewer`.
 * NOTE: This is supported to the extent that the viewer implements the
 *       necessary Scroll/Spread modes (since SinglePage, TwoPageLeft,
 *       and TwoPageRight all suggests using non-continuous scrolling).
 * @param {string} mode - The API PageLayout value.
 * @returns {number} A value from {SpreadMode}.
 */
function apiPageLayoutToSpreadMode(layout) {
  switch (layout) {
    case 'SinglePage':
    case 'OneColumn':
      return SpreadMode.NONE;
    case 'TwoColumnLeft':
    case 'TwoPageLeft':
      return SpreadMode.ODD;
    case 'TwoColumnRight':
    case 'TwoPageRight':
      return SpreadMode.EVEN;
  }
  return SpreadMode.NONE; // Default value.
}

/**
 * Converts API PageMode values to the format used by `PDFSidebar`.
 * NOTE: There's also a "FullScreen" parameter which is not possible to support,
 *       since the Fullscreen API used in browsers requires that entering
 *       fullscreen mode only occurs as a result of a user-initiated event.
 * @param {string} mode - The API PageMode value.
 * @returns {number} A value from {SidebarView}.
 */
function apiPageModeToSidebarView(mode) {
  switch (mode) {
    case 'UseNone':
      return SidebarView.NONE;
    case 'UseThumbs':
      return SidebarView.THUMBS;
    case 'UseOutlines':
      return SidebarView.OUTLINE;
    case 'UseAttachments':
      return SidebarView.ATTACHMENTS;
    case 'UseOC':
      // Not implemented, since we don't support Optional Content Groups yet.
  }
  return SidebarView.NONE; // Default value.
}

/* Abstract factory for the print service. */
let PDFPrintServiceFactory = {
  instance: {
    supportsPrinting: false,
    createPrintService() {
      throw new Error('Not implemented: createPrintService');
    },
  },
};

export {
  PDFViewerApplication,
  DefaultExternalServices,
  PDFPrintServiceFactory,
};<|MERGE_RESOLUTION|>--- conflicted
+++ resolved
@@ -23,16 +23,10 @@
 } from './ui_utils';
 import { AppOptions, OptionKind } from './app_options';
 import {
-<<<<<<< HEAD
-  build, createObjectURL, getDocument, getFilenameFromUrl,
-  GlobalWorkerOptions, InvalidPDFException, LinkTarget, loadScript,
-  MissingPDFException, OPS, PDFWorker, shadow, UnexpectedResponseException,
-  UNSUPPORTED_FEATURES, URL, version
-=======
   build, createObjectURL, getDocument, getFilenameFromUrl, GlobalWorkerOptions,
   InvalidPDFException, LinkTarget, loadScript, MissingPDFException, OPS,
-  PDFWorker, shadow, UnexpectedResponseException, UNSUPPORTED_FEATURES, version
->>>>>>> 3f13d407
+  PDFWorker, shadow, UnexpectedResponseException, UNSUPPORTED_FEATURES, URL,
+  version
 } from 'pdfjs-lib';
 import { CursorTool, PDFCursorTools } from './pdf_cursor_tools';
 import { PDFRenderingQueue, RenderingStates } from './pdf_rendering_queue';
