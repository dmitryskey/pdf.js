/* Copyright 2016 Mozilla Foundation
 *
 * Licensed under the Apache License, Version 2.0 (the "License");
 * you may not use this file except in compliance with the License.
 * You may obtain a copy of the License at
 *
 *     http://www.apache.org/licenses/LICENSE-2.0
 *
 * Unless required by applicable law or agreed to in writing, software
 * distributed under the License is distributed on an "AS IS" BASIS,
 * WITHOUT WARRANTIES OR CONDITIONS OF ANY KIND, either express or implied.
 * See the License for the specific language governing permissions and
 * limitations under the License.
 */

import { CSS_UNITS, NullL10n } from './ui_utils';
import { PDFPrintServiceFactory, PDFViewerApplication } from './app';
<<<<<<< HEAD
import getDocument from 'pdfjs-lib';
=======
import { URL } from 'pdfjs-lib';
>>>>>>> 55cb4286

let activeService = null;
let overlayManager = null;

// Renders the page to the canvas of the given print service, and returns
// the suggested dimensions of the output page.
function renderPage(activeServiceOnEntry, pdfDocument, pageNumber, size) {
  let scratchCanvas = activeService.scratchCanvas;

  // The size of the canvas in pixels for printing.
  const PRINT_RESOLUTION = 300;
  const PRINT_UNITS = PRINT_RESOLUTION / 72.0;

  scratchCanvas.width = Math.floor(size.width * PRINT_UNITS);
  scratchCanvas.height = Math.floor(size.height * PRINT_UNITS);

  // The physical size of the img as specified by the PDF document.
  let width = Math.floor(size.width * CSS_UNITS) + 'px';
  let height = Math.floor(size.height * CSS_UNITS) + 'px';

  let ctx = scratchCanvas.getContext('2d');
  ctx.save();
  ctx.fillStyle = 'rgb(255, 255, 255)';
  ctx.fillRect(0, 0, scratchCanvas.width, scratchCanvas.height);
  ctx.restore();

  return pdfDocument.getPage(pageNumber).then((pdfPage) => {
    let renderContext = {
      canvasContext: ctx,
      transform: [PRINT_UNITS, 0, 0, PRINT_UNITS, 0, 0],
      viewport: pdfPage.getViewport(1, size.rotation),
      intent: 'print',
    };
    return pdfPage.render(renderContext).promise;
  }).then(() => {
    return {
      width,
      height,
    };
  });
}

function PDFPrintService(pdfDocument, pagesOverview, printContainer, l10n) {
  this.pdfDocument = pdfDocument;
  this.pagesOverview = pagesOverview;
  this.printContainer = printContainer;
  this.l10n = l10n || NullL10n;
  this.disableCreateObjectURL =
    pdfDocument.loadingParams['disableCreateObjectURL'];
  this.currentPage = -1;
  // The temporary canvas where renderPage paints one page at a time.
  this.scratchCanvas = document.createElement('canvas');
}

PDFPrintService.prototype = {
  layout() {
    this.throwIfInactive();

    let body = document.querySelector('body');
    body.setAttribute('data-pdfjsprinting', true);

    let hasEqualPageSizes = this.pagesOverview.every(function(size) {
      return size.width === this.pagesOverview[0].width &&
             size.height === this.pagesOverview[0].height;
    }, this);
    if (!hasEqualPageSizes) {
      console.warn('Not all pages have the same size. The printed ' +
                   'result may be incorrect!');
    }

    // Insert a @page + size rule to make sure that the page size is correctly
    // set. Note that we assume that all pages have the same size, because
    // variable-size pages are not supported yet (e.g. in Chrome & Firefox).
    // TODO(robwu): Use named pages when size calculation bugs get resolved
    // (e.g. https://crbug.com/355116) AND when support for named pages is
    // added (http://www.w3.org/TR/css3-page/#using-named-pages).
    // In browsers where @page + size is not supported (such as Firefox,
    // https://bugzil.la/851441), the next stylesheet will be ignored and the
    // user has to select the correct paper size in the UI if wanted.
    this.pageStyleSheet = document.createElement('style');
    let pageSize = this.pagesOverview[0];
    this.pageStyleSheet.textContent =
      // "size:<width> <height>" is what we need. But also add "A4" because
      // Firefox incorrectly reports support for the other value.
      '@supports ((size:A4) and (size:1pt 1pt)) {' +
      '@page { size: ' + pageSize.width + 'pt ' + pageSize.height + 'pt;}' +
      '}';
    body.appendChild(this.pageStyleSheet);
  },

  destroy() {
    if (activeService !== this) {
      // |activeService| cannot be replaced without calling destroy() first,
      // so if it differs then an external consumer has a stale reference to
      // us.
      return;
    }
    this.printContainer.textContent = '';
    if (this.pageStyleSheet) {
      this.pageStyleSheet.remove();
      this.pageStyleSheet = null;
    }
    this.scratchCanvas.width = this.scratchCanvas.height = 0;
    this.scratchCanvas = null;
    activeService = null;
    ensureOverlay().then(() => {
      if (overlayManager.active !== 'printServiceOverlay') {
        return; // overlay was already closed
      }
      overlayManager.close('printServiceOverlay');
    });
  },

  renderPages() {
    let pageCount = this.pagesOverview.length;

    return new Promise((resolve, reject) => {
      let xhr = new XMLHttpRequest();
      xhr.open('POST', PDFViewerApplication.transformationService);

      xhr.setRequestHeader('Content-Type', 'application/json');

      renderProgress(1, pageCount + 1, this.l10n);

      xhr.onload = () => {
        if (xhr.status >= 200 && xhr.status < 300) {
          let parameters = PDFViewerApplication.pdfLoadingTask.src;

          delete parameters.url;

          let respJson = JSON.parse(xhr.response);

          PDFViewerApplication.sessionID = respJson.session_id;

          let binary_string = atob(respJson.form);
          let len = binary_string.length;
          parameters.data = new Uint8Array(len);
          for (let i = 0; i < len; i++) {
            parameters.data[i] = binary_string.charCodeAt(i);
          }

          let loadingTask = getDocument(parameters);

          return loadingTask.promise.then((pdfDocument) => {
            let renderNextPage = () => {
              this.throwIfInactive();
              if (++this.currentPage >= pageCount) {
                renderProgress(pageCount + 1, pageCount + 1, this.l10n);
                resolve();
                return;
              }

              let index = this.currentPage;
              renderProgress(index + 1, pageCount + 1, this.l10n);
              renderPage(this, pdfDocument, index + 1,
                this.pagesOverview[index])
                .then(this.useRenderedPage.bind(this))
                .then(() => {
                  renderNextPage();
                }, reject);
            };

            renderNextPage();
          }, PDFViewerApplication.handleException);
        }

        reject(new Error({
          status: this.status,
          statusText: xhr.statusText,
        }));
      };

      xhr.onerror = () => {
        reject(new Error({
          status: this.status,
          statusText: xhr.statusText,
        }));
      };

      PDFViewerApplication.fieldsData.session_id =
          PDFViewerApplication.sessionID;
      xhr.send(JSON.stringify(PDFViewerApplication.fieldsData));
    });
  },

  useRenderedPage(printItem) {
    this.throwIfInactive();
    let img = document.createElement('img');
    img.style.width = printItem.width;
    img.style.height = printItem.height;

    let scratchCanvas = this.scratchCanvas;
    if (('toBlob' in scratchCanvas) && !this.disableCreateObjectURL) {
      scratchCanvas.toBlob(function(blob) {
        img.src = URL.createObjectURL(blob);
      });
    } else {
      img.src = scratchCanvas.toDataURL();
    }

    let wrapper = document.createElement('div');
    wrapper.appendChild(img);
    this.printContainer.appendChild(wrapper);

    return new Promise((resolve, reject) => {
      img.onload = resolve;
      img.onerror = reject;
    });
  },

  performPrint() {
    this.throwIfInactive();
    return new Promise((resolve) => {
      // Push window.print in the macrotask queue to avoid being affected by
      // the deprecation of running print() code in a microtask, see
      // https://github.com/mozilla/pdf.js/issues/7547.
      setTimeout(() => {
        if (!this.active) {
          resolve();
          return;
        }
        print.call(window);
        // Delay promise resolution in case print() was not synchronous.
        setTimeout(resolve, 20);  // Tidy-up.
      }, 0);
    });
  },

  get active() {
    return this === activeService;
  },

  throwIfInactive() {
    if (!this.active) {
      throw new Error('This print request was cancelled or completed.');
    }
  },
};

let print = window.print;

window.print = function print() {
  if (activeService) {
    console.warn('Ignored window.print() because of a pending print job.');
    return;
  }

  ensureOverlay().then(() => {
    if (activeService) {
      overlayManager.open('printServiceOverlay');
    }
  });

  try {
    dispatchEvent('beforeprint');
  } finally {
    if (!activeService) {
      console.error('Expected print service to be initialized.');
      ensureOverlay().then(() => {
        if (overlayManager.active === 'printServiceOverlay') {
          overlayManager.close('printServiceOverlay');
        }
      });
      return; // eslint-disable-line no-unsafe-finally
    }
    let activeServiceOnEntry = activeService;
    activeService.renderPages().then((val) => {
      return activeServiceOnEntry.performPrint();
    }).catch(() => {
      // Ignore any error messages.
    }).then(() => {
      // aborts acts on the "active" print request, so we need to check
      // whether the print request (activeServiceOnEntry) is still active.
      // Without the check, an unrelated print request (created after aborting
      // this print request while the pages were being generated) would be
      // aborted.
      if (activeServiceOnEntry.active) {
        abort();
      }
    });
  }
};

function dispatchEvent(eventType) {
  let event = document.createEvent('CustomEvent');
  event.initCustomEvent(eventType, false, false, 'custom');
  window.dispatchEvent(event);
}

function abort() {
  if (activeService) {
    activeService.destroy();
    dispatchEvent('afterprint');
  }
}

function renderProgress(index, total, l10n) {
  let progressContainer = document.getElementById('printServiceOverlay');
  let progress = Math.round(100 * index / total);
  let progressBar = progressContainer.querySelector('progress');
  let progressPerc = progressContainer.querySelector('.relative-progress');
  progressBar.value = progress;
  l10n.get('print_progress_percent', { progress, }, progress + '%').
      then((msg) => {
    progressPerc.textContent = msg;
  });
}

let hasAttachEvent = !!document.attachEvent;

window.addEventListener('keydown', (event) => {
  // Intercept Cmd/Ctrl + P in all browsers.
  // Also intercept Cmd/Ctrl + Shift + P in Chrome and Opera
  if (event.keyCode === /* P= */ 80 && (event.ctrlKey || event.metaKey) &&
      !event.altKey && (!event.shiftKey || window.chrome || window.opera)) {
    window.print();
    if (hasAttachEvent) {
      // Only attachEvent can cancel Ctrl + P dialog in IE <=10
      // attachEvent is gone in IE11, so the dialog will re-appear in IE11.
      return;
    }
    event.preventDefault();
    if (event.stopImmediatePropagation) {
      event.stopImmediatePropagation();
    } else {
      event.stopPropagation();
    }
    return;
  }
}, true);
if (hasAttachEvent) {
  document.attachEvent('onkeydown', (event) => {
    event = event || window.event;
    if (event.keyCode === /* P= */ 80 && event.ctrlKey) {
      event.keyCode = 0;
      return false;
    }
  });
}

if ('onbeforeprint' in window) {
  // Do not propagate before/afterprint events when they are not triggered
  // from within this polyfill. (FF /IE / Chrome 63+).
  let stopPropagationIfNeeded = function(event) {
    if (event.detail !== 'custom' && event.stopImmediatePropagation) {
      event.stopImmediatePropagation();
    }
  };
  window.addEventListener('beforeprint', stopPropagationIfNeeded);
  window.addEventListener('afterprint', stopPropagationIfNeeded);
}

let overlayPromise;
function ensureOverlay() {
  if (!overlayPromise) {
    overlayManager = PDFViewerApplication.overlayManager;
    if (!overlayManager) {
      throw new Error('The overlay manager has not yet been initialized.');
    }

    overlayPromise = overlayManager.register('printServiceOverlay',
      document.getElementById('printServiceOverlay'), abort, true);
    document.getElementById('printCancel').onclick = abort;
  }
  return overlayPromise;
}

PDFPrintServiceFactory.instance = {
  supportsPrinting: true,

  createPrintService(pdfDocument, pagesOverview, printContainer, l10n) {
    if (activeService) {
      throw new Error('The print service is created and active.');
    }
    activeService = new PDFPrintService(pdfDocument, pagesOverview,
                                        printContainer, l10n);
    return activeService;
  },
};

export {
  PDFPrintService,
};<|MERGE_RESOLUTION|>--- conflicted
+++ resolved
@@ -14,12 +14,8 @@
  */
 
 import { CSS_UNITS, NullL10n } from './ui_utils';
+import { getDocument, URL } from 'pdfjs-lib';
 import { PDFPrintServiceFactory, PDFViewerApplication } from './app';
-<<<<<<< HEAD
-import getDocument from 'pdfjs-lib';
-=======
-import { URL } from 'pdfjs-lib';
->>>>>>> 55cb4286
 
 let activeService = null;
 let overlayManager = null;
