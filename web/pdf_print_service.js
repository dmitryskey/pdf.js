--- conflicted
+++ resolved
@@ -14,8 +14,8 @@
  */
 
 import { CSS_UNITS, NullL10n } from './ui_utils';
-import { getDocument, PDFJS } from 'pdfjs-lib';
 import { PDFPrintServiceFactory, PDFViewerApplication } from './app';
+import getDocument from 'pdfjs-lib';
 
 let activeService = null;
 let overlayManager = null;
@@ -58,7 +58,8 @@
   });
 }
 
-function PDFPrintService(pagesOverview, printContainer, l10n) {
+function PDFPrintService(pdfDocument, pagesOverview, printContainer, l10n) {
+  this.pdfDocument = pdfDocument;
   this.pagesOverview = pagesOverview;
   this.printContainer = printContainer;
   this.l10n = l10n || NullL10n;
@@ -357,13 +358,8 @@
 
 if ('onbeforeprint' in window) {
   // Do not propagate before/afterprint events when they are not triggered
-<<<<<<< HEAD
-  // from within this polyfill. (FF/IE).
-  let stopPropagationIfNeeded = (event) => {
-=======
   // from within this polyfill. (FF /IE / Chrome 63+).
   let stopPropagationIfNeeded = function(event) {
->>>>>>> e3014ad2
     if (event.detail !== 'custom' && event.stopImmediatePropagation) {
       event.stopImmediatePropagation();
     }
