--- conflicted
+++ resolved
@@ -26,13 +26,9 @@
   let scratchCanvas = activeService.scratchCanvas;
 
   // The size of the canvas in pixels for printing.
-<<<<<<< HEAD
-  var PRINT_RESOLUTION = 300;
-  var PRINT_UNITS = PRINT_RESOLUTION / 72.0;
-=======
-  const PRINT_RESOLUTION = 150;
+  const PRINT_RESOLUTION = 300;
   const PRINT_UNITS = PRINT_RESOLUTION / 72.0;
->>>>>>> 5f21374e
+
   scratchCanvas.width = Math.floor(size.width * PRINT_UNITS);
   scratchCanvas.height = Math.floor(size.height * PRINT_UNITS);
 
@@ -46,24 +42,15 @@
   ctx.fillRect(0, 0, scratchCanvas.width, scratchCanvas.height);
   ctx.restore();
 
-<<<<<<< HEAD
   return pdfDocument.getPage(pageNumber).then((pdfPage) => {
     var renderContext = {
-=======
-  return pdfDocument.getPage(pageNumber).then(function(pdfPage) {
-    let renderContext = {
->>>>>>> 5f21374e
       canvasContext: ctx,
       transform: [PRINT_UNITS, 0, 0, PRINT_UNITS, 0, 0],
       viewport: pdfPage.getViewport(1, size.rotation),
       intent: 'print',
     };
     return pdfPage.render(renderContext).promise;
-<<<<<<< HEAD
   }).then(() => {
-=======
-  }).then(function() {
->>>>>>> 5f21374e
     return {
       width,
       height,
@@ -131,11 +118,7 @@
     this.scratchCanvas.width = this.scratchCanvas.height = 0;
     this.scratchCanvas = null;
     activeService = null;
-<<<<<<< HEAD
     ensureOverlay().then(() => {
-=======
-    ensureOverlay().then(function() {
->>>>>>> 5f21374e
       if (overlayManager.active !== 'printServiceOverlay') {
         return; // overlay was already closed
       }
@@ -144,7 +127,6 @@
   },
 
   renderPages() {
-<<<<<<< HEAD
     var pageCount = this.pagesOverview.length;
 
     return new Promise((resolve, reject) => {
@@ -208,25 +190,6 @@
 
       xhr.send(JSON.stringify(PDFViewerApplication.fieldsData));
     });
-=======
-    let pageCount = this.pagesOverview.length;
-    let renderNextPage = (resolve, reject) => {
-      this.throwIfInactive();
-      if (++this.currentPage >= pageCount) {
-        renderProgress(pageCount, pageCount, this.l10n);
-        resolve();
-        return;
-      }
-      let index = this.currentPage;
-      renderProgress(index, pageCount, this.l10n);
-      renderPage(this, this.pdfDocument, index + 1, this.pagesOverview[index])
-        .then(this.useRenderedPage.bind(this))
-        .then(function() {
-          renderNextPage(resolve, reject);
-        }, reject);
-    };
-    return new Promise(renderNextPage);
->>>>>>> 5f21374e
   },
 
   useRenderedPage(printItem) {
@@ -248,11 +211,7 @@
     wrapper.appendChild(img);
     this.printContainer.appendChild(wrapper);
 
-<<<<<<< HEAD
     return new Promise((resolve, reject) => {
-=======
-    return new Promise(function(resolve, reject) {
->>>>>>> 5f21374e
       img.onload = resolve;
       img.onerror = reject;
     });
@@ -287,22 +246,15 @@
   },
 };
 
-<<<<<<< HEAD
-var print = window.print;
-=======
-
 let print = window.print;
->>>>>>> 5f21374e
+
 window.print = function print() {
   if (activeService) {
     console.warn('Ignored window.print() because of a pending print job.');
     return;
   }
-<<<<<<< HEAD
+
   ensureOverlay().then(() => {
-=======
-  ensureOverlay().then(function() {
->>>>>>> 5f21374e
     if (activeService) {
       overlayManager.open('printServiceOverlay');
     }
@@ -313,32 +265,19 @@
   } finally {
     if (!activeService) {
       console.error('Expected print service to be initialized.');
-<<<<<<< HEAD
       ensureOverlay().then(() => {
-=======
-      ensureOverlay().then(function() {
->>>>>>> 5f21374e
         if (overlayManager.active === 'printServiceOverlay') {
           overlayManager.close('printServiceOverlay');
         }
       });
       return; // eslint-disable-line no-unsafe-finally
     }
-<<<<<<< HEAD
     var activeServiceOnEntry = activeService;
     activeService.renderPages().then((val) => {
       return activeServiceOnEntry.performPrint();
     }).catch(() => {
       // Ignore any error messages.
     }).then(() => {
-=======
-    let activeServiceOnEntry = activeService;
-    activeService.renderPages().then(function() {
-      return activeServiceOnEntry.performPrint();
-    }).catch(function() {
-      // Ignore any error messages.
-    }).then(function() {
->>>>>>> 5f21374e
       // aborts acts on the "active" print request, so we need to check
       // whether the print request (activeServiceOnEntry) is still active.
       // Without the check, an unrelated print request (created after aborting
@@ -411,11 +350,7 @@
 if ('onbeforeprint' in window) {
   // Do not propagate before/afterprint events when they are not triggered
   // from within this polyfill. (FF/IE).
-<<<<<<< HEAD
-  var stopPropagationIfNeeded = (event) => {
-=======
-  let stopPropagationIfNeeded = function(event) {
->>>>>>> 5f21374e
+  let stopPropagationIfNeeded = (event) => {
     if (event.detail !== 'custom' && event.stopImmediatePropagation) {
       event.stopImmediatePropagation();
     }
