/* Copyright 2014 Mozilla Foundation
 *
 * Licensed under the Apache License, Version 2.0 (the "License");
 * you may not use this file except in compliance with the License.
 * You may obtain a copy of the License at
 *
 *     http://www.apache.org/licenses/LICENSE-2.0
 *
 * Unless required by applicable law or agreed to in writing, software
 * distributed under the License is distributed on an "AS IS" BASIS,
 * WITHOUT WARRANTIES OR CONDITIONS OF ANY KIND, either express or implied.
 * See the License for the specific language governing permissions and
 * limitations under the License.
 */

.annotationLayer section {
  position: absolute;
}

.annotationLayer .linkAnnotation > a,
.annotationLayer .buttonWidgetAnnotation.pushButton > a {
  position: absolute;
  font-size: 1em;
  top: 0;
  left: 0;
  width: 100%;
  height: 100%;
}

.annotationLayer .linkAnnotation > a:hover,
.annotationLayer .buttonWidgetAnnotation.pushButton > a:hover {
  opacity: 0.2;
  background: rgba(255, 255, 0, 1);
  box-shadow: 0px 2px 10px rgba(255, 255, 0, 1);
}

.annotationLayer .textAnnotation img {
  position: absolute;
  cursor: pointer;
}

.annotationLayer .textWidgetAnnotation input,
.annotationLayer .textWidgetAnnotation textarea,
.annotationLayer .choiceWidgetAnnotation select,
.annotationLayer .choiceWidgetAnnotation input,
.annotationLayer .buttonWidgetAnnotation.checkBox input,
.annotationLayer .buttonWidgetAnnotation.radioButton input {
  background-color: rgba(0, 54, 255, 0.13);
  border: 1px solid transparent;
  box-sizing: border-box;
  height: 100%;
  margin: 0;
  padding: 0 1px;
  vertical-align: top;
  width: 100%;
}

.annotationLayer .buttonWidgetAnnotation.checkBox input,
.annotationLayer .buttonWidgetAnnotation.radioButton input {
  -webkit-appearance: none;
  -moz-appearance: none;
  -ms-appearance: none;
  appearance: none;
  padding: 0;
  cursor: pointer;
}

.annotationLayer .buttonWidgetAnnotation.checkBox input + span,
.annotationLayer .buttonWidgetAnnotation.radioButton input + span {
  cursor: pointer;
}

.annotationLayer .buttonWidgetAnnotation.radioButton.circle input {
  border-radius: 50%;
  position: absolute;
  left: 50%;
  transform: translate(-50%);
}

.annotationLayer .choiceWidgetAnnotation select option {
  padding: 0;
}

.annotationLayer .textWidgetAnnotation textarea {
  font: message-box;
  resize: none;
}

.annotationLayer .textWidgetAnnotation input[disabled],
.annotationLayer .textWidgetAnnotation textarea[disabled],
.annotationLayer .choiceWidgetAnnotation select[disabled],
.annotationLayer .choiceWidgetAnnotation input[disabled],
.annotationLayer .buttonWidgetAnnotation.checkBox input[disabled],
.annotationLayer .buttonWidgetAnnotation.checkBox input[disabled] + span,
.annotationLayer .buttonWidgetAnnotation.radioButton input[disabled] {
  background: none;
  border: 1px solid transparent;
  cursor: not-allowed;
}

.annotationLayer .textWidgetAnnotation input.inset,
.annotationLayer .textWidgetAnnotation textarea.inset,
.annotationLayer .choiceWidgetAnnotation select.inset,
.annotationLayer .choiceWidgetAnnotation input.inset,
.annotationLayer .buttonWidgetAnnotation.checkBox input.inset,
.annotationLayer .buttonWidgetAnnotation.radioButton input.inset {
  border: 1px solid;
  border-top-color: gray;
  border-left-color: gray;
  border-right-color: lightgray;
  border-bottom-color: lightgray;
}

.annotationLayer .textWidgetAnnotation input.beveled,
.annotationLayer .textWidgetAnnotation textarea.beveled,
.annotationLayer .choiceWidgetAnnotation select.beveled,
.annotationLayer .choiceWidgetAnnotation input.beveled,
.annotationLayer .buttonWidgetAnnotation.checkBox input.beveled,
.annotationLayer .buttonWidgetAnnotation.radioButton input.beveled {
  border: 1px solid;
  border-top-color: white;
  border-left-color: white;
  border-right-color: gray;
  border-bottom-color: gray;
}

.annotationLayer .textWidgetAnnotation input:hover,
.annotationLayer .textWidgetAnnotation textarea:hover,
.annotationLayer .choiceWidgetAnnotation select:hover,
.annotationLayer .choiceWidgetAnnotation input:hover,
.annotationLayer .buttonWidgetAnnotation.checkBox input:hover,
.annotationLayer .buttonWidgetAnnotation.radioButton input:hover {
  border: 1px solid rgba(0, 0, 0, 1);
}

.annotationLayer .textWidgetAnnotation input:focus,
.annotationLayer .textWidgetAnnotation textarea:focus,
.annotationLayer .choiceWidgetAnnotation select:focus,
.annotationLayer .choiceWidgetAnnotation input:focus {
  background: none;
  border: 1px solid transparent;
}

<<<<<<< HEAD
.annotationLayer .buttonWidgetAnnotation.checkBox input:focus,
.annotationLayer .buttonWidgetAnnotation.radioButton input:focus {
  background-color: transparent;
  border: 1px solid transparent;
=======
.annotationLayer .buttonWidgetAnnotation.checkBox input:checked:before,
.annotationLayer .buttonWidgetAnnotation.checkBox input:checked:after,
.annotationLayer .buttonWidgetAnnotation.radioButton input:checked:before {
  background-color: rgba(0, 0, 0, 1);
  content: "";
  display: block;
  position: absolute;
}

.annotationLayer .buttonWidgetAnnotation.checkBox input:checked:before,
.annotationLayer .buttonWidgetAnnotation.checkBox input:checked:after {
  height: 80%;
  left: 45%;
  width: 1px;
}

.annotationLayer .buttonWidgetAnnotation.checkBox input:checked:before {
  transform: rotate(45deg);
}

.annotationLayer .buttonWidgetAnnotation.checkBox input:checked:after {
  transform: rotate(-45deg);
}

.annotationLayer .buttonWidgetAnnotation.radioButton input:checked:before {
  border-radius: 50%;
  height: 50%;
  left: 30%;
  top: 20%;
  width: 50%;
>>>>>>> 8608f0e6
}

.annotationLayer .textWidgetAnnotation input.comb {
  font-family: monospace;
  padding-left: 2px;
  padding-right: 0;
}

.annotationLayer .textWidgetAnnotation input.comb:focus {
  /*
   * Letter spacing is placed on the right side of each character. Hence, the
   * letter spacing of the last character may be placed outside the visible
   * area, causing horizontal scrolling. We avoid this by extending the width
   * when the element has focus and revert this when it loses focus.
   */
  width: 115%;
}

.annotationLayer .choiceWidgetAnnotation input + span::before {
  content: '▼';
  right: 0;
  font-size: 8pt;
  top: 60%;
  transform: translate(0, -60%);
  position: absolute;
}

.annotationLayer .choiceWidgetAnnotation .combo {
  position: relative;
  display: inline-block;
}

.annotationLayer .choiceWidgetAnnotation .combo-content {
  display: none;
  position: absolute;
  max-height: 100px;
  width: 100%;
  overflow: auto;
  background-color: #f9f9f9;
  box-shadow: 0px 8px 16px 0px rgba(0, 0, 0, 0.2);
  z-index: 1;
}

.annotationLayer .choiceWidgetAnnotation .combo-content a {
  text-decoration: none;
  display: block;
  white-space: nowrap;
}

.annotationLayer .choiceWidgetAnnotation .combo-content .hover {
  background-color: steelblue;
  color: white;
  cursor: default;
}

.annotationLayer .choiceWidgetAnnotation .show {
  display: block;
  margin-top: -3px;
}

.annotationLayer .buttonWidgetAnnotation.checkBox input:checked + span,
.annotationLayer .buttonWidgetAnnotation.radioButton input:checked + span {
  font-family: Helvetica, sans-serif;
  position: absolute;
  left: 50%;
  top: 50%;
  transform: translate(-50%, -50%); 
  text-align: center;
  width: 100%;
  height: 100%;
  z-index: 1;
}

.annotationLayer .buttonWidgetAnnotation.checkBox.check input:checked + span,
.annotationLayer .buttonWidgetAnnotation.radioButton.check input:checked + span {
  transform: translate(-50%, -40%);
}

.annotationLayer .popupWrapper {
  position: absolute;
  width: 20em;
}

.annotationLayer .popup {
  position: absolute;
  z-index: 200;
  max-width: 20em;
  background-color: rgba(255, 255, 153, 1);
  box-shadow: 0px 2px 5px rgba(136, 136, 136, 1);
  border-radius: 2px;
  padding: 6px;
  margin-left: 5px;
  cursor: pointer;
  font: message-box;
  font-size: 9px;
  word-wrap: break-word;
}

.annotationLayer .popup > * {
  font-size: 9px;
}

.annotationLayer .popup h1 {
  display: inline-block;
}

.annotationLayer .popup span {
  display: inline-block;
  margin-left: 5px;
}

.annotationLayer .popup p {
  border-top: 1px solid rgba(51, 51, 51, 1);
  margin-top: 2px;
  padding-top: 2px;
}

.annotationLayer .highlightAnnotation,
.annotationLayer .underlineAnnotation,
.annotationLayer .squigglyAnnotation,
.annotationLayer .strikeoutAnnotation,
.annotationLayer .freeTextAnnotation,
.annotationLayer .lineAnnotation svg line,
.annotationLayer .squareAnnotation svg rect,
.annotationLayer .circleAnnotation svg ellipse,
.annotationLayer .polylineAnnotation svg polyline,
.annotationLayer .polygonAnnotation svg polygon,
.annotationLayer .caretAnnotation,
.annotationLayer .inkAnnotation svg polyline,
.annotationLayer .stampAnnotation,
.annotationLayer .fileAttachmentAnnotation {
  cursor: pointer;
}<|MERGE_RESOLUTION|>--- conflicted
+++ resolved
@@ -141,43 +141,10 @@
   border: 1px solid transparent;
 }
 
-<<<<<<< HEAD
 .annotationLayer .buttonWidgetAnnotation.checkBox input:focus,
 .annotationLayer .buttonWidgetAnnotation.radioButton input:focus {
   background-color: transparent;
   border: 1px solid transparent;
-=======
-.annotationLayer .buttonWidgetAnnotation.checkBox input:checked:before,
-.annotationLayer .buttonWidgetAnnotation.checkBox input:checked:after,
-.annotationLayer .buttonWidgetAnnotation.radioButton input:checked:before {
-  background-color: rgba(0, 0, 0, 1);
-  content: "";
-  display: block;
-  position: absolute;
-}
-
-.annotationLayer .buttonWidgetAnnotation.checkBox input:checked:before,
-.annotationLayer .buttonWidgetAnnotation.checkBox input:checked:after {
-  height: 80%;
-  left: 45%;
-  width: 1px;
-}
-
-.annotationLayer .buttonWidgetAnnotation.checkBox input:checked:before {
-  transform: rotate(45deg);
-}
-
-.annotationLayer .buttonWidgetAnnotation.checkBox input:checked:after {
-  transform: rotate(-45deg);
-}
-
-.annotationLayer .buttonWidgetAnnotation.radioButton input:checked:before {
-  border-radius: 50%;
-  height: 50%;
-  left: 30%;
-  top: 20%;
-  width: 50%;
->>>>>>> 8608f0e6
 }
 
 .annotationLayer .textWidgetAnnotation input.comb {
@@ -197,7 +164,7 @@
 }
 
 .annotationLayer .choiceWidgetAnnotation input + span::before {
-  content: '▼';
+  content: "▼";
   right: 0;
   font-size: 8pt;
   top: 60%;
@@ -244,7 +211,7 @@
   position: absolute;
   left: 50%;
   top: 50%;
-  transform: translate(-50%, -50%); 
+  transform: translate(-50%, -50%);
   text-align: center;
   width: 100%;
   height: 100%;
@@ -252,7 +219,10 @@
 }
 
 .annotationLayer .buttonWidgetAnnotation.checkBox.check input:checked + span,
-.annotationLayer .buttonWidgetAnnotation.radioButton.check input:checked + span {
+.annotationLayer
+  .buttonWidgetAnnotation.radioButton.check
+  input:checked
+  + span {
   transform: translate(-50%, -40%);
 }
 
