--- conflicted
+++ resolved
@@ -51,12 +51,8 @@
   border: 1px solid transparent;
   box-sizing: border-box;
   height: 100%;
-<<<<<<< HEAD
+  margin: 0;
   padding: 0 1px;
-=======
-  margin: 0;
-  padding: 0 3px;
->>>>>>> f80e8088
   vertical-align: top;
   width: 100%;
 }
@@ -102,12 +98,12 @@
   border: 1px solid transparent;
 }
 
-<<<<<<< HEAD
 .annotationLayer .buttonWidgetAnnotation.checkBox input:focus,
 .annotationLayer .buttonWidgetAnnotation.radioButton input:focus {
   background-color: transparent;
   border: 1px solid transparent;
-=======
+}
+
 .annotationLayer .buttonWidgetAnnotation.checkBox input:checked:before,
 .annotationLayer .buttonWidgetAnnotation.checkBox input:checked:after,
 .annotationLayer .buttonWidgetAnnotation.radioButton input:checked:before {
@@ -138,7 +134,6 @@
   left: 30%;
   top: 20%;
   width: 50%;
->>>>>>> f80e8088
 }
 
 .annotationLayer .textWidgetAnnotation input.comb {
