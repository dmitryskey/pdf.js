/* Copyright 2016 Mozilla Foundation
 *
 * Licensed under the Apache License, Version 2.0 (the "License");
 * you may not use this file except in compliance with the License.
 * You may obtain a copy of the License at
 *
 *     http://www.apache.org/licenses/LICENSE-2.0
 *
 * Unless required by applicable law or agreed to in writing, software
 * distributed under the License is distributed on an "AS IS" BASIS,
 * WITHOUT WARRANTIES OR CONDITIONS OF ANY KIND, either express or implied.
 * See the License for the specific language governing permissions and
 * limitations under the License.
 */

"use strict";

if (typeof PDFJSDev !== "undefined" && PDFJSDev.test("CHROME")) {
  var defaultUrl; // eslint-disable-line no-var

  (function rewriteUrlClosure() {
    // Run this code outside DOMContentLoaded to make sure that the URL
    // is rewritten as soon as possible.
    const queryString = document.location.search.slice(1);
    const m = /(^|&)file=([^&]*)/.exec(queryString);
    defaultUrl = m ? decodeURIComponent(m[2]) : "";

    // Example: chrome-extension://.../http://example.com/file.pdf
    const humanReadableUrl = "/" + defaultUrl + location.hash;
    history.replaceState(history.state, "", humanReadableUrl);
    if (top === window) {
      // eslint-disable-next-line no-undef
      chrome.runtime.sendMessage("showPageAction");
    }
  })();
}

let pdfjsWebApp, pdfjsWebAppOptions;
if (typeof PDFJSDev !== "undefined" && PDFJSDev.test("PRODUCTION")) {
  pdfjsWebApp = require("./app.js");
  pdfjsWebAppOptions = require("./app_options.js");
}

<<<<<<< HEAD
if (typeof PDFJSDev !== 'undefined' && PDFJSDev.test('FIREFOX || MOZCENTRAL')) {
  require('./firefoxcom.js');
  require('./pdf_print_service.js');
=======
if (typeof PDFJSDev !== "undefined" && PDFJSDev.test("MOZCENTRAL")) {
  require("./firefoxcom.js");
  require("./firefox_print_service.js");
>>>>>>> 229eba8a
}
if (typeof PDFJSDev !== "undefined" && PDFJSDev.test("GENERIC")) {
  require("./genericcom.js");
}
if (typeof PDFJSDev !== "undefined" && PDFJSDev.test("CHROME")) {
  require("./chromecom.js");
}
if (typeof PDFJSDev !== "undefined" && PDFJSDev.test("CHROME || GENERIC")) {
  require("./pdf_print_service.js");
}

function getViewerConfiguration() {
  return {
    appContainer: document.body,
    mainContainer: document.getElementById("viewerContainer"),
    viewerContainer: document.getElementById("viewer"),
    eventBus: null,
    toolbar: {
      container: document.getElementById("toolbarViewer"),
      numPages: document.getElementById("numPages"),
      pageNumber: document.getElementById("pageNumber"),
      scaleSelectContainer: document.getElementById("scaleSelectContainer"),
      scaleSelect: document.getElementById("scaleSelect"),
      customScaleOption: document.getElementById("customScaleOption"),
      previous: document.getElementById("previous"),
      next: document.getElementById("next"),
      zoomIn: document.getElementById("zoomIn"),
      zoomOut: document.getElementById("zoomOut"),
      viewFind: document.getElementById("viewFind"),
      openFile: document.getElementById("openFile"),
      print: document.getElementById("print"),
      presentationModeButton: document.getElementById("presentationMode"),
      download: document.getElementById("download"),
      viewBookmark: document.getElementById("viewBookmark"),
    },
    secondaryToolbar: {
      toolbar: document.getElementById("secondaryToolbar"),
      toggleButton: document.getElementById("secondaryToolbarToggle"),
      toolbarButtonContainer: document.getElementById(
        "secondaryToolbarButtonContainer"
      ),
      presentationModeButton: document.getElementById(
        "secondaryPresentationMode"
      ),
      openFileButton: document.getElementById("secondaryOpenFile"),
      printButton: document.getElementById("secondaryPrint"),
      downloadButton: document.getElementById("secondaryDownload"),
      viewBookmarkButton: document.getElementById("secondaryViewBookmark"),
      firstPageButton: document.getElementById("firstPage"),
      lastPageButton: document.getElementById("lastPage"),
      pageRotateCwButton: document.getElementById("pageRotateCw"),
      pageRotateCcwButton: document.getElementById("pageRotateCcw"),
      cursorSelectToolButton: document.getElementById("cursorSelectTool"),
      cursorHandToolButton: document.getElementById("cursorHandTool"),
      scrollVerticalButton: document.getElementById("scrollVertical"),
      scrollHorizontalButton: document.getElementById("scrollHorizontal"),
      scrollWrappedButton: document.getElementById("scrollWrapped"),
      spreadNoneButton: document.getElementById("spreadNone"),
      spreadOddButton: document.getElementById("spreadOdd"),
      spreadEvenButton: document.getElementById("spreadEven"),
      documentPropertiesButton: document.getElementById("documentProperties"),
    },
    fullscreen: {
      contextFirstPage: document.getElementById("contextFirstPage"),
      contextLastPage: document.getElementById("contextLastPage"),
      contextPageRotateCw: document.getElementById("contextPageRotateCw"),
      contextPageRotateCcw: document.getElementById("contextPageRotateCcw"),
    },
    sidebar: {
      // Divs (and sidebar button)
      outerContainer: document.getElementById("outerContainer"),
      viewerContainer: document.getElementById("viewerContainer"),
      toggleButton: document.getElementById("sidebarToggle"),
      // Buttons
      thumbnailButton: document.getElementById("viewThumbnail"),
      outlineButton: document.getElementById("viewOutline"),
      attachmentsButton: document.getElementById("viewAttachments"),
      layersButton: document.getElementById("viewLayers"),
      // Views
      thumbnailView: document.getElementById("thumbnailView"),
      outlineView: document.getElementById("outlineView"),
      attachmentsView: document.getElementById("attachmentsView"),
      layersView: document.getElementById("layersView"),
    },
    sidebarResizer: {
      outerContainer: document.getElementById("outerContainer"),
      resizer: document.getElementById("sidebarResizer"),
    },
    findBar: {
      bar: document.getElementById("findbar"),
      toggleButton: document.getElementById("viewFind"),
      findField: document.getElementById("findInput"),
      highlightAllCheckbox: document.getElementById("findHighlightAll"),
      caseSensitiveCheckbox: document.getElementById("findMatchCase"),
      entireWordCheckbox: document.getElementById("findEntireWord"),
      findMsg: document.getElementById("findMsg"),
      findResultsCount: document.getElementById("findResultsCount"),
      findPreviousButton: document.getElementById("findPrevious"),
      findNextButton: document.getElementById("findNext"),
    },
    passwordOverlay: {
      overlayName: "passwordOverlay",
      container: document.getElementById("passwordOverlay"),
      label: document.getElementById("passwordText"),
      input: document.getElementById("password"),
      submitButton: document.getElementById("passwordSubmit"),
      cancelButton: document.getElementById("passwordCancel"),
    },
    documentProperties: {
      overlayName: "documentPropertiesOverlay",
      container: document.getElementById("documentPropertiesOverlay"),
      closeButton: document.getElementById("documentPropertiesClose"),
      fields: {
        fileName: document.getElementById("fileNameField"),
        fileSize: document.getElementById("fileSizeField"),
        title: document.getElementById("titleField"),
        author: document.getElementById("authorField"),
        subject: document.getElementById("subjectField"),
        keywords: document.getElementById("keywordsField"),
        creationDate: document.getElementById("creationDateField"),
        modificationDate: document.getElementById("modificationDateField"),
        creator: document.getElementById("creatorField"),
        producer: document.getElementById("producerField"),
        version: document.getElementById("versionField"),
        pageCount: document.getElementById("pageCountField"),
        pageSize: document.getElementById("pageSizeField"),
        linearized: document.getElementById("linearizedField"),
      },
    },
    errorWrapper: {
      container: document.getElementById("errorWrapper"),
      errorMessage: document.getElementById("errorMessage"),
      closeButton: document.getElementById("errorClose"),
      errorMoreInfo: document.getElementById("errorMoreInfo"),
      moreInfoButton: document.getElementById("errorShowMore"),
      lessInfoButton: document.getElementById("errorShowLess"),
    },
    printContainer: document.getElementById("printContainer"),
    openFileInputName: "fileInput",
    debuggerScriptPath: "./debugger.js",
  };
}

function webViewerLoad() {
  const config = getViewerConfiguration();
  if (typeof PDFJSDev === "undefined" || !PDFJSDev.test("PRODUCTION")) {
    Promise.all([
      import("pdfjs-web/app.js"),
      import("pdfjs-web/app_options.js"),
      import("pdfjs-web/genericcom.js"),
      import("pdfjs-web/pdf_print_service.js"),
    ]).then(function ([app, appOptions, genericCom, pdfPrintService]) {
      window.PDFViewerApplication = app.PDFViewerApplication;
      window.PDFViewerApplicationOptions = appOptions.AppOptions;
      app.PDFViewerApplication.run(config);
    });
  } else {
    if (typeof PDFJSDev !== "undefined" && PDFJSDev.test("CHROME")) {
      pdfjsWebAppOptions.AppOptions.set("defaultUrl", defaultUrl);
    }

    window.PDFViewerApplication = pdfjsWebApp.PDFViewerApplication;
    window.PDFViewerApplicationOptions = pdfjsWebAppOptions.AppOptions;

    if (typeof PDFJSDev !== "undefined" && PDFJSDev.test("GENERIC")) {
      // Give custom implementations of the default viewer a simpler way to
      // set various `AppOptions`, by dispatching an event once all viewer
      // files are loaded but *before* the viewer initialization has run.
      const event = document.createEvent("CustomEvent");
      event.initCustomEvent("webviewerloaded", true, true, {
        source: window,
      });
      try {
        // Attempt to dispatch the event at the embedding `document`,
        // in order to support cases where the viewer is embedded in
        // a *dynamically* created <iframe> element.
        parent.document.dispatchEvent(event);
      } catch (ex) {
        // The viewer could be in e.g. a cross-origin <iframe> element,
        // fallback to dispatching the event at the current `document`.
        console.error(`webviewerloaded: ${ex}`);
        document.dispatchEvent(event);
      }
    }

    pdfjsWebApp.PDFViewerApplication.run(config);
  }
}

if (
  document.readyState === "interactive" ||
  document.readyState === "complete"
) {
  webViewerLoad();
} else {
  document.addEventListener("DOMContentLoaded", webViewerLoad, true);
}<|MERGE_RESOLUTION|>--- conflicted
+++ resolved
@@ -41,15 +41,9 @@
   pdfjsWebAppOptions = require("./app_options.js");
 }
 
-<<<<<<< HEAD
-if (typeof PDFJSDev !== 'undefined' && PDFJSDev.test('FIREFOX || MOZCENTRAL')) {
-  require('./firefoxcom.js');
-  require('./pdf_print_service.js');
-=======
 if (typeof PDFJSDev !== "undefined" && PDFJSDev.test("MOZCENTRAL")) {
   require("./firefoxcom.js");
   require("./firefox_print_service.js");
->>>>>>> 229eba8a
 }
 if (typeof PDFJSDev !== "undefined" && PDFJSDev.test("GENERIC")) {
   require("./genericcom.js");
