[
    {  "id": "tracemonkey-eq",
       "file": "pdfs/tracemonkey.pdf",
       "md5": "9a192d8b1a7dc652a19835f6f08098bd",
       "rounds": 1,
       "type": "eq"
    },
    {  "id": "tracemonkey-fbf",
       "file": "pdfs/tracemonkey.pdf",
       "md5": "9a192d8b1a7dc652a19835f6f08098bd",
       "rounds": 2,
       "type": "fbf"
    },
    {  "id": "html5-canvas-cheat-sheet-load",
       "file": "pdfs/canvas.pdf",
       "md5": "59510028561daf62e00bf9f6f066b033",
       "rounds": 1,
       "type": "load"
    },
    {  "id": "intelisa-eq",
       "file": "pdfs/intelisa.pdf",
       "md5": "83032ccbfdc5a66269b1403971110abe",
       "link": true,
       "pageLimit": 100,
       "rounds": 1,
       "type": "eq"
    },
    {  "id": "pdfspec-load",
       "file": "pdfs/pdf.pdf",
       "md5": "dbdb23c939d2be09b43126c3c56060c7",
       "link": true,
       "rounds": 1,
       "type": "load"
    },
    {  "id": "shavian-load",
       "file": "pdfs/shavian.pdf",
       "md5": "4fabf0a03e82693007435020bc446f9b",
       "link": true,
       "rounds": 1,
       "type": "load"
    },
    {  "id": "sizes",
       "file": "pdfs/sizes.pdf",
       "md5": "c101ba7b44aee36048e1ac7b98f302ea",
       "rounds": 1,
       "type": "eq"
    },
    {  "id": "plusminus",
       "file": "pdfs/Test-plusminus.pdf",
       "md5": "1ec7ade5b95ac9aaba3a618af28d34c7",
       "rounds": 1,
       "type": "eq"
    },
    {  "id": "openoffice-pdf",
       "file": "pdfs/DiwanProfile.pdf",
       "md5": "55d0c6a1a6d26c9ec9dcecaa7a471e0e",
       "link": true,
       "rounds": 1,
       "type": "load"
    },
    {  "id": "openofficecidtruetype-pdf",
       "file": "pdfs/arial_unicode_en_cidfont.pdf",
       "md5": "03591cdf20214fb0b2dd5e5c3dd32d8c",
       "rounds": 1,
       "type": "load"
    },
    {  "id": "openofficearabiccidtruetype-pdf",
       "file": "pdfs/arial_unicode_ab_cidfont.pdf",
       "md5": "35090fa7d29e7196ae3421812e554988",
       "rounds": 1,
       "type": "load"
    },
    {  "id": "arabiccidtruetype-pdf",
       "file": "pdfs/ArabicCIDTrueType.pdf",
       "md5": "d66dbd18bdb572d3ac8b88b32de2ece6",
       "rounds": 1,
       "type": "load"
    },
    {  "id": "complexttffont-pdf",
       "file": "pdfs/complex_ttf_font.pdf",
       "md5": "76de93f9116b01b693bf8583b3e76d91",
       "rounds": 1,
       "type": "load"
    },
    {  "id": "thuluthfont-pdf",
       "file": "pdfs/ThuluthFeatures.pdf",
       "md5": "b7e18bf7a3d6a9c82aefa12d721072fc",
       "rounds": 1,
       "type": "eq"
    },
    {  "id": "freeculture",
       "file": "pdfs/freeculture.pdf",
       "md5": "dcdf3a8268e6a18938a42d5149efcfca",
       "rounds": 1,
       "pageLimit": 5,
       "type": "eq"
    },
    {  "id": "wnv_chinese-pdf",
       "file": "pdfs/wnv_chinese.pdf",
       "md5": "db682638e68391125e8982d3c984841e",
       "link": true,
       "rounds": 1,
       "type": "eq"
    },
    {  "id": "i9-pdf",
       "file": "pdfs/i9.pdf",
       "md5": "ba7cd54fdff083bb389295bc0415f6c5",
       "link": true,
       "rounds": 1,
       "type": "eq"
    },
    {  "id": "hmm-pdf",
       "file": "pdfs/hmm.pdf",
       "md5": "e08467e60101ee5f4a59716e86db6dc9",
       "link": true,
       "rounds": 1,
       "type": "load"
    },
    {  "id": "rotation",
       "file": "pdfs/rotation.pdf",
       "md5": "4fb25ada00ce7528569d9791c14decf5",
       "rounds": 1,
       "type": "eq"
    },
    {  "id": "ecma262-pdf",
       "file": "pdfs/ecma262.pdf",
       "md5": "763ead98f535578842891e5574e0af0f",
       "link": true,
       "rounds": 1,
       "type": "load"
    },
    {  "id": "jai-pdf",
       "file": "pdfs/jai.pdf",
       "md5": "1f5dd128c3757420a881a155f2f8ace3",
       "link": true,
       "rounds": 1,
       "type": "load"
    },
    {  "id": "cable",
       "file": "pdfs/cable.pdf",
       "md5": "09a41b9a759d60c698228224ab85b46d",
       "link": true,
       "rounds": 1,
       "type": "eq"
    },
    {  "id": "pdkids",
       "file": "pdfs/pdkids.pdf",
       "md5": "278982bf016dbe46d2066f9245d9b3e6",
       "link": true,
       "rounds": 1,
       "type": "eq"
    },
    {  "id": "artofwar",
       "file": "pdfs/artofwar.pdf",
       "md5": "7bdd51c327b74f1f7abdd90eedb2f912",
       "link": true,
       "rounds": 1,
       "type": "eq"
    },
    {  "id": "wdsg_fitc",
       "file": "pdfs/wdsg_fitc.pdf",
       "md5": "5bb1c2b83705d4cdfc43197ee74f07f9",
       "link": true,
       "rounds": 1,
       "type": "eq"
    },
    {  "id": "unix01",
       "file": "pdfs/unix01.pdf",
       "md5": "2742999f0bf9b9c035dbb0736096e220",
       "link": true,
       "rounds": 1,
       "type": "eq"
    },
    {  "id": "fit11-talk",
       "file": "pdfs/fit11-talk.pdf",
       "md5": "eb7b224107205db4fea9f7df0185f77d",
       "link": true,
       "rounds": 1,
       "skipPages": [12,31],
       "type": "eq"
    },
    {  "id": "fips197",
       "file": "pdfs/fips197.pdf",
       "md5": "374800cf78ce4b4abd02cd10a856b57f",
       "link": true,
       "rounds": 1,
       "type": "eq"
    },
    {  "id": "txt2pdf",
       "file": "pdfs/txt2pdf.pdf",
       "md5": "02cefa0f5e8d96313bb05163b2f88c8c",
       "link": true,
       "rounds": 1,
       "type": "load"
    },
    {  "id": "f1040",
       "file": "pdfs/f1040.pdf",
       "md5": "b59272ce19b4a0c5808c8861441b0741",
       "link": true,
       "rounds": 1,
       "type": "load"
    },
    {  "id": "hudsonsurvey",
       "file": "pdfs/hudsonsurvey.pdf",
       "md5": "bf0e6576a7b6c2fe7485bce1b78e006f",
       "link": true,
       "rounds": 1,
       "type": "load"
    },
    {  "id": "extgstate",
       "file": "pdfs/extgstate.pdf",
       "md5": "001bb4ec04463a01d93aad748361f049",
       "link": false,
       "rounds": 1,
       "type": "eq"
    },
    {  "id": "usmanm-bad",
       "file": "pdfs/usmanm-bad.pdf",
       "md5": "38afb822433aaf07fc8f54807cd4f61a",
       "link": true,
       "rounds": 1,
       "type": "eq"
    },
    {  "id": "vesta-bad",
       "file": "pdfs/vesta.pdf",
       "md5": "0afebc109b7c17b95619ea3fab5eafe6",
       "link": true,
       "rounds": 1,
       "type": "load"
    },
    {  "id": "scan-bad",
       "file": "pdfs/scan-bad.pdf",
       "md5": "4cf988f01ab83f61aca57f406dfd6584",
       "rounds": 1,
       "type": "load"
    },
    {  "id": "ibwa-bad",
       "file": "pdfs/ibwa-bad.pdf",
       "md5": "6ca059d32b74ac2688ae06f727fee755",
       "link": true,
       "rounds": 1,
       "skipPages": [ 16 ],
       "type": "load"
    },
    {  "id": "tcpdf_033",
       "file": "pdfs/tcpdf_033.pdf",
       "md5": "861294df58d185aae80919173f2732ff",
       "link": true,
       "rounds": 1,
       "type": "eq"
    },
    {  "id": "pal-o47",
       "file": "pdfs/pal-o47.pdf",
       "md5": "81ae15e539e89f0f0b41169d923b611b",
       "link": true,
       "rounds": 1,
       "type": "eq"
    },
    {  "id": "simpletype3font",
       "file": "pdfs/simpletype3font.pdf",
       "md5": "b374c7543920840c61999e9e86939f99",
       "link": false,
       "rounds": 1,
       "type": "eq"
    },
    {  "id": "close-path-bug",
       "file": "pdfs/close-path-bug.pdf",
       "md5": "48dd17ef58393857d2d038d33699cac5",
       "rounds": 1,
       "type": "eq"
    },
    {  "id": "alphatrans",
       "file": "pdfs/alphatrans.pdf",
       "md5": "5ca2d3da0c5f20b3a5a14e895ad24b65",
       "link": false,
       "rounds": 1,
       "type": "eq"
    },
    {  "id": "devicen",
       "file": "pdfs/devicen.pdf",
       "md5": "aac6a91725435d1376c6ff492dc5cb75",
       "link": false,
       "rounds": 1,
       "type": "eq"
    },
    {  "id": "cmykjpeg",
       "file": "pdfs/cmykjpeg.pdf",
       "md5": "85d162b48ce98503a382d96f574f70a2",
       "link": false,
       "rounds": 1,
       "type": "eq"
    },
    {  "id": "protectip",
       "file": "pdfs/protectip.pdf",
       "md5": "676e7a7b8f96d04825361832b1838a93",
       "link": true,
       "rounds": 1,
       "type": "eq"
    },
    {  "id": "piperine",
       "file": "pdfs/piperine.pdf",
       "md5": "603ca43dc5732dbba1579f122958c0c2",
       "link": true,
       "rounds": 1,
       "type": "eq"
    },
    {  "id": "issue840",
       "file": "pdfs/issue840.pdf",
       "md5": "20d88011dd7e3c4fb5274979094dab93",
       "rounds": 1,
       "type": "eq"
    },
    {  "id": "bpl13210",
       "file": "pdfs/bpl13210.pdf",
       "md5": "8a08512baa9fa95378d9ad4b995947c7",
       "link": true,
       "pageLimit": 5,
       "rounds": 1,
       "type": "eq"
    },
    {  "id": "tutorial",
       "file": "pdfs/tutorial.pdf",
       "md5": "6e122f618c27f3aa9a689423e3be6b8d",
       "link": true,
       "rounds": 1,
       "type": "eq"
    },
    {  "id": "geothermal.pdf",
       "file": "pdfs/geothermal.pdf",
       "md5": "ecffc0ce38ffdf1e90dc952f186e9a91",
       "rounds": 1,
       "link": true,
       "pageLimit": 5,
       "skipPages": [1],
       "type": "eq"
    },
    {  "id": "lista_preliminar",
       "file": "pdfs/lista_preliminar.pdf",
       "md5": "4eff251319eeb660ba8a7a5cfac7787d",
       "rounds": 1,
       "link": true,
       "pageLimit": 3,
       "type": "eq"
    },
    {  "id": "issue919",
       "file": "pdfs/issue919.pdf",
       "md5": "3a1716a512aca4d7a8d6106bd4885d14",
       "rounds": 1,
       "link": true,
       "pageLimit": 3,
       "type": "eq"
    },
    {  "id": "issue918",
       "file": "pdfs/issue918.pdf",
       "md5": "d582cc0f2592ae82936589ced2a47e55",
       "rounds": 1,
       "type": "eq"
    },
    {  "id": "issue1001",
      "file": "pdfs/issue1001.pdf",
      "md5": "0f1496e80a82a923e91d9e74c55ad94e",
      "rounds": 1,
      "link": true,
      "type": "eq"
    },
    {  "id": "aboutstacks",
      "file": "pdfs/aboutstacks.pdf",
      "md5": "6e7c8416a293ba2d83bc8dd20c6ccf51",
      "rounds": 1,
      "link": true,
      "type": "eq"
    },
    {  "id": "smaskdim",
      "file": "pdfs/smaskdim.pdf",
      "md5": "de80aeca7cbf79940189fd34d59671ee",
      "rounds": 1,
      "type": "eq"
    },
    {  "id": "type4psfunc",
      "file": "pdfs/type4psfunc.pdf",
      "md5": "7e6027a02ff78577f74dccdf84e37189",
      "rounds": 1,
      "type": "eq"
    },
    {  "id": "ocs",
      "file": "pdfs/ocs.pdf",
      "md5": "2ade57e954ae7632749cf328daeaa7a8",
      "rounds": 1,
      "link": true,
      "type": "load"
    },
    {  "id": "issue1010",
      "file": "pdfs/issue1010.pdf",
      "md5": "f991ef093484a107fe9f59dff18fc155",
      "rounds": 1,
      "link": true,
      "type": "eq"
    },
    {  "id": "issue1015",
      "file": "pdfs/issue1015.pdf",
      "md5": "b61503d1b445742b665212866afb60e2",
      "rounds": 1,
      "link": true,
      "type": "eq"
    },
    {  "id": "liveprogramming",
      "file": "pdfs/liveprogramming.pdf",
      "md5": "7bd4dad1188232ef597d36fd72c33e52",
      "rounds": 1,
      "pageLimit": 3,
      "link": true,
      "type": "load"
    },
<<<<<<< HEAD
    {  "id": "S2-eq",
       "file": "pdfs/S2.pdf",
       "md5": "d0b6137846df6e0fe058f234a87fb588",
       "rounds": 1,
       "type": "eq"
=======
    {  "id": "issue1055",
      "file": "pdfs/issue1055.pdf",
      "md5": "3ba56c2e48dce81da8669b1b9cf98ff0",
      "rounds": 1,
      "link": true,
      "type": "eq"
>>>>>>> ee8c86d2
    }
]<|MERGE_RESOLUTION|>--- conflicted
+++ resolved
@@ -411,19 +411,17 @@
       "link": true,
       "type": "load"
     },
-<<<<<<< HEAD
     {  "id": "S2-eq",
        "file": "pdfs/S2.pdf",
        "md5": "d0b6137846df6e0fe058f234a87fb588",
        "rounds": 1,
        "type": "eq"
-=======
+    },
     {  "id": "issue1055",
       "file": "pdfs/issue1055.pdf",
       "md5": "3ba56c2e48dce81da8669b1b9cf98ff0",
       "rounds": 1,
       "link": true,
       "type": "eq"
->>>>>>> ee8c86d2
     }
 ]