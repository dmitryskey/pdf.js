/* Copyright 2017 Mozilla Foundation
 *
 * Licensed under the Apache License, Version 2.0 (the "License");
 * you may not use this file except in compliance with the License.
 * You may obtain a copy of the License at
 *
 *     http://www.apache.org/licenses/LICENSE-2.0
 *
 * Unless required by applicable law or agreed to in writing, software
 * distributed under the License is distributed on an "AS IS" BASIS,
 * WITHOUT WARRANTIES OR CONDITIONS OF ANY KIND, either express or implied.
 * See the License for the specific language governing permissions and
 * limitations under the License.
 */

import {
  buildGetDocumentParams,
  DOMFileReaderFactory,
  NodeFileReaderFactory,
  TEST_PDFS_PATH,
} from "./test_utils.js";
import {
  createPromiseCapability,
  FontType,
  ImageKind,
  InvalidPDFException,
  MissingPDFException,
  OPS,
  PasswordException,
  PasswordResponses,
  PermissionFlag,
  StreamType,
} from "../../src/shared/util.js";
import {
  DOMCanvasFactory,
  RenderingCancelledException,
  StatTimer,
} from "../../src/display/display_utils.js";
import {
  getDocument,
  PDFDataRangeTransport,
  PDFDocumentProxy,
  PDFPageProxy,
  PDFWorker,
} from "../../src/display/api.js";
import { AutoPrintRegExp } from "../../web/ui_utils.js";
import { GlobalImageCache } from "../../src/core/image_utils.js";
import { GlobalWorkerOptions } from "../../src/display/worker_options.js";
import { isNodeJS } from "../../src/shared/is_node.js";
import { Metadata } from "../../src/display/metadata.js";
import { NodeCanvasFactory } from "../../src/display/node_utils.js";

describe("api", function () {
  const basicApiFileName = "basicapi.pdf";
  const basicApiFileLength = 105779; // bytes
  const basicApiGetDocumentParams = buildGetDocumentParams(basicApiFileName);

  let CanvasFactory;

  beforeAll(function (done) {
    if (isNodeJS) {
      CanvasFactory = new NodeCanvasFactory();
    } else {
      CanvasFactory = new DOMCanvasFactory();
    }
    done();
  });

  afterAll(function (done) {
    CanvasFactory = null;
    done();
  });

  function waitSome(callback) {
    var WAIT_TIMEOUT = 10;
    setTimeout(function () {
      callback();
    }, WAIT_TIMEOUT);
  }

  describe("getDocument", function () {
    it("creates pdf doc from URL", function (done) {
      var loadingTask = getDocument(basicApiGetDocumentParams);

      var progressReportedCapability = createPromiseCapability();
      // Attach the callback that is used to report loading progress;
      // similarly to how viewer.js works.
      loadingTask.onProgress = function (progressData) {
        if (!progressReportedCapability.settled) {
          progressReportedCapability.resolve(progressData);
        }
      };

      var promises = [progressReportedCapability.promise, loadingTask.promise];
      Promise.all(promises)
        .then(function (data) {
          expect(data[0].loaded / data[0].total >= 0).toEqual(true);
          expect(data[1] instanceof PDFDocumentProxy).toEqual(true);
          expect(loadingTask).toEqual(data[1].loadingTask);
          loadingTask.destroy().then(done);
        })
        .catch(done.fail);
    });
    it("creates pdf doc from URL and aborts before worker initialized", function (done) {
      var loadingTask = getDocument(basicApiGetDocumentParams);
      const destroyed = loadingTask.destroy();

      loadingTask.promise
        .then(function (reason) {
          done.fail("shall fail loading");
        })
        .catch(function (reason) {
          expect(true).toEqual(true);
          destroyed.then(done);
        });
    });
    it("creates pdf doc from URL and aborts loading after worker initialized", function (done) {
      var loadingTask = getDocument(basicApiGetDocumentParams);
      // This can be somewhat random -- we cannot guarantee perfect
      // 'Terminate' message to the worker before/after setting up pdfManager.
      var destroyed = loadingTask._worker.promise.then(function () {
        return loadingTask.destroy();
      });
      destroyed
        .then(function (data) {
          expect(true).toEqual(true);
          done();
        })
        .catch(done.fail);
    });
    it("creates pdf doc from typed array", function (done) {
      let typedArrayPdfPromise;
      if (isNodeJS) {
        typedArrayPdfPromise = NodeFileReaderFactory.fetch({
          path: TEST_PDFS_PATH.node + basicApiFileName,
        });
      } else {
        typedArrayPdfPromise = DOMFileReaderFactory.fetch({
          path: TEST_PDFS_PATH.dom + basicApiFileName,
        });
      }

      typedArrayPdfPromise
        .then(typedArrayPdf => {
          // Sanity check to make sure that we fetched the entire PDF file.
          expect(typedArrayPdf.length).toEqual(basicApiFileLength);

          const loadingTask = getDocument(typedArrayPdf);

          const progressReportedCapability = createPromiseCapability();
          loadingTask.onProgress = function (data) {
            progressReportedCapability.resolve(data);
          };

          return Promise.all([
            loadingTask.promise,
            progressReportedCapability.promise,
          ]).then(function (data) {
            expect(data[0] instanceof PDFDocumentProxy).toEqual(true);
            expect(data[1].loaded / data[1].total).toEqual(1);

            loadingTask.destroy().then(done);
          });
        })
        .catch(done.fail);
    });
    it("creates pdf doc from invalid PDF file", function (done) {
      // A severely corrupt PDF file (even Adobe Reader fails to open it).
      var loadingTask = getDocument(buildGetDocumentParams("bug1020226.pdf"));
      loadingTask.promise
        .then(function () {
          done.fail("shall fail loading");
        })
        .catch(function (reason) {
          expect(reason instanceof InvalidPDFException).toEqual(true);
          expect(reason.message).toEqual("Invalid PDF structure.");

          loadingTask.destroy().then(done);
        });
    });
    it("creates pdf doc from non-existent URL", function (done) {
      var loadingTask = getDocument(buildGetDocumentParams("non-existent.pdf"));
      loadingTask.promise
        .then(function (error) {
          done.fail("shall fail loading");
        })
        .catch(function (error) {
          expect(error instanceof MissingPDFException).toEqual(true);
          loadingTask.destroy().then(done);
        });
    });
    it("creates pdf doc from PDF file protected with user and owner password", function (done) {
      var loadingTask = getDocument(buildGetDocumentParams("pr6531_1.pdf"));

      var passwordNeededCapability = createPromiseCapability();
      var passwordIncorrectCapability = createPromiseCapability();
      // Attach the callback that is used to request a password;
      // similarly to how viewer.js handles passwords.
      loadingTask.onPassword = function (updatePassword, reason) {
        if (
          reason === PasswordResponses.NEED_PASSWORD &&
          !passwordNeededCapability.settled
        ) {
          passwordNeededCapability.resolve();

          updatePassword("qwerty"); // Provide an incorrect password.
          return;
        }
        if (
          reason === PasswordResponses.INCORRECT_PASSWORD &&
          !passwordIncorrectCapability.settled
        ) {
          passwordIncorrectCapability.resolve();

          updatePassword("asdfasdf"); // Provide the correct password.
          return;
        }
        // Shouldn't get here.
        expect(false).toEqual(true);
      };

      var promises = [
        passwordNeededCapability.promise,
        passwordIncorrectCapability.promise,
        loadingTask.promise,
      ];
      Promise.all(promises)
        .then(function (data) {
          expect(data[2] instanceof PDFDocumentProxy).toEqual(true);
          loadingTask.destroy().then(done);
        })
        .catch(done.fail);
    });
    it("creates pdf doc from PDF file protected with only a user password", function (done) {
      var filename = "pr6531_2.pdf";

      var passwordNeededLoadingTask = getDocument(
        buildGetDocumentParams(filename, {
          password: "",
        })
      );
      var result1 = passwordNeededLoadingTask.promise.then(
        function () {
          done.fail("shall fail with no password");
          return Promise.reject(new Error("loadingTask should be rejected"));
        },
        function (data) {
          expect(data instanceof PasswordException).toEqual(true);
          expect(data.code).toEqual(PasswordResponses.NEED_PASSWORD);
          return passwordNeededLoadingTask.destroy();
        }
      );

      var passwordIncorrectLoadingTask = getDocument(
        buildGetDocumentParams(filename, {
          password: "qwerty",
        })
      );
      var result2 = passwordIncorrectLoadingTask.promise.then(
        function () {
          done.fail("shall fail with wrong password");
          return Promise.reject(new Error("loadingTask should be rejected"));
        },
        function (data) {
          expect(data instanceof PasswordException).toEqual(true);
          expect(data.code).toEqual(PasswordResponses.INCORRECT_PASSWORD);
          return passwordIncorrectLoadingTask.destroy();
        }
      );

      var passwordAcceptedLoadingTask = getDocument(
        buildGetDocumentParams(filename, {
          password: "asdfasdf",
        })
      );
      var result3 = passwordAcceptedLoadingTask.promise.then(function (data) {
        expect(data instanceof PDFDocumentProxy).toEqual(true);
        return passwordAcceptedLoadingTask.destroy();
      });
      Promise.all([result1, result2, result3])
        .then(function () {
          done();
        })
        .catch(done.fail);
    });

    it(
      "creates pdf doc from password protected PDF file and aborts/throws " +
        "in the onPassword callback (issue 7806)",
      function (done) {
        var filename = "issue3371.pdf";

        var passwordNeededLoadingTask = getDocument(
          buildGetDocumentParams(filename)
        );
        var passwordIncorrectLoadingTask = getDocument(
          buildGetDocumentParams(filename, {
            password: "qwerty",
          })
        );

        let passwordNeededDestroyed;
        passwordNeededLoadingTask.onPassword = function (callback, reason) {
          if (reason === PasswordResponses.NEED_PASSWORD) {
            passwordNeededDestroyed = passwordNeededLoadingTask.destroy();
            return;
          }
          // Shouldn't get here.
          expect(false).toEqual(true);
        };
        var result1 = passwordNeededLoadingTask.promise.then(
          function () {
            done.fail("shall fail since the loadingTask should be destroyed");
            return Promise.reject(new Error("loadingTask should be rejected"));
          },
          function (reason) {
            expect(reason instanceof PasswordException).toEqual(true);
            expect(reason.code).toEqual(PasswordResponses.NEED_PASSWORD);
            return passwordNeededDestroyed;
          }
        );

        passwordIncorrectLoadingTask.onPassword = function (callback, reason) {
          if (reason === PasswordResponses.INCORRECT_PASSWORD) {
            throw new Error("Incorrect password");
          }
          // Shouldn't get here.
          expect(false).toEqual(true);
        };
        var result2 = passwordIncorrectLoadingTask.promise.then(
          function () {
            done.fail("shall fail since the onPassword callback should throw");
            return Promise.reject(new Error("loadingTask should be rejected"));
          },
          function (reason) {
            expect(reason instanceof PasswordException).toEqual(true);
            expect(reason.code).toEqual(PasswordResponses.INCORRECT_PASSWORD);
            return passwordIncorrectLoadingTask.destroy();
          }
        );

        Promise.all([result1, result2])
          .then(function () {
            done();
          })
          .catch(done.fail);
      }
    );

    it("creates pdf doc from empty typed array", function (done) {
      const loadingTask = getDocument(new Uint8Array(0));

      loadingTask.promise.then(
        function () {
          done.fail("shall not open empty file");
        },
        function (reason) {
          expect(reason instanceof InvalidPDFException);
          expect(reason.message).toEqual(
            "The PDF file is empty, i.e. its size is zero bytes."
          );

          loadingTask.destroy().then(done);
        }
      );
    });
  });

  describe("PDFWorker", function () {
    it("worker created or destroyed", function (done) {
      if (isNodeJS) {
        pending("Worker is not supported in Node.js.");
      }

      var worker = new PDFWorker({ name: "test1" });
      worker.promise
        .then(function () {
          expect(worker.name).toEqual("test1");
          expect(!!worker.port).toEqual(true);
          expect(worker.destroyed).toEqual(false);
          expect(!!worker._webWorker).toEqual(true);
          expect(worker.port === worker._webWorker).toEqual(true);

          worker.destroy();
          expect(!!worker.port).toEqual(false);
          expect(worker.destroyed).toEqual(true);
          done();
        })
        .catch(done.fail);
    });
    it("worker created or destroyed by getDocument", function (done) {
      if (isNodeJS) {
        pending("Worker is not supported in Node.js.");
      }

      var loadingTask = getDocument(basicApiGetDocumentParams);
      var worker;
      loadingTask.promise.then(function () {
        worker = loadingTask._worker;
        expect(!!worker).toEqual(true);
      });

      var destroyPromise = loadingTask.promise.then(function () {
        return loadingTask.destroy();
      });
      destroyPromise
        .then(function () {
          var destroyedWorker = loadingTask._worker;
          expect(!!destroyedWorker).toEqual(false);
          expect(worker.destroyed).toEqual(true);
          done();
        })
        .catch(done.fail);
    });
    it("worker created and can be used in getDocument", function (done) {
      if (isNodeJS) {
        pending("Worker is not supported in Node.js.");
      }

      var worker = new PDFWorker({ name: "test1" });
      var loadingTask = getDocument(
        buildGetDocumentParams(basicApiFileName, {
          worker,
        })
      );
      loadingTask.promise.then(function () {
        var docWorker = loadingTask._worker;
        expect(!!docWorker).toEqual(false);
        // checking is the same port is used in the MessageHandler
        var messageHandlerPort = loadingTask._transport.messageHandler.comObj;
        expect(messageHandlerPort === worker.port).toEqual(true);
      });

      var destroyPromise = loadingTask.promise.then(function () {
        return loadingTask.destroy();
      });
      destroyPromise
        .then(function () {
          expect(worker.destroyed).toEqual(false);
          worker.destroy();
          done();
        })
        .catch(done.fail);
    });
    it("creates more than one worker", function (done) {
      if (isNodeJS) {
        pending("Worker is not supported in Node.js.");
      }

      var worker1 = new PDFWorker({ name: "test1" });
      var worker2 = new PDFWorker({ name: "test2" });
      var worker3 = new PDFWorker({ name: "test3" });
      var ready = Promise.all([
        worker1.promise,
        worker2.promise,
        worker3.promise,
      ]);
      ready
        .then(function () {
          expect(
            worker1.port !== worker2.port &&
              worker1.port !== worker3.port &&
              worker2.port !== worker3.port
          ).toEqual(true);
          worker1.destroy();
          worker2.destroy();
          worker3.destroy();
          done();
        })
        .catch(done.fail);
    });
    it("gets current workerSrc", function () {
      if (isNodeJS) {
        pending("Worker is not supported in Node.js.");
      }

      const workerSrc = PDFWorker.getWorkerSrc();
      expect(typeof workerSrc).toEqual("string");
      expect(workerSrc).toEqual(GlobalWorkerOptions.workerSrc);
    });
  });
  describe("PDFDocument", function () {
    let pdfLoadingTask, pdfDocument;

    beforeAll(function (done) {
      pdfLoadingTask = getDocument(basicApiGetDocumentParams);
      pdfLoadingTask.promise.then(function (data) {
        pdfDocument = data;
        done();
      });
    });

    afterAll(function (done) {
      pdfLoadingTask.destroy().then(done);
    });

    it("gets number of pages", function () {
      expect(pdfDocument.numPages).toEqual(3);
    });
    it("gets fingerprint", function () {
      expect(pdfDocument.fingerprint).toEqual(
        "ea8b35919d6279a369e835bde778611b"
      );
    });
    it("gets page", function (done) {
      var promise = pdfDocument.getPage(1);
      promise
        .then(function (data) {
          expect(data instanceof PDFPageProxy).toEqual(true);
          expect(data.pageNumber).toEqual(1);
          done();
        })
        .catch(done.fail);
    });
    it("gets non-existent page", function (done) {
      var outOfRangePromise = pdfDocument.getPage(100);
      var nonIntegerPromise = pdfDocument.getPage(2.5);
      var nonNumberPromise = pdfDocument.getPage("1");

      outOfRangePromise = outOfRangePromise.then(
        function () {
          throw new Error("shall fail for out-of-range pageNumber parameter");
        },
        function (reason) {
          expect(reason instanceof Error).toEqual(true);
        }
      );
      nonIntegerPromise = nonIntegerPromise.then(
        function () {
          throw new Error("shall fail for non-integer pageNumber parameter");
        },
        function (reason) {
          expect(reason instanceof Error).toEqual(true);
        }
      );
      nonNumberPromise = nonNumberPromise.then(
        function () {
          throw new Error("shall fail for non-number pageNumber parameter");
        },
        function (reason) {
          expect(reason instanceof Error).toEqual(true);
        }
      );

      Promise.all([outOfRangePromise, nonIntegerPromise, nonNumberPromise])
        .then(function () {
          done();
        })
        .catch(done.fail);
    });

    it("gets page, from /Pages tree with circular reference", function (done) {
      const loadingTask = getDocument(
        buildGetDocumentParams("Pages-tree-refs.pdf")
      );

      const page1 = loadingTask.promise.then(function (pdfDoc) {
        return pdfDoc.getPage(1).then(
          function (pdfPage) {
            expect(pdfPage instanceof PDFPageProxy).toEqual(true);
            expect(pdfPage.ref).toEqual({ num: 6, gen: 0 });
          },
          function (reason) {
            throw new Error("shall not fail for valid page");
          }
        );
      });

      const page2 = loadingTask.promise.then(function (pdfDoc) {
        return pdfDoc.getPage(2).then(
          function (pdfPage) {
            throw new Error("shall fail for invalid page");
          },
          function (reason) {
            expect(reason instanceof Error).toEqual(true);
            expect(reason.message).toEqual(
              "Pages tree contains circular reference."
            );
          }
        );
      });

      Promise.all([page1, page2]).then(function () {
        loadingTask.destroy().then(done);
      }, done.fail);
    });

    it("gets page index", function (done) {
      // reference to second page
      var ref = { num: 17, gen: 0 };
      var promise = pdfDocument.getPageIndex(ref);
      promise
        .then(function (pageIndex) {
          expect(pageIndex).toEqual(1);
          done();
        })
        .catch(done.fail);
    });
    it("gets invalid page index", function (done) {
      var ref = { num: 3, gen: 0 }; // Reference to a font dictionary.
      var promise = pdfDocument.getPageIndex(ref);
      promise
        .then(function () {
          done.fail("shall fail for invalid page reference.");
        })
        .catch(function (reason) {
          expect(reason instanceof Error).toEqual(true);
          done();
        });
    });

    it("gets destinations, from /Dests dictionary", function (done) {
      var promise = pdfDocument.getDestinations();
      promise
        .then(function (data) {
          expect(data).toEqual({
            chapter1: [{ gen: 0, num: 17 }, { name: "XYZ" }, 0, 841.89, null],
          });
          done();
        })
        .catch(done.fail);
    });
    it("gets a destination, from /Dests dictionary", function (done) {
      var promise = pdfDocument.getDestination("chapter1");
      promise
        .then(function (data) {
          expect(data).toEqual([
            { gen: 0, num: 17 },
            { name: "XYZ" },
            0,
            841.89,
            null,
          ]);
          done();
        })
        .catch(done.fail);
    });
    it("gets a non-existent destination, from /Dests dictionary", function (done) {
      var promise = pdfDocument.getDestination(
        "non-existent-named-destination"
      );
      promise
        .then(function (data) {
          expect(data).toEqual(null);
          done();
        })
        .catch(done.fail);
    });

    it("gets destinations, from /Names (NameTree) dictionary", function (done) {
      var loadingTask = getDocument(buildGetDocumentParams("issue6204.pdf"));
      var promise = loadingTask.promise.then(function (pdfDoc) {
        return pdfDoc.getDestinations();
      });
      promise
        .then(function (destinations) {
          expect(destinations).toEqual({
            "Page.1": [{ num: 1, gen: 0 }, { name: "XYZ" }, 0, 375, null],
            "Page.2": [{ num: 6, gen: 0 }, { name: "XYZ" }, 0, 375, null],
          });

          loadingTask.destroy().then(done);
        })
        .catch(done.fail);
    });
    it("gets a destination, from /Names (NameTree) dictionary", function (done) {
      var loadingTask = getDocument(buildGetDocumentParams("issue6204.pdf"));
      var promise = loadingTask.promise.then(function (pdfDoc) {
        return pdfDoc.getDestination("Page.1");
      });
      promise
        .then(function (destination) {
          expect(destination).toEqual([
            { num: 1, gen: 0 },
            { name: "XYZ" },
            0,
            375,
            null,
          ]);

          loadingTask.destroy().then(done);
        })
        .catch(done.fail);
    });
    it("gets a non-existent destination, from /Names (NameTree) dictionary", function (done) {
      var loadingTask = getDocument(buildGetDocumentParams("issue6204.pdf"));
      var promise = loadingTask.promise.then(function (pdfDoc) {
        return pdfDoc.getDestination("non-existent-named-destination");
      });
      promise
        .then(function (destination) {
          expect(destination).toEqual(null);

          loadingTask.destroy().then(done);
        })
        .catch(done.fail);
    });

    it("gets non-string destination", function (done) {
      let numberPromise = pdfDocument.getDestination(4.3);
      let booleanPromise = pdfDocument.getDestination(true);
      let arrayPromise = pdfDocument.getDestination([
        { num: 17, gen: 0 },
        { name: "XYZ" },
        0,
        841.89,
        null,
      ]);

      numberPromise = numberPromise.then(
        function () {
          throw new Error("shall fail for non-string destination.");
        },
        function (reason) {
          expect(reason instanceof Error).toEqual(true);
        }
      );
      booleanPromise = booleanPromise.then(
        function () {
          throw new Error("shall fail for non-string destination.");
        },
        function (reason) {
          expect(reason instanceof Error).toEqual(true);
        }
      );
      arrayPromise = arrayPromise.then(
        function () {
          throw new Error("shall fail for non-string destination.");
        },
        function (reason) {
          expect(reason instanceof Error).toEqual(true);
        }
      );

      Promise.all([numberPromise, booleanPromise, arrayPromise]).then(
        done,
        done.fail
      );
    });

    it("gets non-existent page labels", function (done) {
      var promise = pdfDocument.getPageLabels();
      promise
        .then(function (data) {
          expect(data).toEqual(null);
          done();
        })
        .catch(done.fail);
    });
    it("gets page labels", function (done) {
      // PageLabels with Roman/Arabic numerals.
      var loadingTask0 = getDocument(buildGetDocumentParams("bug793632.pdf"));
      var promise0 = loadingTask0.promise.then(function (pdfDoc) {
        return pdfDoc.getPageLabels();
      });

      // PageLabels with only a label prefix.
      var loadingTask1 = getDocument(buildGetDocumentParams("issue1453.pdf"));
      var promise1 = loadingTask1.promise.then(function (pdfDoc) {
        return pdfDoc.getPageLabels();
      });

      // PageLabels identical to standard page numbering.
      var loadingTask2 = getDocument(buildGetDocumentParams("rotation.pdf"));
      var promise2 = loadingTask2.promise.then(function (pdfDoc) {
        return pdfDoc.getPageLabels();
      });

      // PageLabels with bad "Prefix" entries.
      var loadingTask3 = getDocument(
        buildGetDocumentParams("bad-PageLabels.pdf")
      );
      var promise3 = loadingTask3.promise.then(function (pdfDoc) {
        return pdfDoc.getPageLabels();
      });

      Promise.all([promise0, promise1, promise2, promise3])
        .then(function (pageLabels) {
          expect(pageLabels[0]).toEqual(["i", "ii", "iii", "1"]);
          expect(pageLabels[1]).toEqual(["Front Page1"]);
          expect(pageLabels[2]).toEqual(["1", "2"]);
          expect(pageLabels[3]).toEqual(["X3"]);

          Promise.all([
            loadingTask0.destroy(),
            loadingTask1.destroy(),
            loadingTask2.destroy(),
            loadingTask3.destroy(),
          ]).then(done);
        })
        .catch(done.fail);
    });

    it("gets default page layout", function (done) {
      var loadingTask = getDocument(buildGetDocumentParams("tracemonkey.pdf"));

      loadingTask.promise
        .then(function (pdfDoc) {
          return pdfDoc.getPageLayout();
        })
        .then(function (mode) {
          expect(mode).toEqual("");

          loadingTask.destroy().then(done);
        })
        .catch(done.fail);
    });
    it("gets non-default page layout", function (done) {
      pdfDocument
        .getPageLayout()
        .then(function (mode) {
          expect(mode).toEqual("SinglePage");
          done();
        })
        .catch(done.fail);
    });

    it("gets default page mode", function (done) {
      var loadingTask = getDocument(buildGetDocumentParams("tracemonkey.pdf"));

      loadingTask.promise
        .then(function (pdfDoc) {
          return pdfDoc.getPageMode();
        })
        .then(function (mode) {
          expect(mode).toEqual("UseNone");

          loadingTask.destroy().then(done);
        })
        .catch(done.fail);
    });
    it("gets non-default page mode", function (done) {
      pdfDocument
        .getPageMode()
        .then(function (mode) {
          expect(mode).toEqual("UseOutlines");
          done();
        })
        .catch(done.fail);
    });

    it("gets default viewer preferences", function (done) {
      var loadingTask = getDocument(buildGetDocumentParams("tracemonkey.pdf"));

      loadingTask.promise
        .then(function (pdfDoc) {
          return pdfDoc.getViewerPreferences();
        })
        .then(function (prefs) {
          expect(prefs).toEqual(null);

          loadingTask.destroy().then(done);
        })
        .catch(done.fail);
    });
    it("gets non-default viewer preferences", function (done) {
      pdfDocument
        .getViewerPreferences()
        .then(function (prefs) {
          expect(prefs).toEqual({
            Direction: "L2R",
          });
          done();
        })
        .catch(done.fail);
    });

    it("gets default open action", function (done) {
      var loadingTask = getDocument(buildGetDocumentParams("tracemonkey.pdf"));

      loadingTask.promise
        .then(function (pdfDoc) {
          return pdfDoc.getOpenAction();
        })
        .then(function (openAction) {
          expect(openAction).toEqual(null);

          loadingTask.destroy().then(done);
        })
        .catch(done.fail);
    });
    it("gets non-default open action (with destination)", function (done) {
      pdfDocument
        .getOpenAction()
        .then(function (openAction) {
          expect(openAction.dest).toEqual([
            { num: 15, gen: 0 },
            { name: "FitH" },
            null,
          ]);
          expect(openAction.action).toBeUndefined();

          done();
        })
        .catch(done.fail);
    });
    it("gets non-default open action (with Print action)", function (done) {
      // PDF document with "Print" Named action in the OpenAction dictionary.
      const loadingTask1 = getDocument(
        buildGetDocumentParams("bug1001080.pdf")
      );
      // PDF document with "Print" Named action in the OpenAction dictionary,
      // but the OpenAction dictionary is missing the `Type` entry.
      const loadingTask2 = getDocument(
        buildGetDocumentParams("issue11442_reduced.pdf")
      );

      const promise1 = loadingTask1.promise
        .then(function (pdfDoc) {
          return pdfDoc.getOpenAction();
        })
        .then(function (openAction) {
          expect(openAction.dest).toBeUndefined();
          expect(openAction.action).toEqual("Print");

          return loadingTask1.destroy();
        });
      const promise2 = loadingTask2.promise
        .then(function (pdfDoc) {
          return pdfDoc.getOpenAction();
        })
        .then(function (openAction) {
          expect(openAction.dest).toBeUndefined();
          expect(openAction.action).toEqual("Print");

          return loadingTask2.destroy();
        });

      Promise.all([promise1, promise2]).then(done, done.fail);
    });

    it("gets non-existent attachments", function (done) {
      var promise = pdfDocument.getAttachments();
      promise
        .then(function (data) {
          expect(data).toEqual(null);
          done();
        })
        .catch(done.fail);
    });
    it("gets attachments", function (done) {
      var loadingTask = getDocument(buildGetDocumentParams("attachment.pdf"));
      var promise = loadingTask.promise.then(function (pdfDoc) {
        return pdfDoc.getAttachments();
      });
      promise
        .then(function (data) {
          var attachment = data["foo.txt"];
          expect(attachment.filename).toEqual("foo.txt");
          expect(attachment.content).toEqual(
            new Uint8Array([98, 97, 114, 32, 98, 97, 122, 32, 10])
          );

          loadingTask.destroy().then(done);
        })
        .catch(done.fail);
    });

    it("gets javascript", function (done) {
      var promise = pdfDocument.getJavaScript();
      promise
        .then(function (data) {
          expect(data).toEqual(null);
          done();
        })
        .catch(done.fail);
    });
    it("gets javascript with printing instructions (JS action)", function (done) {
      // PDF document with "JavaScript" action in the OpenAction dictionary.
      var loadingTask = getDocument(buildGetDocumentParams("issue6106.pdf"));
      var promise = loadingTask.promise.then(function (pdfDoc) {
        return pdfDoc.getJavaScript();
      });
      promise
        .then(function (data) {
          expect(data).toEqual([
            "this.print({bUI:true,bSilent:false,bShrinkToFit:true});",
          ]);
          expect(data[0]).toMatch(AutoPrintRegExp);
          loadingTask.destroy().then(done);
        })
        .catch(done.fail);
    });

    it("gets non-existent outline", function (done) {
      var loadingTask = getDocument(buildGetDocumentParams("tracemonkey.pdf"));

      var promise = loadingTask.promise.then(function (pdfDoc) {
        return pdfDoc.getOutline();
      });
      promise
        .then(function (outline) {
          expect(outline).toEqual(null);

          loadingTask.destroy().then(done);
        })
        .catch(done.fail);
    });
    it("gets outline", function (done) {
      var promise = pdfDocument.getOutline();
      promise
        .then(function (outline) {
          // Two top level entries.
          expect(Array.isArray(outline)).toEqual(true);
          expect(outline.length).toEqual(2);
          // Make sure some basic attributes are set.
          var outlineItem = outline[1];
          expect(outlineItem.title).toEqual("Chapter 1");
          expect(Array.isArray(outlineItem.dest)).toEqual(true);
          expect(outlineItem.url).toEqual(null);
          expect(outlineItem.unsafeUrl).toBeUndefined();
          expect(outlineItem.newWindow).toBeUndefined();

          expect(outlineItem.bold).toEqual(true);
          expect(outlineItem.italic).toEqual(false);
          expect(outlineItem.color).toEqual(
            new Uint8ClampedArray([0, 64, 128])
          );

          expect(outlineItem.items.length).toEqual(1);
          expect(outlineItem.items[0].title).toEqual("Paragraph 1.1");
          done();
        })
        .catch(done.fail);
    });
    it("gets outline containing a url", function (done) {
      var loadingTask = getDocument(buildGetDocumentParams("issue3214.pdf"));

      loadingTask.promise
        .then(function (pdfDoc) {
          pdfDoc.getOutline().then(function (outline) {
            expect(Array.isArray(outline)).toEqual(true);
            expect(outline.length).toEqual(5);

            var outlineItemTwo = outline[2];
            expect(typeof outlineItemTwo.title).toEqual("string");
            expect(outlineItemTwo.dest).toEqual(null);
            expect(outlineItemTwo.url).toEqual("http://google.com/");
            expect(outlineItemTwo.unsafeUrl).toEqual("http://google.com");
            expect(outlineItemTwo.newWindow).toBeUndefined();

            var outlineItemOne = outline[1];
            expect(outlineItemOne.bold).toEqual(false);
            expect(outlineItemOne.italic).toEqual(true);
            expect(outlineItemOne.color).toEqual(
              new Uint8ClampedArray([0, 0, 0])
            );

            loadingTask.destroy().then(done);
          });
        })
        .catch(done.fail);
    });

    it("gets non-existent permissions", function (done) {
      pdfDocument
        .getPermissions()
        .then(function (permissions) {
          expect(permissions).toEqual(null);

          done();
        })
        .catch(done.fail);
    });

    it("gets permissions", function (done) {
      // Editing not allowed.
      const loadingTask0 = getDocument(
        buildGetDocumentParams("issue9972-1.pdf")
      );
      const promise0 = loadingTask0.promise.then(function (pdfDoc) {
        return pdfDoc.getPermissions();
      });

      // Printing not allowed.
      const loadingTask1 = getDocument(
        buildGetDocumentParams("issue9972-2.pdf")
      );
      const promise1 = loadingTask1.promise.then(function (pdfDoc) {
        return pdfDoc.getPermissions();
      });

      // Copying not allowed.
      const loadingTask2 = getDocument(
        buildGetDocumentParams("issue9972-3.pdf")
      );
      const promise2 = loadingTask2.promise.then(function (pdfDoc) {
        return pdfDoc.getPermissions();
      });

      const totalPermissionCount = Object.keys(PermissionFlag).length;
      Promise.all([promise0, promise1, promise2])
        .then(function (permissions) {
          expect(permissions[0].length).toEqual(totalPermissionCount - 1);
          expect(
            permissions[0].includes(PermissionFlag.MODIFY_CONTENTS)
          ).toBeFalsy();

          expect(permissions[1].length).toEqual(totalPermissionCount - 2);
          expect(permissions[1].includes(PermissionFlag.PRINT)).toBeFalsy();
          expect(
            permissions[1].includes(PermissionFlag.PRINT_HIGH_QUALITY)
          ).toBeFalsy();

          expect(permissions[2].length).toEqual(totalPermissionCount - 1);
          expect(permissions[2].includes(PermissionFlag.COPY)).toBeFalsy();

          Promise.all([
            loadingTask0.destroy(),
            loadingTask1.destroy(),
            loadingTask2.destroy(),
          ]).then(done);
        })
        .catch(done.fail);
    });

    it("gets metadata", function (done) {
      var promise = pdfDocument.getMetadata();
      promise
        .then(function ({ info, metadata, contentDispositionFilename }) {
          expect(info.Title).toEqual("Basic API Test");
          // Custom, non-standard, information dictionary entries.
          expect(info.Custom).toEqual(undefined);
          // The following are PDF.js specific, non-standard, properties.
          expect(info.PDFFormatVersion).toEqual("1.7");
          expect(info.IsLinearized).toEqual(false);
          expect(info.IsAcroFormPresent).toEqual(false);
          expect(info.IsXFAPresent).toEqual(false);
          expect(info.IsCollectionPresent).toEqual(false);

          expect(metadata instanceof Metadata).toEqual(true);
          expect(metadata.get("dc:title")).toEqual("Basic API Test");

          expect(contentDispositionFilename).toEqual(null);
          done();
        })
        .catch(done.fail);
    });
    it("gets metadata, with custom info dict entries", function (done) {
      var loadingTask = getDocument(buildGetDocumentParams("tracemonkey.pdf"));

      loadingTask.promise
        .then(function (pdfDoc) {
          return pdfDoc.getMetadata();
        })
        .then(function ({ info, metadata, contentDispositionFilename }) {
          expect(info.Creator).toEqual("TeX");
          expect(info.Producer).toEqual("pdfeTeX-1.21a");
          expect(info.CreationDate).toEqual("D:20090401163925-07'00'");
          // Custom, non-standard, information dictionary entries.
          const custom = info.Custom;
          expect(typeof custom === "object" && custom !== null).toEqual(true);

          expect(custom["PTEX.Fullbanner"]).toEqual(
            "This is pdfeTeX, " +
              "Version 3.141592-1.21a-2.2 (Web2C 7.5.4) kpathsea version 3.5.6"
          );
          // The following are PDF.js specific, non-standard, properties.
          expect(info.PDFFormatVersion).toEqual("1.4");
          expect(info.IsLinearized).toEqual(false);
          expect(info.IsAcroFormPresent).toEqual(false);
          expect(info.IsXFAPresent).toEqual(false);
          expect(info.IsCollectionPresent).toEqual(false);

          expect(metadata).toEqual(null);
          expect(contentDispositionFilename).toEqual(null);

          loadingTask.destroy().then(done);
        })
        .catch(done.fail);
    });
    it("gets metadata, with missing PDF header (bug 1606566)", function (done) {
      const loadingTask = getDocument(buildGetDocumentParams("bug1606566.pdf"));

      loadingTask.promise
        .then(function (pdfDoc) {
          return pdfDoc.getMetadata();
        })
        .then(function ({ info, metadata, contentDispositionFilename }) {
          // The following are PDF.js specific, non-standard, properties.
          expect(info.PDFFormatVersion).toEqual(null);
          expect(info.IsLinearized).toEqual(false);
          expect(info.IsAcroFormPresent).toEqual(false);
          expect(info.IsXFAPresent).toEqual(false);
          expect(info.IsCollectionPresent).toEqual(false);

          expect(metadata).toEqual(null);
          expect(contentDispositionFilename).toEqual(null);

          loadingTask.destroy().then(done);
        })
        .catch(done.fail);
    });

    it("gets data", function (done) {
      var promise = pdfDocument.getData();
      promise
        .then(function (data) {
          expect(data instanceof Uint8Array).toEqual(true);
          expect(data.length).toEqual(basicApiFileLength);
          done();
        })
        .catch(done.fail);
    });
    it("gets download info", function (done) {
      var promise = pdfDocument.getDownloadInfo();
      promise
        .then(function (data) {
          expect(data).toEqual({ length: basicApiFileLength });
          done();
        })
        .catch(done.fail);
    });
    it("gets document stats", function (done) {
      var promise = pdfDocument.getStats();
      promise
        .then(function (stats) {
          expect(stats).toEqual({ streamTypes: {}, fontTypes: {} });
          done();
        })
        .catch(done.fail);
    });

    it("cleans up document resources", function (done) {
      const promise = pdfDocument.cleanup();
      promise.then(function () {
        expect(true).toEqual(true);
        done();
      }, done.fail);
    });

    it("checks that fingerprints are unique", function (done) {
      const loadingTask1 = getDocument(
        buildGetDocumentParams("issue4436r.pdf")
      );
      const loadingTask2 = getDocument(buildGetDocumentParams("issue4575.pdf"));

      Promise.all([loadingTask1.promise, loadingTask2.promise])
        .then(function (data) {
          const fingerprint1 = data[0].fingerprint;
          const fingerprint2 = data[1].fingerprint;

          expect(fingerprint1).not.toEqual(fingerprint2);

          expect(fingerprint1).toEqual("2f695a83d6e7553c24fc08b7ac69712d");
          expect(fingerprint2).toEqual("04c7126b34a46b6d4d6e7a1eff7edcb6");

          Promise.all([loadingTask1.destroy(), loadingTask2.destroy()]).then(
            done
          );
        })
        .catch(done.fail);
    });

    describe("Cross-origin", function () {
      var loadingTask;
      function _checkCanLoad(expectSuccess, filename, options) {
        if (isNodeJS) {
          pending("Cannot simulate cross-origin requests in Node.js");
        }
        var params = buildGetDocumentParams(filename, options);
        var url = new URL(params.url);
        if (url.hostname === "localhost") {
          url.hostname = "127.0.0.1";
        } else if (params.url.hostname === "127.0.0.1") {
          url.hostname = "localhost";
        } else {
          pending("Can only run cross-origin test on localhost!");
        }
        params.url = url.href;
        loadingTask = getDocument(params);
        return loadingTask.promise
          .then(function (pdf) {
            return pdf.destroy();
          })
          .then(
            function () {
              expect(expectSuccess).toEqual(true);
            },
            function (error) {
              if (expectSuccess) {
                // For ease of debugging.
                expect(error).toEqual("There should not be any error");
              }
              expect(expectSuccess).toEqual(false);
            }
          );
      }
      function testCanLoad(filename, options) {
        return _checkCanLoad(true, filename, options);
      }
      function testCannotLoad(filename, options) {
        return _checkCanLoad(false, filename, options);
      }
      afterEach(function (done) {
        if (loadingTask && !loadingTask.destroyed) {
          loadingTask.destroy().then(done);
        } else {
          done();
        }
      });
      it("server disallows cors", function (done) {
        testCannotLoad("basicapi.pdf").then(done);
      });
      it("server allows cors without credentials, default withCredentials", function (done) {
        testCanLoad("basicapi.pdf?cors=withoutCredentials").then(done);
      });
      it("server allows cors without credentials, and withCredentials=false", function (done) {
        testCanLoad("basicapi.pdf?cors=withoutCredentials", {
          withCredentials: false,
        }).then(done);
      });
      it("server allows cors without credentials, but withCredentials=true", function (done) {
        testCannotLoad("basicapi.pdf?cors=withoutCredentials", {
          withCredentials: true,
        }).then(done);
      });
      it("server allows cors with credentials, and withCredentials=true", function (done) {
        testCanLoad("basicapi.pdf?cors=withCredentials", {
          withCredentials: true,
        }).then(done);
      });
      it("server allows cors with credentials, and withCredentials=false", function (done) {
        // The server supports even more than we need, so if the previous tests
        // pass, then this should pass for sure.
        // The only case where this test fails is when the server does not reply
        // with the Access-Control-Allow-Origin header.
        testCanLoad("basicapi.pdf?cors=withCredentials", {
          withCredentials: false,
        }).then(done);
      });
    });
  });
  describe("Page", function () {
    let pdfLoadingTask, pdfDocument, page;

    beforeAll(function (done) {
      pdfLoadingTask = getDocument(basicApiGetDocumentParams);
      pdfLoadingTask.promise
        .then(function (doc) {
          pdfDocument = doc;
          pdfDocument.getPage(1).then(function (data) {
            page = data;
            done();
          });
        })
        .catch(done.fail);
    });

    afterAll(function (done) {
      pdfLoadingTask.destroy().then(done);
    });

    it("gets page number", function () {
      expect(page.pageNumber).toEqual(1);
    });
    it("gets rotate", function () {
      expect(page.rotate).toEqual(0);
    });
    it("gets ref", function () {
      expect(page.ref).toEqual({ num: 15, gen: 0 });
    });
    it("gets userUnit", function () {
      expect(page.userUnit).toEqual(1.0);
    });

    it("gets view", function () {
      expect(page.view).toEqual([0, 0, 595.28, 841.89]);
    });
    it("gets view, with empty/invalid bounding boxes", function (done) {
      const viewLoadingTask = getDocument(
        buildGetDocumentParams("boundingBox_invalid.pdf")
      );

      viewLoadingTask.promise
        .then(pdfDoc => {
          const numPages = pdfDoc.numPages;
          expect(numPages).toEqual(3);

          const viewPromises = [];
          for (let i = 0; i < numPages; i++) {
            viewPromises[i] = pdfDoc.getPage(i + 1).then(pdfPage => {
              return pdfPage.view;
            });
          }

          Promise.all(viewPromises).then(([page1, page2, page3]) => {
            expect(page1).toEqual([0, 0, 612, 792]);
            expect(page2).toEqual([0, 0, 800, 600]);
            expect(page3).toEqual([0, 0, 600, 800]);

            viewLoadingTask.destroy().then(done);
          });
        })
        .catch(done.fail);
    });

    it("gets viewport", function () {
      var viewport = page.getViewport({ scale: 1.5, rotation: 90 });
      expect(viewport.viewBox).toEqual(page.view);
      expect(viewport.scale).toEqual(1.5);
      expect(viewport.rotation).toEqual(90);
      expect(viewport.transform).toEqual([0, 1.5, 1.5, 0, 0, 0]);
      expect(viewport.width).toEqual(1262.835);
      expect(viewport.height).toEqual(892.92);
    });
    it('gets viewport with "offsetX/offsetY" arguments', function () {
      const viewport = page.getViewport({
        scale: 1,
        rotation: 0,
        offsetX: 100,
        offsetY: -100,
      });
      expect(viewport.transform).toEqual([1, 0, 0, -1, 100, 741.89]);
    });
    it('gets viewport respecting "dontFlip" argument', function () {
      const scale = 1,
        rotation = 0;
      const viewport = page.getViewport({ scale, rotation });
      const dontFlipViewport = page.getViewport({
        scale,
        rotation,
        dontFlip: true,
      });

      expect(dontFlipViewport).not.toEqual(viewport);
      expect(dontFlipViewport).toEqual(viewport.clone({ dontFlip: true }));

      expect(viewport.transform).toEqual([1, 0, 0, -1, 0, 841.89]);
      expect(dontFlipViewport.transform).toEqual([1, 0, -0, 1, 0, 0]);
    });
    it("gets viewport with invalid rotation", function () {
      expect(function () {
        page.getViewport({ scale: 1, rotation: 45 });
      }).toThrow(
        new Error(
          "PageViewport: Invalid rotation, must be a multiple of 90 degrees."
        )
      );
    });

    it("gets annotations", function (done) {
      var defaultPromise = page.getAnnotations().then(function (data) {
        expect(data.length).toEqual(4);
      });

      var displayPromise = page
        .getAnnotations({ intent: "display" })
        .then(function (data) {
          expect(data.length).toEqual(4);
        });

<<<<<<< HEAD
      var printPromise = page.getAnnotations({ intent: 'print', }).then(
          function (data) {
        expect(data.length).toEqual(4);
      });

      Promise.all([defaultPromise, displayPromise, printPromise]).then(
          function () {
        done();
      }).catch(done.fail);
=======
      var printPromise = page
        .getAnnotations({ intent: "print" })
        .then(function (data) {
          expect(data.length).toEqual(4);
        });
      Promise.all([defaultPromise, displayPromise, printPromise])
        .then(function () {
          done();
        })
        .catch(done.fail);
>>>>>>> d69fb446
    });

    it("gets annotations containing relative URLs (bug 766086)", function (done) {
      var filename = "bug766086.pdf";

      var defaultLoadingTask = getDocument(buildGetDocumentParams(filename));
      var defaultPromise = defaultLoadingTask.promise.then(function (pdfDoc) {
        return pdfDoc.getPage(1).then(function (pdfPage) {
          return pdfPage.getAnnotations();
        });
      });

      var docBaseUrlLoadingTask = getDocument(
        buildGetDocumentParams(filename, {
          docBaseUrl: "http://www.example.com/test/pdfs/qwerty.pdf",
        })
      );
      var docBaseUrlPromise = docBaseUrlLoadingTask.promise.then(function (
        pdfDoc
      ) {
        return pdfDoc.getPage(1).then(function (pdfPage) {
          return pdfPage.getAnnotations();
        });
      });

      var invalidDocBaseUrlLoadingTask = getDocument(
        buildGetDocumentParams(filename, {
          docBaseUrl: "qwerty.pdf",
        })
      );
      var invalidDocBaseUrlPromise = invalidDocBaseUrlLoadingTask.promise.then(
        function (pdfDoc) {
          return pdfDoc.getPage(1).then(function (pdfPage) {
            return pdfPage.getAnnotations();
          });
        }
      );

      Promise.all([defaultPromise, docBaseUrlPromise, invalidDocBaseUrlPromise])
        .then(function (data) {
          var defaultAnnotations = data[0];
          var docBaseUrlAnnotations = data[1];
          var invalidDocBaseUrlAnnotations = data[2];

          expect(defaultAnnotations[0].url).toBeUndefined();
          expect(defaultAnnotations[0].unsafeUrl).toEqual(
            "../../0021/002156/215675E.pdf#15"
          );

          expect(docBaseUrlAnnotations[0].url).toEqual(
            "http://www.example.com/0021/002156/215675E.pdf#15"
          );
          expect(docBaseUrlAnnotations[0].unsafeUrl).toEqual(
            "../../0021/002156/215675E.pdf#15"
          );

          expect(invalidDocBaseUrlAnnotations[0].url).toBeUndefined();
          expect(invalidDocBaseUrlAnnotations[0].unsafeUrl).toEqual(
            "../../0021/002156/215675E.pdf#15"
          );

          Promise.all([
            defaultLoadingTask.destroy(),
            docBaseUrlLoadingTask.destroy(),
            invalidDocBaseUrlLoadingTask.destroy(),
          ]).then(done);
        })
        .catch(done.fail);
    });

    it("gets text content", function (done) {
      var defaultPromise = page.getTextContent();
      var parametersPromise = page.getTextContent({
        normalizeWhitespace: true,
        disableCombineTextItems: true,
      });

      var promises = [defaultPromise, parametersPromise];
      Promise.all(promises)
        .then(function (data) {
          expect(!!data[0].items).toEqual(true);
          expect(data[0].items.length).toEqual(7);
          expect(!!data[0].styles).toEqual(true);

          // A simple check that ensures the two `textContent` object match.
          expect(JSON.stringify(data[0])).toEqual(JSON.stringify(data[1]));
          done();
        })
        .catch(done.fail);
    });

    it("gets text content, with correct properties (issue 8276)", function (done) {
      const loadingTask = getDocument(
        buildGetDocumentParams("issue8276_reduced.pdf")
      );

      loadingTask.promise
        .then(pdfDoc => {
          pdfDoc.getPage(1).then(pdfPage => {
            pdfPage.getTextContent().then(({ items, styles }) => {
              expect(items.length).toEqual(1);
              expect(Object.keys(styles)).toEqual(["Times"]);

              expect(items[0]).toEqual({
                dir: "ltr",
                fontName: "Times",
                height: 18,
                str: "Issue 8276",
                transform: [18, 0, 0, 18, 441.81, 708.4499999999999],
                width: 77.49,
              });
              expect(styles.Times).toEqual({
                fontFamily: "serif",
                ascent: NaN,
                descent: NaN,
                vertical: false,
              });

              loadingTask.destroy().then(done);
            });
          });
        })
        .catch(done.fail);
    });

    it("gets operator list", function (done) {
      var promise = page.getOperatorList();
      promise
        .then(function (oplist) {
          expect(!!oplist.fnArray).toEqual(true);
          expect(!!oplist.argsArray).toEqual(true);
          expect(oplist.lastChunk).toEqual(true);
          done();
        })
        .catch(done.fail);
    });

    it("gets operatorList with JPEG image (issue 4888)", function (done) {
      const loadingTask = getDocument(buildGetDocumentParams("cmykjpeg.pdf"));

      loadingTask.promise
        .then(pdfDoc => {
          pdfDoc.getPage(1).then(pdfPage => {
            pdfPage.getOperatorList().then(opList => {
              const imgIndex = opList.fnArray.indexOf(OPS.paintImageXObject);
              const imgArgs = opList.argsArray[imgIndex];
              const { data } = pdfPage.objs.get(imgArgs[0]);

              expect(data instanceof Uint8ClampedArray).toEqual(true);
              expect(data.length).toEqual(90000);

              loadingTask.destroy().then(done);
            });
          });
        })
        .catch(done.fail);
    });

    it(
      "gets operatorList, from corrupt PDF file (issue 8702), " +
        "with/without `stopAtErrors` set",
      function (done) {
        const loadingTask1 = getDocument(
          buildGetDocumentParams("issue8702.pdf", {
            stopAtErrors: false, // The default value.
          })
        );
        const loadingTask2 = getDocument(
          buildGetDocumentParams("issue8702.pdf", {
            stopAtErrors: true,
          })
        );

        const result1 = loadingTask1.promise.then(pdfDoc => {
          return pdfDoc.getPage(1).then(pdfPage => {
            return pdfPage.getOperatorList().then(opList => {
              expect(opList.fnArray.length).toEqual(722);
              expect(opList.argsArray.length).toEqual(722);
              expect(opList.lastChunk).toEqual(true);

              return loadingTask1.destroy();
            });
          });
        });

        const result2 = loadingTask2.promise.then(pdfDoc => {
          return pdfDoc.getPage(1).then(pdfPage => {
            return pdfPage.getOperatorList().then(opList => {
              expect(opList.fnArray.length).toEqual(0);
              expect(opList.argsArray.length).toEqual(0);
              expect(opList.lastChunk).toEqual(true);

              return loadingTask2.destroy();
            });
          });
        });

        Promise.all([result1, result2]).then(done, done.fail);
      }
    );

    it("gets document stats after parsing page", function (done) {
      var promise = page.getOperatorList().then(function () {
        return pdfDocument.getStats();
      });
      var expectedStreamTypes = {};
      expectedStreamTypes[StreamType.FLATE] = true;
      var expectedFontTypes = {};
      expectedFontTypes[FontType.TYPE1] = true;
      expectedFontTypes[FontType.CIDFONTTYPE2] = true;

      promise
        .then(function (stats) {
          expect(stats).toEqual({
            streamTypes: expectedStreamTypes,
            fontTypes: expectedFontTypes,
          });
          done();
        })
        .catch(done.fail);
    });

    it("gets page stats after parsing page, without `pdfBug` set", function (done) {
      page
        .getOperatorList()
        .then(opList => {
          return page.stats;
        })
        .then(stats => {
          expect(stats).toEqual(null);
          done();
        }, done.fail);
    });
    it("gets page stats after parsing page, with `pdfBug` set", function (done) {
      const loadingTask = getDocument(
        buildGetDocumentParams(basicApiFileName, { pdfBug: true })
      );

      loadingTask.promise
        .then(pdfDoc => {
          return pdfDoc.getPage(1).then(pdfPage => {
            return pdfPage.getOperatorList().then(opList => {
              return pdfPage.stats;
            });
          });
        })
        .then(stats => {
          expect(stats instanceof StatTimer).toEqual(true);
          expect(stats.times.length).toEqual(1);

          const [statEntry] = stats.times;
          expect(statEntry.name).toEqual("Page Request");
          expect(statEntry.end - statEntry.start).toBeGreaterThanOrEqual(0);

          loadingTask.destroy().then(done);
        }, done.fail);
    });
    it("gets page stats after rendering page, with `pdfBug` set", function (done) {
      const loadingTask = getDocument(
        buildGetDocumentParams(basicApiFileName, { pdfBug: true })
      );
      let canvasAndCtx;

      loadingTask.promise
        .then(pdfDoc => {
          return pdfDoc.getPage(1).then(pdfPage => {
            const viewport = pdfPage.getViewport({ scale: 1 });
            canvasAndCtx = CanvasFactory.create(
              viewport.width,
              viewport.height
            );

            const renderTask = pdfPage.render({
              canvasContext: canvasAndCtx.context,
              canvasFactory: CanvasFactory,
              viewport,
            });
            return renderTask.promise.then(() => {
              return pdfPage.stats;
            });
          });
        })
        .then(stats => {
          expect(stats instanceof StatTimer).toEqual(true);
          expect(stats.times.length).toEqual(3);

          const [statEntryOne, statEntryTwo, statEntryThree] = stats.times;
          expect(statEntryOne.name).toEqual("Page Request");
          expect(statEntryOne.end - statEntryOne.start).toBeGreaterThanOrEqual(
            0
          );

          expect(statEntryTwo.name).toEqual("Rendering");
          expect(statEntryTwo.end - statEntryTwo.start).toBeGreaterThan(0);

          expect(statEntryThree.name).toEqual("Overall");
          expect(statEntryThree.end - statEntryThree.start).toBeGreaterThan(0);

          CanvasFactory.destroy(canvasAndCtx);
          loadingTask.destroy().then(done);
        }, done.fail);
    });

    it("cancels rendering of page", function (done) {
      var viewport = page.getViewport({ scale: 1 });
      var canvasAndCtx = CanvasFactory.create(viewport.width, viewport.height);

      var renderTask = page.render({
        canvasContext: canvasAndCtx.context,
        canvasFactory: CanvasFactory,
        viewport,
      });
      renderTask.cancel();

      renderTask.promise
        .then(function () {
          done.fail("shall cancel rendering");
        })
        .catch(function (error) {
          expect(error instanceof RenderingCancelledException).toEqual(true);
          expect(error.message).toEqual("Rendering cancelled, page 1");
          expect(error.type).toEqual("canvas");

          CanvasFactory.destroy(canvasAndCtx);
          done();
        });
    });

    it("re-render page, using the same canvas, after cancelling rendering", function (done) {
      const viewport = page.getViewport({ scale: 1 });
      const canvasAndCtx = CanvasFactory.create(
        viewport.width,
        viewport.height
      );

      const renderTask = page.render({
        canvasContext: canvasAndCtx.context,
        canvasFactory: CanvasFactory,
        viewport,
      });
      renderTask.cancel();

      renderTask.promise
        .then(
          () => {
            throw new Error("shall cancel rendering");
          },
          reason => {
            expect(reason instanceof RenderingCancelledException).toEqual(true);
          }
        )
        .then(() => {
          const reRenderTask = page.render({
            canvasContext: canvasAndCtx.context,
            canvasFactory: CanvasFactory,
            viewport,
          });
          return reRenderTask.promise;
        })
        .then(() => {
          CanvasFactory.destroy(canvasAndCtx);
          done();
        }, done.fail);
    });

    it("multiple render() on the same canvas", function (done) {
      var viewport = page.getViewport({ scale: 1 });
      var canvasAndCtx = CanvasFactory.create(viewport.width, viewport.height);

      var renderTask1 = page.render({
        canvasContext: canvasAndCtx.context,
        canvasFactory: CanvasFactory,
        viewport,
      });
      var renderTask2 = page.render({
        canvasContext: canvasAndCtx.context,
        canvasFactory: CanvasFactory,
        viewport,
      });

      Promise.all([
        renderTask1.promise,
        renderTask2.promise.then(
          () => {
            done.fail("shall fail rendering");
          },
          reason => {
            /* it fails because we already using this canvas */
            expect(/multiple render\(\)/.test(reason.message)).toEqual(true);
          }
        ),
      ]).then(done);
    });

    it("cleans up document resources after rendering of page", function (done) {
      const loadingTask = getDocument(buildGetDocumentParams(basicApiFileName));
      let canvasAndCtx;

      loadingTask.promise
        .then(pdfDoc => {
          return pdfDoc.getPage(1).then(pdfPage => {
            const viewport = pdfPage.getViewport({ scale: 1 });
            canvasAndCtx = CanvasFactory.create(
              viewport.width,
              viewport.height
            );

            const renderTask = pdfPage.render({
              canvasContext: canvasAndCtx.context,
              canvasFactory: CanvasFactory,
              viewport,
            });
            return renderTask.promise.then(() => {
              return pdfDoc.cleanup();
            });
          });
        })
        .then(() => {
          expect(true).toEqual(true);

          CanvasFactory.destroy(canvasAndCtx);
          loadingTask.destroy().then(done);
        }, done.fail);
    });

    it("cleans up document resources during rendering of page", function (done) {
      const loadingTask = getDocument(
        buildGetDocumentParams("tracemonkey.pdf")
      );
      let canvasAndCtx;

      loadingTask.promise
        .then(pdfDoc => {
          return pdfDoc.getPage(1).then(pdfPage => {
            const viewport = pdfPage.getViewport({ scale: 1 });
            canvasAndCtx = CanvasFactory.create(
              viewport.width,
              viewport.height
            );

            const renderTask = pdfPage.render({
              canvasContext: canvasAndCtx.context,
              canvasFactory: CanvasFactory,
              viewport,
            });

            pdfDoc
              .cleanup()
              .then(
                () => {
                  throw new Error("shall fail cleanup");
                },
                reason => {
                  expect(reason instanceof Error).toEqual(true);
                  expect(reason.message).toEqual(
                    "startCleanup: Page 1 is currently rendering."
                  );
                }
              )
              .then(() => {
                return renderTask.promise;
              })
              .then(() => {
                CanvasFactory.destroy(canvasAndCtx);
                loadingTask.destroy().then(done);
              });
          });
        })
        .catch(done.fail);
    });

    it("caches image resources at the document/page level as expected (issue 11878)", async function (done) {
      const { NUM_PAGES_THRESHOLD } = GlobalImageCache,
        EXPECTED_WIDTH = 2550,
        EXPECTED_HEIGHT = 3300;

      const loadingTask = getDocument(buildGetDocumentParams("issue11878.pdf"));
      let firstImgData = null;

      try {
        const pdfDoc = await loadingTask.promise;

        for (let i = 1; i <= pdfDoc.numPages; i++) {
          const pdfPage = await pdfDoc.getPage(i);
          const opList = await pdfPage.getOperatorList();

          const { commonObjs, objs } = pdfPage;
          const imgIndex = opList.fnArray.indexOf(OPS.paintImageXObject);
          const [objId, width, height] = opList.argsArray[imgIndex];

          if (i < NUM_PAGES_THRESHOLD) {
            expect(objId).toEqual(`img_p${i - 1}_1`);

            expect(objs.has(objId)).toEqual(true);
            expect(commonObjs.has(objId)).toEqual(false);
          } else {
            expect(objId).toEqual(
              `g_${loadingTask.docId}_img_p${NUM_PAGES_THRESHOLD - 1}_1`
            );

            expect(objs.has(objId)).toEqual(false);
            expect(commonObjs.has(objId)).toEqual(true);
          }
          expect(width).toEqual(EXPECTED_WIDTH);
          expect(height).toEqual(EXPECTED_HEIGHT);

          // Ensure that the actual image data is identical for all pages.
          if (i === 1) {
            firstImgData = objs.get(objId);

            expect(firstImgData.width).toEqual(EXPECTED_WIDTH);
            expect(firstImgData.height).toEqual(EXPECTED_HEIGHT);

            expect(firstImgData.kind).toEqual(ImageKind.RGB_24BPP);
            expect(firstImgData.data instanceof Uint8ClampedArray).toEqual(
              true
            );
            expect(firstImgData.data.length).toEqual(25245000);
          } else {
            const objsPool = i >= NUM_PAGES_THRESHOLD ? commonObjs : objs;
            const currentImgData = objsPool.get(objId);

            expect(currentImgData.width).toEqual(firstImgData.width);
            expect(currentImgData.height).toEqual(firstImgData.height);

            expect(currentImgData.kind).toEqual(firstImgData.kind);
            expect(currentImgData.data instanceof Uint8ClampedArray).toEqual(
              true
            );
            expect(
              currentImgData.data.every((value, index) => {
                return value === firstImgData.data[index];
              })
            ).toEqual(true);
          }
        }

        await loadingTask.destroy();
        firstImgData = null;
        done();
      } catch (ex) {
        done.fail(ex);
      }
    });
  });
  describe("Multiple `getDocument` instances", function () {
    // Regression test for https://github.com/mozilla/pdf.js/issues/6205
    // A PDF using the Helvetica font.
    var pdf1 = buildGetDocumentParams("tracemonkey.pdf");
    // A PDF using the Times font.
    var pdf2 = buildGetDocumentParams("TAMReview.pdf");
    // A PDF using the Arial font.
    var pdf3 = buildGetDocumentParams("issue6068.pdf");
    var loadingTasks = [];

    // Render the first page of the given PDF file.
    // Fulfills the promise with the base64-encoded version of the PDF.
    async function renderPDF(filename) {
      const loadingTask = getDocument(filename);
      loadingTasks.push(loadingTask);
      const pdf = await loadingTask.promise;
      const page = await pdf.getPage(1);
      const viewport = page.getViewport({ scale: 1.2 });
      const canvasAndCtx = CanvasFactory.create(
        viewport.width,
        viewport.height
      );
      const renderTask = page.render({
        canvasContext: canvasAndCtx.context,
        canvasFactory: CanvasFactory,
        viewport,
      });
      await renderTask.promise;
      const data = canvasAndCtx.canvas.toDataURL();
      CanvasFactory.destroy(canvasAndCtx);
      return data;
    }

    afterEach(function (done) {
      // Issue 6205 reported an issue with font rendering, so clear the loaded
      // fonts so that we can see whether loading PDFs in parallel does not
      // cause any issues with the rendered fonts.
      const destroyPromises = loadingTasks.map(function (loadingTask) {
        return loadingTask.destroy();
      });
      Promise.all(destroyPromises).then(done);
    });

    it("should correctly render PDFs in parallel", function (done) {
      var baseline1, baseline2, baseline3;
      var promiseDone = renderPDF(pdf1)
        .then(function (data1) {
          baseline1 = data1;
          return renderPDF(pdf2);
        })
        .then(function (data2) {
          baseline2 = data2;
          return renderPDF(pdf3);
        })
        .then(function (data3) {
          baseline3 = data3;
          return Promise.all([
            renderPDF(pdf1),
            renderPDF(pdf2),
            renderPDF(pdf3),
          ]);
        })
        .then(function (dataUrls) {
          expect(dataUrls[0]).toEqual(baseline1);
          expect(dataUrls[1]).toEqual(baseline2);
          expect(dataUrls[2]).toEqual(baseline3);
          return true;
        });
      promiseDone
        .then(function () {
          done();
        })
        .catch(done.fail);
    });
  });

  describe("PDFDataRangeTransport", function () {
    let dataPromise;

    beforeAll(function (done) {
      const fileName = "tracemonkey.pdf";
      if (isNodeJS) {
        dataPromise = NodeFileReaderFactory.fetch({
          path: TEST_PDFS_PATH.node + fileName,
        });
      } else {
        dataPromise = DOMFileReaderFactory.fetch({
          path: TEST_PDFS_PATH.dom + fileName,
        });
      }
      done();
    });

    afterAll(function () {
      dataPromise = null;
    });

    it("should fetch document info and page using ranges", function (done) {
      const initialDataLength = 4000;
      let fetches = 0,
        loadingTask;

      dataPromise
        .then(function (data) {
          const initialData = data.subarray(0, initialDataLength);
          const transport = new PDFDataRangeTransport(data.length, initialData);
          transport.requestDataRange = function (begin, end) {
            fetches++;
            waitSome(function () {
              transport.onDataProgress(4000);
              transport.onDataRange(begin, data.subarray(begin, end));
            });
          };
          loadingTask = getDocument(transport);
          return loadingTask.promise;
        })
        .then(function (pdfDocument) {
          expect(pdfDocument.numPages).toEqual(14);

          return pdfDocument.getPage(10);
        })
        .then(function (pdfPage) {
          expect(pdfPage.rotate).toEqual(0);
          expect(fetches).toBeGreaterThan(2);

          loadingTask.destroy().then(done);
        })
        .catch(done.fail);
    });

    it("should fetch document info and page using range and streaming", function (done) {
      const initialDataLength = 4000;
      let fetches = 0,
        loadingTask;

      dataPromise
        .then(function (data) {
          const initialData = data.subarray(0, initialDataLength);
          const transport = new PDFDataRangeTransport(data.length, initialData);
          transport.requestDataRange = function (begin, end) {
            fetches++;
            if (fetches === 1) {
              // Send rest of the data on first range request.
              transport.onDataProgressiveRead(data.subarray(initialDataLength));
            }
            waitSome(function () {
              transport.onDataRange(begin, data.subarray(begin, end));
            });
          };
          loadingTask = getDocument(transport);
          return loadingTask.promise;
        })
        .then(function (pdfDocument) {
          expect(pdfDocument.numPages).toEqual(14);

          return pdfDocument.getPage(10);
        })
        .then(function (pdfPage) {
          expect(pdfPage.rotate).toEqual(0);
          expect(fetches).toEqual(1);

          waitSome(function () {
            loadingTask.destroy().then(done);
          });
        })
        .catch(done.fail);
    });

    it(
      "should fetch document info and page, without range, " +
        "using complete initialData",
      function (done) {
        let fetches = 0,
          loadingTask;

        dataPromise
          .then(function (data) {
            const transport = new PDFDataRangeTransport(
              data.length,
              data,
              /* progressiveDone = */ true
            );
            transport.requestDataRange = function (begin, end) {
              fetches++;
            };
            loadingTask = getDocument({ disableRange: true, range: transport });
            return loadingTask.promise;
          })
          .then(function (pdfDocument) {
            expect(pdfDocument.numPages).toEqual(14);

            return pdfDocument.getPage(10);
          })
          .then(function (pdfPage) {
            expect(pdfPage.rotate).toEqual(0);
            expect(fetches).toEqual(0);

            loadingTask.destroy().then(done);
          })
          .catch(done.fail);
      }
    );
  });
});<|MERGE_RESOLUTION|>--- conflicted
+++ resolved
@@ -1450,17 +1450,6 @@
           expect(data.length).toEqual(4);
         });
 
-<<<<<<< HEAD
-      var printPromise = page.getAnnotations({ intent: 'print', }).then(
-          function (data) {
-        expect(data.length).toEqual(4);
-      });
-
-      Promise.all([defaultPromise, displayPromise, printPromise]).then(
-          function () {
-        done();
-      }).catch(done.fail);
-=======
       var printPromise = page
         .getAnnotations({ intent: "print" })
         .then(function (data) {
@@ -1471,7 +1460,6 @@
           done();
         })
         .catch(done.fail);
->>>>>>> d69fb446
     });
 
     it("gets annotations containing relative URLs (bug 766086)", function (done) {
